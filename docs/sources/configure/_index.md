---
title: Grafana Loki configuration parameters
menuTitle: Configure
description: Configuration reference for the parameters used to configure Grafana Loki.
aliases:
  - ./configuration # /docs/loki/<LOKI_VERSION>/configuration/
weight: 400
---

# Grafana Loki configuration parameters

Grafana Loki is configured in a YAML file (usually referred to as `loki.yaml` )
which contains information on the Loki server and its individual components,
depending on which mode Loki is launched in.

Configuration examples can be found in the [Configuration Examples]({{< relref "./examples/configuration-examples" >}}) document.

<<<<<<< HEAD
## Printing Loki config at runtime

If you pass Loki the flag `-print-config-stderr` or `-log-config-reverse-order`, (or `-print-config-stderr=true`)
Loki will dump the entire config object it has created from the built-in defaults combined first with
overrides from config file, and second by overrides from flags.

The result is the value for every config object in the Loki config struct, which is very large...

Many values will not be relevant to your install such as storage configs which you are not using and which you did not define,
this is expected as every option has a default value if it is being used or not.

This config is what Loki will use to run, it can be invaluable for debugging issues related to configuration and
is especially useful in making sure your config files and flags are being read and loaded properly.

`-print-config-stderr` is nice when running Loki directly e.g. `./loki ` as you can get a quick output of the entire Loki config.

`-log-config-reverse-order` is the flag we run Loki with in all our environments, the config entries are reversed so
that the order of configs reads correctly top to bottom when viewed in Grafana's Explore.

## Reload at runtime

Promtail can reload its configuration at runtime. If the new configuration
is not well-formed, the changes will not be applied.
A configuration reload is triggered by sending a `SIGHUP` to the Promtail process or
sending a HTTP POST request to the `/reload` endpoint (when the `--server.enable-runtime-reload` flag is enabled).

## Configuration file reference

To specify which configuration file to load, pass the `-config.file` flag at the
command line. The value can be a list of comma separated paths, then the first
file that exists will be used.
If no `-config.file` argument is specified, Loki will look up the `config.yaml` in the
current working directory and the `config/` subdirectory and try to use that.

The file is written in [YAML
format](https://en.wikipedia.org/wiki/YAML), defined by the scheme below.
Brackets indicate that a parameter is optional. For non-list parameters the
value is set to the specified default.

### Use environment variables in the configuration

> **Note:** This feature is only available in Loki 2.1+.

You can use environment variable references in the configuration file to set values that need to be configurable during deployment.
To do this, pass `-config.expand-env=true` and use:

```
${VAR}
```

Where VAR is the name of the environment variable.

Each variable reference is replaced at startup by the value of the environment variable.
The replacement is case-sensitive and occurs before the YAML file is parsed.
References to undefined variables are replaced by empty strings unless you specify a default value or custom error text.

To specify a default value, use:

```
${VAR:-default_value}
```

Where default_value is the value to use if the environment variable is undefined.

Pass the `-config.expand-env` flag at the command line to enable this way of setting configs.

### Generic placeholders

- `<boolean>` : a boolean that can take the values `true` or `false`
- `<int>` : any integer matching the regular expression `[1-9]+[0-9]*`
- `<duration>` : a duration matching the regular expression `[0-9]+(ns|us|µs|ms|[smh])`
- `<labelname>` : a string matching the regular expression `[a-zA-Z_][a-zA-Z0-9_]*`
- `<labelvalue>` : a string of unicode characters
- `<filename>` : a valid path relative to current working directory or an absolute path.
- `<host>` : a valid string consisting of a hostname or IP followed by an optional port number
- `<string>` : a string
- `<secret>` : a string that represents a secret, such as a password

### Supported contents and default values of `loki.yaml`

```yaml
# A comma-separated list of components to run. The default value 'all' runs Loki
# in single binary mode. The value 'read' is an alias to run only read-path
# related components such as the querier and query-frontend, but all in the same
# process. The value 'write' is an alias to run only write-path related
# components such as the distributor and compactor, but all in the same process.
# Supported values: all, compactor, distributor, ingester, querier,
# query-scheduler, ingester-querier, query-frontend, index-gateway, ruler,
# table-manager, read, write. A full list of available targets can be printed
# when running Loki with the '-list-targets' command line flag.
# CLI flag: -target
[target: <string> | default = "all"]

# Enables authentication through the X-Scope-OrgID header, which must be present
# if true. If false, the OrgID will always be set to 'fake'.
# CLI flag: -auth.enabled
[auth_enabled: <boolean> | default = true]

# The amount of virtual memory in bytes to reserve as ballast in order to
# optimize garbage collection. Larger ballasts result in fewer garbage
# collection passes, reducing CPU overhead at the cost of heap size. The ballast
# will not consume physical memory, because it is never read from. It will,
# however, distort metrics, because it is counted as live memory.
# CLI flag: -config.ballast-bytes
[ballast_bytes: <int> | default = 0]

# Configures the server of the launched module(s).
[server: <server>]

# Configures the distributor.
[distributor: <distributor>]

# Configures the querier. Only appropriate when running all modules or just the
# querier.
[querier: <querier>]

# The query_scheduler block configures the Loki query scheduler. When configured
# it separates the tenant query queues from the query-frontend.
[query_scheduler: <query_scheduler>]

# The frontend block configures the Loki query-frontend.
[frontend: <frontend>]

# The query_range block configures the query splitting and caching in the Loki
# query-frontend.
[query_range: <query_range>]

# The ruler block configures the Loki ruler.
[ruler: <ruler>]

# The ingester_client block configures how the distributor will connect to
# ingesters. Only appropriate when running all components, the distributor, or
# the querier.
[ingester_client: <ingester_client>]

# The ingester block configures the ingester and how the ingester will register
# itself to a key value store.
[ingester: <ingester>]

# The index_gateway block configures the Loki index gateway server, responsible
# for serving index queries without the need to constantly interact with the
# object store.
[index_gateway: <index_gateway>]

# The bloom_compactor block configures the Loki bloom compactor server,
# responsible for compacting stream indexes into bloom filters and merging them
# as bloom blocks
[bloom_compactor: <bloom_compactor>]

# The bloom_gateway block configures the Loki bloom gateway server, responsible
# for serving queries for filtering chunks based on filter expressions.
[bloom_gateway: <bloom_gateway>]

# The storage_config block configures one of many possible stores for both the
# index and chunks. Which configuration to be picked should be defined in
# schema_config block.
[storage_config: <storage_config>]

# The chunk_store_config block configures how chunks will be cached and how long
# to wait before saving them to the backing store.
[chunk_store_config: <chunk_store_config>]

# Configures the chunk index schema and where it is stored.
[schema_config: <schema_config>]

# The compactor block configures the compactor component, which compacts index
# shards for performance.
[compactor: <compactor>]

# The limits_config block configures global and per-tenant limits in Loki.
[limits_config: <limits_config>]

# The frontend_worker configures the worker - running within the Loki querier -
# picking up and executing queries enqueued by the query-frontend.
[frontend_worker: <frontend_worker>]

# The table_manager block configures the table manager for retention.
[table_manager: <table_manager>]

# Configuration for memberlist client. Only applies if the selected kvstore is
# memberlist.
# 
# When a memberlist config with atleast 1 join_members is defined, kvstore of
# type memberlist is automatically selected for all the components that require
# a ring unless otherwise specified in the component's configuration section.
[memberlist: <memberlist>]

# Configuration for 'runtime config' module, responsible for reloading runtime
# configuration file.
[runtime_config: <runtime_config>]

# Configuration for tracing.
[tracing: <tracing>]

# Configuration for analytics.
[analytics: <analytics>]

# Common configuration to be shared between multiple modules. If a more specific
# configuration is given in other sections, the related configuration within
# this section will be ignored.
[common: <common>]

# How long to wait between SIGTERM and shutdown. After receiving SIGTERM, Loki
# will report 503 Service Unavailable status via /ready endpoint.
# CLI flag: -shutdown-delay
[shutdown_delay: <duration> | default = 0s]

# Namespace of the metrics that in previous releases had cortex as namespace.
# This setting is deprecated and will be removed in the next minor release.
# CLI flag: -metrics-namespace
[metrics_namespace: <string> | default = "loki"]
```

### server

Configures the `server` of the launched module(s).

```yaml
# HTTP server listen network, default tcp
# CLI flag: -server.http-listen-network
[http_listen_network: <string> | default = "tcp"]

# HTTP server listen address.
# CLI flag: -server.http-listen-address
[http_listen_address: <string> | default = ""]

# HTTP server listen port.
# CLI flag: -server.http-listen-port
[http_listen_port: <int> | default = 3100]

# Maximum number of simultaneous http connections, <=0 to disable
# CLI flag: -server.http-conn-limit
[http_listen_conn_limit: <int> | default = 0]

# gRPC server listen network
# CLI flag: -server.grpc-listen-network
[grpc_listen_network: <string> | default = "tcp"]

# gRPC server listen address.
# CLI flag: -server.grpc-listen-address
[grpc_listen_address: <string> | default = ""]

# gRPC server listen port.
# CLI flag: -server.grpc-listen-port
[grpc_listen_port: <int> | default = 9095]

# Maximum number of simultaneous grpc connections, <=0 to disable
# CLI flag: -server.grpc-conn-limit
[grpc_listen_conn_limit: <int> | default = 0]

# Comma-separated list of cipher suites to use. If blank, the default Go cipher
# suites is used.
# CLI flag: -server.tls-cipher-suites
[tls_cipher_suites: <string> | default = ""]

# Minimum TLS version to use. Allowed values: VersionTLS10, VersionTLS11,
# VersionTLS12, VersionTLS13. If blank, the Go TLS minimum version is used.
# CLI flag: -server.tls-min-version
[tls_min_version: <string> | default = ""]

http_tls_config:
  # Server TLS certificate. This configuration parameter is YAML only.
  [cert: <string> | default = ""]

  # Server TLS key. This configuration parameter is YAML only.
  [key: <string> | default = ""]

  # Root certificate authority used to verify client certificates. This
  # configuration parameter is YAML only.
  [client_ca: <string> | default = ""]

  # HTTP server cert path.
  # CLI flag: -server.http-tls-cert-path
  [cert_file: <string> | default = ""]

  # HTTP server key path.
  # CLI flag: -server.http-tls-key-path
  [key_file: <string> | default = ""]

  # HTTP TLS Client Auth type.
  # CLI flag: -server.http-tls-client-auth
  [client_auth_type: <string> | default = ""]

  # HTTP TLS Client CA path.
  # CLI flag: -server.http-tls-ca-path
  [client_ca_file: <string> | default = ""]

grpc_tls_config:
  # Server TLS certificate. This configuration parameter is YAML only.
  [cert: <string> | default = ""]

  # Server TLS key. This configuration parameter is YAML only.
  [key: <string> | default = ""]

  # Root certificate authority used to verify client certificates. This
  # configuration parameter is YAML only.
  [client_ca: <string> | default = ""]

  # GRPC TLS server cert path.
  # CLI flag: -server.grpc-tls-cert-path
  [cert_file: <string> | default = ""]

  # GRPC TLS server key path.
  # CLI flag: -server.grpc-tls-key-path
  [key_file: <string> | default = ""]

  # GRPC TLS Client Auth type.
  # CLI flag: -server.grpc-tls-client-auth
  [client_auth_type: <string> | default = ""]

  # GRPC TLS Client CA path.
  # CLI flag: -server.grpc-tls-ca-path
  [client_ca_file: <string> | default = ""]

# Register the intrumentation handlers (/metrics etc).
# CLI flag: -server.register-instrumentation
[register_instrumentation: <boolean> | default = true]

# If set to true, gRPC statuses will be reported in instrumentation labels with
# their string representations. Otherwise, they will be reported as "error".
# CLI flag: -server.report-grpc-codes-in-instrumentation-label-enabled
[report_grpc_codes_in_instrumentation_label_enabled: <boolean> | default = false]

# Timeout for graceful shutdowns
# CLI flag: -server.graceful-shutdown-timeout
[graceful_shutdown_timeout: <duration> | default = 30s]

# Read timeout for entire HTTP request, including headers and body.
# CLI flag: -server.http-read-timeout
[http_server_read_timeout: <duration> | default = 30s]

# Read timeout for HTTP request headers. If set to 0, value of
# -server.http-read-timeout is used.
# CLI flag: -server.http-read-header-timeout
[http_server_read_header_timeout: <duration> | default = 0s]

# Write timeout for HTTP server
# CLI flag: -server.http-write-timeout
[http_server_write_timeout: <duration> | default = 30s]

# Idle timeout for HTTP server
# CLI flag: -server.http-idle-timeout
[http_server_idle_timeout: <duration> | default = 2m]

# Log closed connections that did not receive any response, most likely because
# client didn't send any request within timeout.
# CLI flag: -server.http-log-closed-connections-without-response-enabled
[http_log_closed_connections_without_response_enabled: <boolean> | default = false]

# Limit on the size of a gRPC message this server can receive (bytes).
# CLI flag: -server.grpc-max-recv-msg-size-bytes
[grpc_server_max_recv_msg_size: <int> | default = 4194304]

# Limit on the size of a gRPC message this server can send (bytes).
# CLI flag: -server.grpc-max-send-msg-size-bytes
[grpc_server_max_send_msg_size: <int> | default = 4194304]

# Limit on the number of concurrent streams for gRPC calls per client connection
# (0 = unlimited)
# CLI flag: -server.grpc-max-concurrent-streams
[grpc_server_max_concurrent_streams: <int> | default = 100]

# The duration after which an idle connection should be closed. Default:
# infinity
# CLI flag: -server.grpc.keepalive.max-connection-idle
[grpc_server_max_connection_idle: <duration> | default = 2562047h47m16.854775807s]

# The duration for the maximum amount of time a connection may exist before it
# will be closed. Default: infinity
# CLI flag: -server.grpc.keepalive.max-connection-age
[grpc_server_max_connection_age: <duration> | default = 2562047h47m16.854775807s]

# An additive period after max-connection-age after which the connection will be
# forcibly closed. Default: infinity
# CLI flag: -server.grpc.keepalive.max-connection-age-grace
[grpc_server_max_connection_age_grace: <duration> | default = 2562047h47m16.854775807s]

# Duration after which a keepalive probe is sent in case of no activity over the
# connection., Default: 2h
# CLI flag: -server.grpc.keepalive.time
[grpc_server_keepalive_time: <duration> | default = 2h]

# After having pinged for keepalive check, the duration after which an idle
# connection should be closed, Default: 20s
# CLI flag: -server.grpc.keepalive.timeout
[grpc_server_keepalive_timeout: <duration> | default = 20s]

# Minimum amount of time a client should wait before sending a keepalive ping.
# If client sends keepalive ping more often, server will send GOAWAY and close
# the connection.
# CLI flag: -server.grpc.keepalive.min-time-between-pings
[grpc_server_min_time_between_pings: <duration> | default = 10s]

# If true, server allows keepalive pings even when there are no active
# streams(RPCs). If false, and client sends ping when there are no active
# streams, server will send GOAWAY and close the connection.
# CLI flag: -server.grpc.keepalive.ping-without-stream-allowed
[grpc_server_ping_without_stream_allowed: <boolean> | default = true]

# If non-zero, configures the amount of GRPC server workers used to serve the
# requests.
# CLI flag: -server.grpc.num-workers
[grpc_server_num_workers: <int> | default = 0]

# Output log messages in the given format. Valid formats: [logfmt, json]
# CLI flag: -log.format
[log_format: <string> | default = "logfmt"]

# Only log messages with the given severity or above. Valid levels: [debug,
# info, warn, error]
# CLI flag: -log.level
[log_level: <string> | default = "info"]

# Optionally log the source IPs.
# CLI flag: -server.log-source-ips-enabled
[log_source_ips_enabled: <boolean> | default = false]

# Header field storing the source IPs. Only used if
# server.log-source-ips-enabled is true. If not set the default Forwarded,
# X-Real-IP and X-Forwarded-For headers are used
# CLI flag: -server.log-source-ips-header
[log_source_ips_header: <string> | default = ""]

# Regex for matching the source IPs. Only used if server.log-source-ips-enabled
# is true. If not set the default Forwarded, X-Real-IP and X-Forwarded-For
# headers are used
# CLI flag: -server.log-source-ips-regex
[log_source_ips_regex: <string> | default = ""]

# Optionally log request headers.
# CLI flag: -server.log-request-headers
[log_request_headers: <boolean> | default = false]

# Optionally log requests at info level instead of debug level. Applies to
# request headers as well if server.log-request-headers is enabled.
# CLI flag: -server.log-request-at-info-level-enabled
[log_request_at_info_level_enabled: <boolean> | default = false]

# Comma separated list of headers to exclude from loggin. Only used if
# server.log-request-headers is true.
# CLI flag: -server.log-request-headers-exclude-list
[log_request_exclude_headers_list: <string> | default = ""]

# Base path to serve all API routes from (e.g. /v1/)
# CLI flag: -server.path-prefix
[http_path_prefix: <string> | default = ""]
```

### distributor

Configures the `distributor`.

```yaml
ring:
  kvstore:
    # Backend storage to use for the ring. Supported values are: consul, etcd,
    # inmemory, memberlist, multi.
    # CLI flag: -distributor.ring.store
    [store: <string> | default = "consul"]

    # The prefix for the keys in the store. Should end with a /.
    # CLI flag: -distributor.ring.prefix
    [prefix: <string> | default = "collectors/"]

    # Configuration for a Consul client. Only applies if the selected kvstore is
    # consul.
    # The CLI flags prefix for this block configuration is: distributor.ring
    [consul: <consul>]

    # Configuration for an ETCD v3 client. Only applies if the selected kvstore
    # is etcd.
    # The CLI flags prefix for this block configuration is: distributor.ring
    [etcd: <etcd>]

    multi:
      # Primary backend storage used by multi-client.
      # CLI flag: -distributor.ring.multi.primary
      [primary: <string> | default = ""]

      # Secondary backend storage used by multi-client.
      # CLI flag: -distributor.ring.multi.secondary
      [secondary: <string> | default = ""]

      # Mirror writes to secondary store.
      # CLI flag: -distributor.ring.multi.mirror-enabled
      [mirror_enabled: <boolean> | default = false]

      # Timeout for storing value to secondary store.
      # CLI flag: -distributor.ring.multi.mirror-timeout
      [mirror_timeout: <duration> | default = 2s]

  # Period at which to heartbeat to the ring. 0 = disabled.
  # CLI flag: -distributor.ring.heartbeat-period
  [heartbeat_period: <duration> | default = 5s]

  # The heartbeat timeout after which distributors are considered unhealthy
  # within the ring. 0 = never (timeout disabled).
  # CLI flag: -distributor.ring.heartbeat-timeout
  [heartbeat_timeout: <duration> | default = 1m]

  # Name of network interface to read address from.
  # CLI flag: -distributor.ring.instance-interface-names
  [instance_interface_names: <list of strings> | default = [<private network interfaces>]]

rate_store:
  # The max number of concurrent requests to make to ingester stream apis
  # CLI flag: -distributor.rate-store.max-request-parallelism
  [max_request_parallelism: <int> | default = 200]

  # The interval on which distributors will update current stream rates from
  # ingesters
  # CLI flag: -distributor.rate-store.stream-rate-update-interval
  [stream_rate_update_interval: <duration> | default = 1s]

  # Timeout for communication between distributors and any given ingester when
  # updating rates
  # CLI flag: -distributor.rate-store.ingester-request-timeout
  [ingester_request_timeout: <duration> | default = 500ms]

  # If enabled, detailed logs and spans will be emitted.
  # CLI flag: -distributor.rate-store.debug
  [debug: <boolean> | default = false]

# Experimental. Customize the logging of write failures.
write_failures_logging:
  # Experimental and subject to change. Log volume allowed (per second).
  # Default: 1KB.
  # CLI flag: -distributor.write-failures-logging.rate
  [rate: <int> | default = 1KB]

  # Experimental and subject to change. Whether a insight=true key should be
  # logged or not. Default: false.
  # CLI flag: -distributor.write-failures-logging.add-insights-label
  [add_insights_label: <boolean> | default = false]

otlp_config:
  # List of default otlp resource attributes to be picked as index labels
  # CLI flag: -distributor.otlp.default_resource_attributes_as_index_labels
  [default_resource_attributes_as_index_labels: <list of strings> | default = [service.name service.namespace service.instance.id deployment.environment cloud.region cloud.availability_zone k8s.cluster.name k8s.namespace.name k8s.pod.name k8s.container.name container.name k8s.replicaset.name k8s.deployment.name k8s.statefulset.name k8s.daemonset.name k8s.cronjob.name k8s.job.name]]
```

### querier

Configures the `querier`. Only appropriate when running all modules or just the querier.

```yaml
# Maximum duration for which the live tailing requests are served.
# CLI flag: -querier.tail-max-duration
[tail_max_duration: <duration> | default = 1h]

# Time to wait before sending more than the minimum successful query requests.
# CLI flag: -querier.extra-query-delay
[extra_query_delay: <duration> | default = 0s]

# Maximum lookback beyond which queries are not sent to ingester. 0 means all
# queries are sent to ingester.
# CLI flag: -querier.query-ingesters-within
[query_ingesters_within: <duration> | default = 3h]

engine:
  # The maximum amount of time to look back for log lines. Used only for instant
  # log queries.
  # CLI flag: -querier.engine.max-lookback-period
  [max_look_back_period: <duration> | default = 30s]

# The maximum number of queries that can be simultaneously processed by the
# querier.
# CLI flag: -querier.max-concurrent
[max_concurrent: <int> | default = 4]

# Only query the store, and not attempt any ingesters. This is useful for
# running a standalone querier pool operating only against stored data.
# CLI flag: -querier.query-store-only
[query_store_only: <boolean> | default = false]

# When true, queriers only query the ingesters, and not stored data. This is
# useful when the object store is unavailable.
# CLI flag: -querier.query-ingester-only
[query_ingester_only: <boolean> | default = false]

# When true, allow queries to span multiple tenants.
# CLI flag: -querier.multi-tenant-queries-enabled
[multi_tenant_queries_enabled: <boolean> | default = false]

# When true, querier limits sent via a header are enforced.
# CLI flag: -querier.per-request-limits-enabled
[per_request_limits_enabled: <boolean> | default = false]
```

### query_scheduler

The `query_scheduler` block configures the Loki query scheduler. When configured it separates the tenant query queues from the query-frontend.

```yaml
# Maximum number of outstanding requests per tenant per query-scheduler.
# In-flight requests above this limit will fail with HTTP response status code
# 429.
# CLI flag: -query-scheduler.max-outstanding-requests-per-tenant
[max_outstanding_requests_per_tenant: <int> | default = 32000]

# Maximum number of levels of nesting of hierarchical queues. 0 means that
# hierarchical queues are disabled.
# CLI flag: -query-scheduler.max-queue-hierarchy-levels
[max_queue_hierarchy_levels: <int> | default = 3]

# If a querier disconnects without sending notification about graceful shutdown,
# the query-scheduler will keep the querier in the tenant's shard until the
# forget delay has passed. This feature is useful to reduce the blast radius
# when shuffle-sharding is enabled.
# CLI flag: -query-scheduler.querier-forget-delay
[querier_forget_delay: <duration> | default = 0s]

# This configures the gRPC client used to report errors back to the
# query-frontend.
# The CLI flags prefix for this block configuration is:
# query-scheduler.grpc-client-config
[grpc_client_config: <grpc_client>]

# Set to true to have the query schedulers create and place themselves in a
# ring. If no frontend_address or scheduler_address are present anywhere else in
# the configuration, Loki will toggle this value to true.
# CLI flag: -query-scheduler.use-scheduler-ring
[use_scheduler_ring: <boolean> | default = false]

# The hash ring configuration. This option is required only if
# use_scheduler_ring is true.
scheduler_ring:
  kvstore:
    # Backend storage to use for the ring. Supported values are: consul, etcd,
    # inmemory, memberlist, multi.
    # CLI flag: -query-scheduler.ring.store
    [store: <string> | default = "consul"]

    # The prefix for the keys in the store. Should end with a /.
    # CLI flag: -query-scheduler.ring.prefix
    [prefix: <string> | default = "collectors/"]

    # Configuration for a Consul client. Only applies if the selected kvstore is
    # consul.
    # The CLI flags prefix for this block configuration is: query-scheduler.ring
    [consul: <consul>]

    # Configuration for an ETCD v3 client. Only applies if the selected kvstore
    # is etcd.
    # The CLI flags prefix for this block configuration is: query-scheduler.ring
    [etcd: <etcd>]

    multi:
      # Primary backend storage used by multi-client.
      # CLI flag: -query-scheduler.ring.multi.primary
      [primary: <string> | default = ""]

      # Secondary backend storage used by multi-client.
      # CLI flag: -query-scheduler.ring.multi.secondary
      [secondary: <string> | default = ""]

      # Mirror writes to secondary store.
      # CLI flag: -query-scheduler.ring.multi.mirror-enabled
      [mirror_enabled: <boolean> | default = false]

      # Timeout for storing value to secondary store.
      # CLI flag: -query-scheduler.ring.multi.mirror-timeout
      [mirror_timeout: <duration> | default = 2s]

  # Period at which to heartbeat to the ring. 0 = disabled.
  # CLI flag: -query-scheduler.ring.heartbeat-period
  [heartbeat_period: <duration> | default = 15s]

  # The heartbeat timeout after which compactors are considered unhealthy within
  # the ring. 0 = never (timeout disabled).
  # CLI flag: -query-scheduler.ring.heartbeat-timeout
  [heartbeat_timeout: <duration> | default = 1m]

  # File path where tokens are stored. If empty, tokens are not stored at
  # shutdown and restored at startup.
  # CLI flag: -query-scheduler.ring.tokens-file-path
  [tokens_file_path: <string> | default = ""]

  # True to enable zone-awareness and replicate blocks across different
  # availability zones.
  # CLI flag: -query-scheduler.ring.zone-awareness-enabled
  [zone_awareness_enabled: <boolean> | default = false]

  # Instance ID to register in the ring.
  # CLI flag: -query-scheduler.ring.instance-id
  [instance_id: <string> | default = "<hostname>"]

  # Name of network interface to read address from.
  # CLI flag: -query-scheduler.ring.instance-interface-names
  [instance_interface_names: <list of strings> | default = [<private network interfaces>]]

  # Port to advertise in the ring (defaults to server.grpc-listen-port).
  # CLI flag: -query-scheduler.ring.instance-port
  [instance_port: <int> | default = 0]

  # IP address to advertise in the ring.
  # CLI flag: -query-scheduler.ring.instance-addr
  [instance_addr: <string> | default = ""]

  # The availability zone where this instance is running. Required if
  # zone-awareness is enabled.
  # CLI flag: -query-scheduler.ring.instance-availability-zone
  [instance_availability_zone: <string> | default = ""]

  # Enable using a IPv6 instance address.
  # CLI flag: -query-scheduler.ring.instance-enable-ipv6
  [instance_enable_ipv6: <boolean> | default = false]
```

### frontend

The `frontend` block configures the Loki query-frontend.

```yaml
# Log queries that are slower than the specified duration. Set to 0 to disable.
# Set to < 0 to enable on all queries.
# CLI flag: -frontend.log-queries-longer-than
[log_queries_longer_than: <duration> | default = 0s]

# Comma-separated list of request header names to include in query logs. Applies
# to both query stats and slow queries logs.
# CLI flag: -frontend.log-query-request-headers
[log_query_request_headers: <string> | default = ""]

# Max body size for downstream prometheus.
# CLI flag: -frontend.max-body-size
[max_body_size: <int> | default = 10485760]

# True to enable query statistics tracking. When enabled, a message with some
# statistics is logged for every query.
# CLI flag: -frontend.query-stats-enabled
[query_stats_enabled: <boolean> | default = false]

# Maximum number of outstanding requests per tenant per frontend; requests
# beyond this error with HTTP 429.
# CLI flag: -querier.max-outstanding-requests-per-tenant
[max_outstanding_per_tenant: <int> | default = 2048]

# In the event a tenant is repeatedly sending queries that lead the querier to
# crash or be killed due to an out-of-memory error, the crashed querier will be
# disconnected from the query frontend and a new querier will be immediately
# assigned to the tenant’s shard. This invalidates the assumption that shuffle
# sharding can be used to reduce the impact on tenants. This option mitigates
# the impact by configuring a delay between when a querier disconnects because
# of a crash and when the crashed querier is actually removed from the tenant's
# shard.
# CLI flag: -query-frontend.querier-forget-delay
[querier_forget_delay: <duration> | default = 0s]

# DNS hostname used for finding query-schedulers.
# CLI flag: -frontend.scheduler-address
[scheduler_address: <string> | default = ""]

# How often to resolve the scheduler-address, in order to look for new
# query-scheduler instances. Also used to determine how often to poll the
# scheduler-ring for addresses if the scheduler-ring is configured.
# CLI flag: -frontend.scheduler-dns-lookup-period
[scheduler_dns_lookup_period: <duration> | default = 10s]

# Number of concurrent workers forwarding queries to single query-scheduler.
# CLI flag: -frontend.scheduler-worker-concurrency
[scheduler_worker_concurrency: <int> | default = 5]

# The grpc_client block configures the gRPC client used to communicate between
# two Loki components.
# The CLI flags prefix for this block configuration is:
# frontend.grpc-client-config
[grpc_client_config: <grpc_client>]

# Time to wait for inflight requests to finish before forcefully shutting down.
# This needs to be aligned with the query timeout and the graceful termination
# period of the process orchestrator.
# CLI flag: -frontend.graceful-shutdown-timeout
[graceful_shutdown_timeout: <duration> | default = 5m]

# Name of network interface to read address from. This address is sent to
# query-scheduler and querier, which uses it to send the query response back to
# query-frontend.
# CLI flag: -frontend.instance-interface-names
[instance_interface_names: <list of strings> | default = [<private network interfaces>]]

# Defines the encoding for requests to and responses from the scheduler and
# querier. Can be 'json' or 'protobuf' (defaults to 'json').
# CLI flag: -frontend.encoding
[encoding: <string> | default = "json"]

# Compress HTTP responses.
# CLI flag: -querier.compress-http-responses
[compress_responses: <boolean> | default = true]

# URL of downstream Loki.
# CLI flag: -frontend.downstream-url
[downstream_url: <string> | default = ""]

# URL of querier for tail proxy.
# CLI flag: -frontend.tail-proxy-url
[tail_proxy_url: <string> | default = ""]

# The TLS configuration.
[tail_tls_config: <tls_config>]
```

### query_range

The `query_range` block configures the query splitting and caching in the Loki query-frontend.

```yaml
# Mutate incoming queries to align their start and end with their step.
# CLI flag: -querier.align-querier-with-step
[align_queries_with_step: <boolean> | default = false]

results_cache:
  # The cache block configures the cache backend.
  # The CLI flags prefix for this block configuration is: frontend
  [cache: <cache_config>]

  # Use compression in cache. The default is an empty value '', which disables
  # compression. Supported values are: 'snappy' and ''.
  # CLI flag: -frontend.compression
  [compression: <string> | default = ""]

# Cache query results.
# CLI flag: -querier.cache-results
[cache_results: <boolean> | default = false]

# Maximum number of retries for a single request; beyond this, the downstream
# error is returned.
# CLI flag: -querier.max-retries-per-request
[max_retries: <int> | default = 5]

# Perform query parallelisations based on storage sharding configuration and
# query ASTs. This feature is supported only by the chunks storage engine.
# CLI flag: -querier.parallelise-shardable-queries
[parallelise_shardable_queries: <boolean> | default = true]

# A comma-separated list of LogQL vector and range aggregations that should be
# sharded
# CLI flag: -querier.shard-aggregations
[shard_aggregations: <string> | default = ""]

# Cache index stats query results.
# CLI flag: -querier.cache-index-stats-results
[cache_index_stats_results: <boolean> | default = false]

# If a cache config is not specified and cache_index_stats_results is true, the
# config for the results cache is used.
index_stats_results_cache:
  # The cache block configures the cache backend.
  # The CLI flags prefix for this block configuration is:
  # frontend.index-stats-results-cache
  [cache: <cache_config>]

  # Use compression in cache. The default is an empty value '', which disables
  # compression. Supported values are: 'snappy' and ''.
  # CLI flag: -frontend.index-stats-results-cache.compression
  [compression: <string> | default = ""]

# Cache volume query results.
# CLI flag: -querier.cache-volume-results
[cache_volume_results: <boolean> | default = false]

# If a cache config is not specified and cache_volume_results is true, the
# config for the results cache is used.
volume_results_cache:
  # The cache block configures the cache backend.
  # The CLI flags prefix for this block configuration is:
  # frontend.volume-results-cache
  [cache: <cache_config>]

  # Use compression in cache. The default is an empty value '', which disables
  # compression. Supported values are: 'snappy' and ''.
  # CLI flag: -frontend.volume-results-cache.compression
  [compression: <string> | default = ""]

# Cache instant metric query results.
# CLI flag: -querier.cache-instant-metric-results
[cache_instant_metric_results: <boolean> | default = false]

# If a cache config is not specified and cache_instant_metric_results is true,
# the config for the results cache is used.
instant_metric_results_cache:
  # The cache block configures the cache backend.
  # The CLI flags prefix for this block configuration is:
  # frontend.instant-metric-results-cache
  [cache: <cache_config>]

  # Use compression in cache. The default is an empty value '', which disables
  # compression. Supported values are: 'snappy' and ''.
  # CLI flag: -frontend.instant-metric-results-cache.compression
  [compression: <string> | default = ""]

# Whether to align the splits of instant metric query with splitByInterval and
# query's exec time. Useful when instant_metric_cache is enabled
# CLI flag: -querier.instant-metric-query-split-align
[instant_metric_query_split_align: <boolean> | default = false]

# Cache series query results.
# CLI flag: -querier.cache-series-results
[cache_series_results: <boolean> | default = false]

# If series_results_cache is not configured and cache_series_results is true,
# the config for the results cache is used.
series_results_cache:
  # The cache block configures the cache backend.
  # The CLI flags prefix for this block configuration is:
  # frontend.series-results-cache
  [cache: <cache_config>]

  # Use compression in cache. The default is an empty value '', which disables
  # compression. Supported values are: 'snappy' and ''.
  # CLI flag: -frontend.series-results-cache.compression
  [compression: <string> | default = ""]

# Cache label query results.
# CLI flag: -querier.cache-label-results
[cache_label_results: <boolean> | default = false]

# If label_results_cache is not configured and cache_label_results is true, the
# config for the results cache is used.
label_results_cache:
  # The cache block configures the cache backend.
  # The CLI flags prefix for this block configuration is:
  # frontend.label-results-cache
  [cache: <cache_config>]

  # Use compression in cache. The default is an empty value '', which disables
  # compression. Supported values are: 'snappy' and ''.
  # CLI flag: -frontend.label-results-cache.compression
  [compression: <string> | default = ""]
```

### ruler

The `ruler` block configures the Loki ruler.

```yaml
# Base URL of the Grafana instance.
# CLI flag: -ruler.external.url
[external_url: <url>]

# Datasource UID for the dashboard.
# CLI flag: -ruler.datasource-uid
[datasource_uid: <string> | default = ""]

# Labels to add to all alerts.
[external_labels: <list of Labels>]

# The grpc_client block configures the gRPC client used to communicate between
# two Loki components.
# The CLI flags prefix for this block configuration is: ruler.client
[ruler_client: <grpc_client>]

# How frequently to evaluate rules.
# CLI flag: -ruler.evaluation-interval
[evaluation_interval: <duration> | default = 1m]

# How frequently to poll for rule changes.
# CLI flag: -ruler.poll-interval
[poll_interval: <duration> | default = 1m]

# Deprecated: Use -ruler-storage. CLI flags and their respective YAML config
# options instead.
storage:
  # Method to use for backend rule storage (configdb, azure, gcs, s3, swift,
  # local, bos, cos)
  # CLI flag: -ruler.storage.type
  [type: <string> | default = ""]

  # Configures backend rule storage for Azure.
  # The CLI flags prefix for this block configuration is: ruler.storage
  [azure: <azure_storage_config>]

  # Configures backend rule storage for AlibabaCloud Object Storage (OSS).
  # The CLI flags prefix for this block configuration is: ruler
  [alibabacloud: <alibabacloud_storage_config>]

  # Configures backend rule storage for GCS.
  # The CLI flags prefix for this block configuration is: ruler.storage
  [gcs: <gcs_storage_config>]

  # Configures backend rule storage for S3.
  # The CLI flags prefix for this block configuration is: ruler
  [s3: <s3_storage_config>]

  # Configures backend rule storage for Baidu Object Storage (BOS).
  # The CLI flags prefix for this block configuration is: ruler.storage
  [bos: <bos_storage_config>]

  # Configures backend rule storage for Swift.
  # The CLI flags prefix for this block configuration is: ruler.storage
  [swift: <swift_storage_config>]

  # Configures backend rule storage for IBM Cloud Object Storage (COS).
  # The CLI flags prefix for this block configuration is: ruler.storage
  [cos: <cos_storage_config>]

  # Configures backend rule storage for a local file system directory.
  local:
    # Directory to scan for rules
    # CLI flag: -ruler.storage.local.directory
    [directory: <string> | default = ""]

  [thanos_objstore: <boolean>]

  objstore_config:
    [backend: <string> | default = ""]

    s3:
      [endpoint: <string> | default = ""]

      [region: <string> | default = ""]

      [bucket_name: <string> | default = ""]

      secret_access_key:

      session_token:

      [access_key_id: <string> | default = ""]

      [insecure: <boolean>]

      [signature_version: <string> | default = ""]

      [storage_class: <string> | default = ""]

      sse:
        [type: <string> | default = ""]

        [kms_key_id: <string> | default = ""]

        [kms_encryption_context: <string> | default = ""]

      http:
        [idle_conn_timeout: <duration>]

        [response_header_timeout: <duration>]

        [insecure_skip_verify: <boolean>]

        [tls_handshake_timeout: <duration>]

        [expect_continue_timeout: <duration>]

        [max_idle_connections: <int>]

        [max_idle_connections_per_host: <int>]

        [max_connections_per_host: <int>]

        [ca_file: <string> | default = ""]

    gcs:
      [bucket_name: <string> | default = ""]

      service_account:

      http:
        [idle_conn_timeout: <duration>]

        [response_header_timeout: <duration>]

        [insecure_skip_verify: <boolean>]

        [tls_handshake_timeout: <duration>]

        [expect_continue_timeout: <duration>]

        [max_idle_connections: <int>]

        [max_idle_connections_per_host: <int>]

        [max_connections_per_host: <int>]

        [ca_file: <string> | default = ""]

    azure:
      [account_name: <string> | default = ""]

      account_key:

      connection_string:

      [container_name: <string> | default = ""]

      [endpoint_suffix: <string> | default = ""]

      [max_retries: <int>]

      http:
        [idle_conn_timeout: <duration>]

        [response_header_timeout: <duration>]

        [insecure_skip_verify: <boolean>]

        [tls_handshake_timeout: <duration>]

        [expect_continue_timeout: <duration>]

        [max_idle_connections: <int>]

        [max_idle_connections_per_host: <int>]

        [max_connections_per_host: <int>]

        [ca_file: <string> | default = ""]

    swift:
      [auth_version: <int>]

      [auth_url: <string> | default = ""]

      [internal: <boolean>]

      [username: <string> | default = ""]

      [user_domain_name: <string> | default = ""]

      [user_domain_id: <string> | default = ""]

      [user_id: <string> | default = ""]

      [password: <string> | default = ""]

      [domain_id: <string> | default = ""]

      [domain_name: <string> | default = ""]

      [project_id: <string> | default = ""]

      [project_name: <string> | default = ""]

      [project_domain_id: <string> | default = ""]

      [project_domain_name: <string> | default = ""]

      [region_name: <string> | default = ""]

      [container_name: <string> | default = ""]

      [max_retries: <int>]

      [connect_timeout: <duration>]

      [request_timeout: <duration>]

    filesystem:
      [dir: <string> | default = ""]

    [storage_prefix: <string> | default = ""]

    configdb:
      configs_api_url:
        [url: <url>]

      [client_timeout: <duration>]

      [tls_cert_path: <string> | default = ""]

      [tls_key_path: <string> | default = ""]

      [tls_ca_path: <string> | default = ""]

      [tls_server_name: <string> | default = ""]

      [tls_insecure_skip_verify: <boolean>]

      # Override the default cipher suite list (separated by commas). Allowed
      # values:
      # 
      # Secure Ciphers:
      # - TLS_RSA_WITH_AES_128_CBC_SHA
      # - TLS_RSA_WITH_AES_256_CBC_SHA
      # - TLS_RSA_WITH_AES_128_GCM_SHA256
      # - TLS_RSA_WITH_AES_256_GCM_SHA384
      # - TLS_AES_128_GCM_SHA256
      # - TLS_AES_256_GCM_SHA384
      # - TLS_CHACHA20_POLY1305_SHA256
      # - TLS_ECDHE_ECDSA_WITH_AES_128_CBC_SHA
      # - TLS_ECDHE_ECDSA_WITH_AES_256_CBC_SHA
      # - TLS_ECDHE_RSA_WITH_AES_128_CBC_SHA
      # - TLS_ECDHE_RSA_WITH_AES_256_CBC_SHA
      # - TLS_ECDHE_ECDSA_WITH_AES_128_GCM_SHA256
      # - TLS_ECDHE_ECDSA_WITH_AES_256_GCM_SHA384
      # - TLS_ECDHE_RSA_WITH_AES_128_GCM_SHA256
      # - TLS_ECDHE_RSA_WITH_AES_256_GCM_SHA384
      # - TLS_ECDHE_RSA_WITH_CHACHA20_POLY1305_SHA256
      # - TLS_ECDHE_ECDSA_WITH_CHACHA20_POLY1305_SHA256
      # 
      # Insecure Ciphers:
      # - TLS_RSA_WITH_RC4_128_SHA
      # - TLS_RSA_WITH_3DES_EDE_CBC_SHA
      # - TLS_RSA_WITH_AES_128_CBC_SHA256
      # - TLS_ECDHE_ECDSA_WITH_RC4_128_SHA
      # - TLS_ECDHE_RSA_WITH_RC4_128_SHA
      # - TLS_ECDHE_RSA_WITH_3DES_EDE_CBC_SHA
      # - TLS_ECDHE_ECDSA_WITH_AES_128_CBC_SHA256
      # - TLS_ECDHE_RSA_WITH_AES_128_CBC_SHA256
      [tls_cipher_suites: <string> | default = ""]

      [tls_min_version: <string> | default = ""]

    local:
      [directory: <string> | default = ""]

# File path to store temporary rule files.
# CLI flag: -ruler.rule-path
[rule_path: <string> | default = "/rules"]

# Comma-separated list of Alertmanager URLs to send notifications to. Each
# Alertmanager URL is treated as a separate group in the configuration. Multiple
# Alertmanagers in HA per group can be supported by using DNS resolution via
# '-ruler.alertmanager-discovery'.
# CLI flag: -ruler.alertmanager-url
[alertmanager_url: <string> | default = ""]

# Use DNS SRV records to discover Alertmanager hosts.
# CLI flag: -ruler.alertmanager-discovery
[enable_alertmanager_discovery: <boolean> | default = false]

# How long to wait between refreshing DNS resolutions of Alertmanager hosts.
# CLI flag: -ruler.alertmanager-refresh-interval
[alertmanager_refresh_interval: <duration> | default = 1m]

# If enabled requests to Alertmanager will utilize the V2 API.
# CLI flag: -ruler.alertmanager-use-v2
[enable_alertmanager_v2: <boolean> | default = false]

# List of alert relabel configs.
[alert_relabel_configs: <relabel_config...>]

# Capacity of the queue for notifications to be sent to the Alertmanager.
# CLI flag: -ruler.notification-queue-capacity
[notification_queue_capacity: <int> | default = 10000]

# HTTP timeout duration when sending notifications to the Alertmanager.
# CLI flag: -ruler.notification-timeout
[notification_timeout: <duration> | default = 10s]

alertmanager_client:
  # Path to the client certificate, which will be used for authenticating with
  # the server. Also requires the key path to be configured.
  # CLI flag: -ruler.alertmanager-client.tls-cert-path
  [tls_cert_path: <string> | default = ""]

  # Path to the key for the client certificate. Also requires the client
  # certificate to be configured.
  # CLI flag: -ruler.alertmanager-client.tls-key-path
  [tls_key_path: <string> | default = ""]

  # Path to the CA certificates to validate server certificate against. If not
  # set, the host's root CA certificates are used.
  # CLI flag: -ruler.alertmanager-client.tls-ca-path
  [tls_ca_path: <string> | default = ""]

  # Override the expected name on the server certificate.
  # CLI flag: -ruler.alertmanager-client.tls-server-name
  [tls_server_name: <string> | default = ""]

  # Skip validating server certificate.
  # CLI flag: -ruler.alertmanager-client.tls-insecure-skip-verify
  [tls_insecure_skip_verify: <boolean> | default = false]

  # Override the default cipher suite list (separated by commas). Allowed
  # values:
  # 
  # Secure Ciphers:
  # - TLS_RSA_WITH_AES_128_CBC_SHA
  # - TLS_RSA_WITH_AES_256_CBC_SHA
  # - TLS_RSA_WITH_AES_128_GCM_SHA256
  # - TLS_RSA_WITH_AES_256_GCM_SHA384
  # - TLS_AES_128_GCM_SHA256
  # - TLS_AES_256_GCM_SHA384
  # - TLS_CHACHA20_POLY1305_SHA256
  # - TLS_ECDHE_ECDSA_WITH_AES_128_CBC_SHA
  # - TLS_ECDHE_ECDSA_WITH_AES_256_CBC_SHA
  # - TLS_ECDHE_RSA_WITH_AES_128_CBC_SHA
  # - TLS_ECDHE_RSA_WITH_AES_256_CBC_SHA
  # - TLS_ECDHE_ECDSA_WITH_AES_128_GCM_SHA256
  # - TLS_ECDHE_ECDSA_WITH_AES_256_GCM_SHA384
  # - TLS_ECDHE_RSA_WITH_AES_128_GCM_SHA256
  # - TLS_ECDHE_RSA_WITH_AES_256_GCM_SHA384
  # - TLS_ECDHE_RSA_WITH_CHACHA20_POLY1305_SHA256
  # - TLS_ECDHE_ECDSA_WITH_CHACHA20_POLY1305_SHA256
  # 
  # Insecure Ciphers:
  # - TLS_RSA_WITH_RC4_128_SHA
  # - TLS_RSA_WITH_3DES_EDE_CBC_SHA
  # - TLS_RSA_WITH_AES_128_CBC_SHA256
  # - TLS_ECDHE_ECDSA_WITH_RC4_128_SHA
  # - TLS_ECDHE_RSA_WITH_RC4_128_SHA
  # - TLS_ECDHE_RSA_WITH_3DES_EDE_CBC_SHA
  # - TLS_ECDHE_ECDSA_WITH_AES_128_CBC_SHA256
  # - TLS_ECDHE_RSA_WITH_AES_128_CBC_SHA256
  # CLI flag: -ruler.alertmanager-client.tls-cipher-suites
  [tls_cipher_suites: <string> | default = ""]

  # Override the default minimum TLS version. Allowed values: VersionTLS10,
  # VersionTLS11, VersionTLS12, VersionTLS13
  # CLI flag: -ruler.alertmanager-client.tls-min-version
  [tls_min_version: <string> | default = ""]

  # HTTP Basic authentication username. It overrides the username set in the URL
  # (if any).
  # CLI flag: -ruler.alertmanager-client.basic-auth-username
  [basic_auth_username: <string> | default = ""]

  # HTTP Basic authentication password. It overrides the password set in the URL
  # (if any).
  # CLI flag: -ruler.alertmanager-client.basic-auth-password
  [basic_auth_password: <string> | default = ""]

  # HTTP Header authorization type (default: Bearer).
  # CLI flag: -ruler.alertmanager-client.type
  [type: <string> | default = "Bearer"]

  # HTTP Header authorization credentials.
  # CLI flag: -ruler.alertmanager-client.credentials
  [credentials: <string> | default = ""]

  # HTTP Header authorization credentials file.
  # CLI flag: -ruler.alertmanager-client.credentials-file
  [credentials_file: <string> | default = ""]

# Max time to tolerate outage for restoring "for" state of alert.
# CLI flag: -ruler.for-outage-tolerance
[for_outage_tolerance: <duration> | default = 1h]

# Minimum duration between alert and restored "for" state. This is maintained
# only for alerts with configured "for" time greater than the grace period.
# CLI flag: -ruler.for-grace-period
[for_grace_period: <duration> | default = 10m]

# Minimum amount of time to wait before resending an alert to Alertmanager.
# CLI flag: -ruler.resend-delay
[resend_delay: <duration> | default = 1m]

# Distribute rule evaluation using ring backend.
# CLI flag: -ruler.enable-sharding
[enable_sharding: <boolean> | default = false]

# The sharding strategy to use. Supported values are: default, shuffle-sharding.
# CLI flag: -ruler.sharding-strategy
[sharding_strategy: <string> | default = "default"]

# The sharding algorithm to use for deciding how rules & groups are sharded.
# Supported values are: by-group, by-rule.
# CLI flag: -ruler.sharding-algo
[sharding_algo: <string> | default = "by-group"]

# Time to spend searching for a pending ruler when shutting down.
# CLI flag: -ruler.search-pending-for
[search_pending_for: <duration> | default = 5m]

# Ring used by Loki ruler. The CLI flags prefix for this block configuration is
# 'ruler.ring'.
ring:
  kvstore:
    # Backend storage to use for the ring. Supported values are: consul, etcd,
    # inmemory, memberlist, multi.
    # CLI flag: -ruler.ring.store
    [store: <string> | default = "consul"]

    # The prefix for the keys in the store. Should end with a /.
    # CLI flag: -ruler.ring.prefix
    [prefix: <string> | default = "rulers/"]

    # Configuration for a Consul client. Only applies if the selected kvstore is
    # consul.
    # The CLI flags prefix for this block configuration is: ruler.ring
    [consul: <consul>]

    # Configuration for an ETCD v3 client. Only applies if the selected kvstore
    # is etcd.
    # The CLI flags prefix for this block configuration is: ruler.ring
    [etcd: <etcd>]

    multi:
      # Primary backend storage used by multi-client.
      # CLI flag: -ruler.ring.multi.primary
      [primary: <string> | default = ""]

      # Secondary backend storage used by multi-client.
      # CLI flag: -ruler.ring.multi.secondary
      [secondary: <string> | default = ""]

      # Mirror writes to secondary store.
      # CLI flag: -ruler.ring.multi.mirror-enabled
      [mirror_enabled: <boolean> | default = false]

      # Timeout for storing value to secondary store.
      # CLI flag: -ruler.ring.multi.mirror-timeout
      [mirror_timeout: <duration> | default = 2s]

  # Interval between heartbeats sent to the ring. 0 = disabled.
  # CLI flag: -ruler.ring.heartbeat-period
  [heartbeat_period: <duration> | default = 5s]

  # The heartbeat timeout after which ruler ring members are considered
  # unhealthy within the ring. 0 = never (timeout disabled).
  # CLI flag: -ruler.ring.heartbeat-timeout
  [heartbeat_timeout: <duration> | default = 1m]

  # Name of network interface to read addresses from.
  # CLI flag: -ruler.ring.instance-interface-names
  [instance_interface_names: <list of strings> | default = [<private network interfaces>]]

  # The number of tokens the lifecycler will generate and put into the ring if
  # it joined without transferring tokens from another lifecycler.
  # CLI flag: -ruler.ring.num-tokens
  [num_tokens: <int> | default = 128]

# Period with which to attempt to flush rule groups.
# CLI flag: -ruler.flush-period
[flush_period: <duration> | default = 1m]

# Enable the ruler API.
# CLI flag: -ruler.enable-api
[enable_api: <boolean> | default = true]

# Comma separated list of tenants whose rules this ruler can evaluate. If
# specified, only these tenants will be handled by ruler, otherwise this ruler
# can process rules from all tenants. Subject to sharding.
# CLI flag: -ruler.enabled-tenants
[enabled_tenants: <string> | default = ""]

# Comma separated list of tenants whose rules this ruler cannot evaluate. If
# specified, a ruler that would normally pick the specified tenant(s) for
# processing will ignore them instead. Subject to sharding.
# CLI flag: -ruler.disabled-tenants
[disabled_tenants: <string> | default = ""]

# Report the wall time for ruler queries to complete as a per user metric and as
# an info level log message.
# CLI flag: -ruler.query-stats-enabled
[query_stats_enabled: <boolean> | default = false]

# Disable the rule_group label on exported metrics.
# CLI flag: -ruler.disable-rule-group-label
[disable_rule_group_label: <boolean> | default = false]

wal:
  # The directory in which to write tenant WAL files. Each tenant will have its
  # own directory one level below this directory.
  # CLI flag: -ruler.wal.dir
  [dir: <string> | default = "ruler-wal"]

  # Frequency with which to run the WAL truncation process.
  # CLI flag: -ruler.wal.truncate-frequency
  [truncate_frequency: <duration> | default = 1h]

  # Minimum age that samples must exist in the WAL before being truncated.
  # CLI flag: -ruler.wal.min-age
  [min_age: <duration> | default = 5m]

  # Maximum age that samples must exist in the WAL before being truncated.
  # CLI flag: -ruler.wal.max-age
  [max_age: <duration> | default = 4h]

wal_cleaner:
  # The minimum age of a WAL to consider for cleaning.
  # CLI flag: -ruler.wal-cleaner.min-age
  [min_age: <duration> | default = 12h]

  # How often to run the WAL cleaner. 0 = disabled.
  # CLI flag: -ruler.wal-cleaner.period
  [period: <duration> | default = 0s]

# Remote-write configuration to send rule samples to a Prometheus remote-write
# endpoint.
remote_write:
  # Deprecated: Use 'clients' instead. Configure remote write client.
  [client: <RemoteWriteConfig>]

  # Configure remote write clients. A map with remote client id as key.
  [clients: <map of string to RemoteWriteConfig>]

  # Enable remote-write functionality.
  # CLI flag: -ruler.remote-write.enabled
  [enabled: <boolean> | default = false]

  # Minimum period to wait between refreshing remote-write reconfigurations.
  # This should be greater than or equivalent to
  # -limits.per-user-override-period.
  # CLI flag: -ruler.remote-write.config-refresh-period
  [config_refresh_period: <duration> | default = 10s]

  # Add X-Scope-OrgID header in remote write requests.
  # CLI flag: -ruler.remote-write.add-org-id-header
  [add_org_id_header: <boolean> | default = true]

# Configuration for rule evaluation.
evaluation:
  # The evaluation mode for the ruler. Can be either 'local' or 'remote'. If set
  # to 'local', the ruler will evaluate rules locally. If set to 'remote', the
  # ruler will evaluate rules remotely. If unset, the ruler will evaluate rules
  # locally.
  # CLI flag: -ruler.evaluation.mode
  [mode: <string> | default = "local"]

  # Upper bound of random duration to wait before rule evaluation to avoid
  # contention during concurrent execution of rules. Jitter is calculated
  # consistently for a given rule. Set 0 to disable (default).
  # CLI flag: -ruler.evaluation.max-jitter
  [max_jitter: <duration> | default = 0s]

  query_frontend:
    # GRPC listen address of the query-frontend(s). Must be a DNS address
    # (prefixed with dns:///) to enable client side load balancing.
    # CLI flag: -ruler.evaluation.query-frontend.address
    [address: <string> | default = ""]

    # Set to true if query-frontend connection requires TLS.
    # CLI flag: -ruler.evaluation.query-frontend.tls-enabled
    [tls_enabled: <boolean> | default = false]

    # Path to the client certificate, which will be used for authenticating with
    # the server. Also requires the key path to be configured.
    # CLI flag: -ruler.evaluation.query-frontend.tls-cert-path
    [tls_cert_path: <string> | default = ""]

    # Path to the key for the client certificate. Also requires the client
    # certificate to be configured.
    # CLI flag: -ruler.evaluation.query-frontend.tls-key-path
    [tls_key_path: <string> | default = ""]

    # Path to the CA certificates to validate server certificate against. If not
    # set, the host's root CA certificates are used.
    # CLI flag: -ruler.evaluation.query-frontend.tls-ca-path
    [tls_ca_path: <string> | default = ""]

    # Override the expected name on the server certificate.
    # CLI flag: -ruler.evaluation.query-frontend.tls-server-name
    [tls_server_name: <string> | default = ""]

    # Skip validating server certificate.
    # CLI flag: -ruler.evaluation.query-frontend.tls-insecure-skip-verify
    [tls_insecure_skip_verify: <boolean> | default = false]

    # Override the default cipher suite list (separated by commas). Allowed
    # values:
    # 
    # Secure Ciphers:
    # - TLS_RSA_WITH_AES_128_CBC_SHA
    # - TLS_RSA_WITH_AES_256_CBC_SHA
    # - TLS_RSA_WITH_AES_128_GCM_SHA256
    # - TLS_RSA_WITH_AES_256_GCM_SHA384
    # - TLS_AES_128_GCM_SHA256
    # - TLS_AES_256_GCM_SHA384
    # - TLS_CHACHA20_POLY1305_SHA256
    # - TLS_ECDHE_ECDSA_WITH_AES_128_CBC_SHA
    # - TLS_ECDHE_ECDSA_WITH_AES_256_CBC_SHA
    # - TLS_ECDHE_RSA_WITH_AES_128_CBC_SHA
    # - TLS_ECDHE_RSA_WITH_AES_256_CBC_SHA
    # - TLS_ECDHE_ECDSA_WITH_AES_128_GCM_SHA256
    # - TLS_ECDHE_ECDSA_WITH_AES_256_GCM_SHA384
    # - TLS_ECDHE_RSA_WITH_AES_128_GCM_SHA256
    # - TLS_ECDHE_RSA_WITH_AES_256_GCM_SHA384
    # - TLS_ECDHE_RSA_WITH_CHACHA20_POLY1305_SHA256
    # - TLS_ECDHE_ECDSA_WITH_CHACHA20_POLY1305_SHA256
    # 
    # Insecure Ciphers:
    # - TLS_RSA_WITH_RC4_128_SHA
    # - TLS_RSA_WITH_3DES_EDE_CBC_SHA
    # - TLS_RSA_WITH_AES_128_CBC_SHA256
    # - TLS_ECDHE_ECDSA_WITH_RC4_128_SHA
    # - TLS_ECDHE_RSA_WITH_RC4_128_SHA
    # - TLS_ECDHE_RSA_WITH_3DES_EDE_CBC_SHA
    # - TLS_ECDHE_ECDSA_WITH_AES_128_CBC_SHA256
    # - TLS_ECDHE_RSA_WITH_AES_128_CBC_SHA256
    # CLI flag: -ruler.evaluation.query-frontend.tls-cipher-suites
    [tls_cipher_suites: <string> | default = ""]

    # Override the default minimum TLS version. Allowed values: VersionTLS10,
    # VersionTLS11, VersionTLS12, VersionTLS13
    # CLI flag: -ruler.evaluation.query-frontend.tls-min-version
    [tls_min_version: <string> | default = ""]
```

### ingester_client

The `ingester_client` block configures how the distributor will connect to ingesters. Only appropriate when running all components, the distributor, or the querier.

```yaml
# Configures how connections are pooled.
pool_config:
  # How frequently to clean up clients for ingesters that have gone away.
  # CLI flag: -distributor.client-cleanup-period
  [client_cleanup_period: <duration> | default = 15s]

  # Run a health check on each ingester client during periodic cleanup.
  # CLI flag: -distributor.health-check-ingesters
  [health_check_ingesters: <boolean> | default = true]

  # How quickly a dead client will be removed after it has been detected to
  # disappear. Set this to a value to allow time for a secondary health check to
  # recover the missing client.
  # CLI flag: -ingester.client.healthcheck-timeout
  [remote_timeout: <duration> | default = 1s]

# The remote request timeout on the client side.
# CLI flag: -ingester.client.timeout
[remote_timeout: <duration> | default = 5s]

# Configures how the gRPC connection to ingesters work as a client.
# The CLI flags prefix for this block configuration is: ingester.client
[grpc_client_config: <grpc_client>]
```

### ingester

The `ingester` block configures the ingester and how the ingester will register itself to a key value store.

```yaml
# Configures how the lifecycle of the ingester will operate and where it will
# register for discovery.
lifecycler:
  ring:
    kvstore:
      # Backend storage to use for the ring. Supported values are: consul, etcd,
      # inmemory, memberlist, multi.
      # CLI flag: -ring.store
      [store: <string> | default = "consul"]

      # The prefix for the keys in the store. Should end with a /.
      # CLI flag: -ring.prefix
      [prefix: <string> | default = "collectors/"]

      # Configuration for a Consul client. Only applies if the selected kvstore
      # is consul.
      [consul: <consul>]

      # Configuration for an ETCD v3 client. Only applies if the selected
      # kvstore is etcd.
      [etcd: <etcd>]

      multi:
        # Primary backend storage used by multi-client.
        # CLI flag: -multi.primary
        [primary: <string> | default = ""]

        # Secondary backend storage used by multi-client.
        # CLI flag: -multi.secondary
        [secondary: <string> | default = ""]

        # Mirror writes to secondary store.
        # CLI flag: -multi.mirror-enabled
        [mirror_enabled: <boolean> | default = false]

        # Timeout for storing value to secondary store.
        # CLI flag: -multi.mirror-timeout
        [mirror_timeout: <duration> | default = 2s]

    # The heartbeat timeout after which ingesters are skipped for reads/writes.
    # 0 = never (timeout disabled).
    # CLI flag: -ring.heartbeat-timeout
    [heartbeat_timeout: <duration> | default = 1m]

    # The number of ingesters to write to and read from.
    # CLI flag: -distributor.replication-factor
    [replication_factor: <int> | default = 3]

    # True to enable the zone-awareness and replicate ingested samples across
    # different availability zones.
    # CLI flag: -distributor.zone-awareness-enabled
    [zone_awareness_enabled: <boolean> | default = false]

    # Comma-separated list of zones to exclude from the ring. Instances in
    # excluded zones will be filtered out from the ring.
    # CLI flag: -distributor.excluded-zones
    [excluded_zones: <string> | default = ""]

  # Number of tokens for each ingester.
  # CLI flag: -ingester.num-tokens
  [num_tokens: <int> | default = 128]

  # Period at which to heartbeat to consul. 0 = disabled.
  # CLI flag: -ingester.heartbeat-period
  [heartbeat_period: <duration> | default = 5s]

  # Heartbeat timeout after which instance is assumed to be unhealthy. 0 =
  # disabled.
  # CLI flag: -ingester.heartbeat-timeout
  [heartbeat_timeout: <duration> | default = 1m]

  # Observe tokens after generating to resolve collisions. Useful when using
  # gossiping ring.
  # CLI flag: -ingester.observe-period
  [observe_period: <duration> | default = 0s]

  # Period to wait for a claim from another member; will join automatically
  # after this.
  # CLI flag: -ingester.join-after
  [join_after: <duration> | default = 0s]

  # Minimum duration to wait after the internal readiness checks have passed but
  # before succeeding the readiness endpoint. This is used to slowdown
  # deployment controllers (eg. Kubernetes) after an instance is ready and
  # before they proceed with a rolling update, to give the rest of the cluster
  # instances enough time to receive ring updates.
  # CLI flag: -ingester.min-ready-duration
  [min_ready_duration: <duration> | default = 15s]

  # Name of network interface to read address from.
  # CLI flag: -ingester.lifecycler.interface
  [interface_names: <list of strings> | default = [<private network interfaces>]]

  # Enable IPv6 support. Required to make use of IP addresses from IPv6
  # interfaces.
  # CLI flag: -ingester.enable-inet6
  [enable_inet6: <boolean> | default = false]

  # Duration to sleep for before exiting, to ensure metrics are scraped.
  # CLI flag: -ingester.final-sleep
  [final_sleep: <duration> | default = 0s]

  # File path where tokens are stored. If empty, tokens are not stored at
  # shutdown and restored at startup.
  # CLI flag: -ingester.tokens-file-path
  [tokens_file_path: <string> | default = ""]

  # The availability zone where this instance is running.
  # CLI flag: -ingester.availability-zone
  [availability_zone: <string> | default = ""]

  # Unregister from the ring upon clean shutdown. It can be useful to disable
  # for rolling restarts with consistent naming in conjunction with
  # -distributor.extend-writes=false.
  # CLI flag: -ingester.unregister-on-shutdown
  [unregister_on_shutdown: <boolean> | default = true]

  # When enabled the readiness probe succeeds only after all instances are
  # ACTIVE and healthy in the ring, otherwise only the instance itself is
  # checked. This option should be disabled if in your cluster multiple
  # instances can be rolled out simultaneously, otherwise rolling updates may be
  # slowed down.
  # CLI flag: -ingester.readiness-check-ring-health
  [readiness_check_ring_health: <boolean> | default = true]

  # IP address to advertise in the ring.
  # CLI flag: -ingester.lifecycler.addr
  [address: <string> | default = ""]

  # port to advertise in consul (defaults to server.grpc-listen-port).
  # CLI flag: -ingester.lifecycler.port
  [port: <int> | default = 0]

  # ID to register in the ring.
  # CLI flag: -ingester.lifecycler.ID
  [id: <string> | default = "<hostname>"]

# How many flushes can happen concurrently from each stream.
# CLI flag: -ingester.concurrent-flushes
[concurrent_flushes: <int> | default = 32]

# How often should the ingester see if there are any blocks to flush. The first
# flush check is delayed by a random time up to 0.8x the flush check period.
# Additionally, there is +/- 1% jitter added to the interval.
# CLI flag: -ingester.flush-check-period
[flush_check_period: <duration> | default = 30s]

# The timeout before a flush is cancelled.
# CLI flag: -ingester.flush-op-timeout
[flush_op_timeout: <duration> | default = 10m]

# How long chunks should be retained in-memory after they've been flushed.
# CLI flag: -ingester.chunks-retain-period
[chunk_retain_period: <duration> | default = 0s]

# How long chunks should sit in-memory with no updates before being flushed if
# they don't hit the max block size. This means that half-empty chunks will
# still be flushed after a certain period as long as they receive no further
# activity.
# CLI flag: -ingester.chunks-idle-period
[chunk_idle_period: <duration> | default = 30m]

# The targeted _uncompressed_ size in bytes of a chunk block When this threshold
# is exceeded the head block will be cut and compressed inside the chunk.
# CLI flag: -ingester.chunks-block-size
[chunk_block_size: <int> | default = 262144]

# A target _compressed_ size in bytes for chunks. This is a desired size not an
# exact size, chunks may be slightly bigger or significantly smaller if they get
# flushed for other reasons (e.g. chunk_idle_period). A value of 0 creates
# chunks with a fixed 10 blocks, a non zero value will create chunks with a
# variable number of blocks to meet the target size.
# CLI flag: -ingester.chunk-target-size
[chunk_target_size: <int> | default = 1572864]

# The algorithm to use for compressing chunk. (none, gzip, lz4-64k, snappy,
# lz4-256k, lz4-1M, lz4, flate, zstd)
# CLI flag: -ingester.chunk-encoding
[chunk_encoding: <string> | default = "gzip"]

# The maximum duration of a timeseries chunk in memory. If a timeseries runs for
# longer than this, the current chunk will be flushed to the store and a new
# chunk created.
# CLI flag: -ingester.max-chunk-age
[max_chunk_age: <duration> | default = 2h]

# Forget about ingesters having heartbeat timestamps older than
# `ring.kvstore.heartbeat_timeout`. This is equivalent to clicking on the
# `/ring` `forget` button in the UI: the ingester is removed from the ring. This
# is a useful setting when you are sure that an unhealthy node won't return. An
# example is when not using stateful sets or the equivalent. Use
# `memberlist.rejoin_interval` > 0 to handle network partition cases when using
# a memberlist.
# CLI flag: -ingester.autoforget-unhealthy
[autoforget_unhealthy: <boolean> | default = false]

# Parameters used to synchronize ingesters to cut chunks at the same moment.
# Sync period is used to roll over incoming entry to a new chunk. If chunk's
# utilization isn't high enough (eg. less than 50% when sync_min_utilization is
# set to 0.5), then this chunk rollover doesn't happen.
# CLI flag: -ingester.sync-period
[sync_period: <duration> | default = 1h]

# Minimum utilization of chunk when doing synchronization.
# CLI flag: -ingester.sync-min-utilization
[sync_min_utilization: <float> | default = 0.1]

# The maximum number of errors a stream will report to the user when a push
# fails. 0 to make unlimited.
# CLI flag: -ingester.max-ignored-stream-errors
[max_returned_stream_errors: <int> | default = 10]

# How far back should an ingester be allowed to query the store for data, for
# use only with boltdb-shipper/tsdb index and filesystem object store. -1 for
# infinite.
# CLI flag: -ingester.query-store-max-look-back-period
[query_store_max_look_back_period: <duration> | default = 0s]

# The ingester WAL (Write Ahead Log) records incoming logs and stores them on
# the local file systems in order to guarantee persistence of acknowledged data
# in the event of a process crash.
wal:
  # Enable writing of ingested data into WAL.
  # CLI flag: -ingester.wal-enabled
  [enabled: <boolean> | default = true]

  # Directory where the WAL data is stored and/or recovered from.
  # CLI flag: -ingester.wal-dir
  [dir: <string> | default = "wal"]

  # Interval at which checkpoints should be created.
  # CLI flag: -ingester.checkpoint-duration
  [checkpoint_duration: <duration> | default = 5m]

  # When WAL is enabled, should chunks be flushed to long-term storage on
  # shutdown.
  # CLI flag: -ingester.flush-on-shutdown
  [flush_on_shutdown: <boolean> | default = false]

  # Maximum memory size the WAL may use during replay. After hitting this, it
  # will flush data to storage before continuing. A unit suffix (KB, MB, GB) may
  # be applied.
  # CLI flag: -ingester.wal-replay-memory-ceiling
  [replay_memory_ceiling: <int> | default = 4GB]

# Shard factor used in the ingesters for the in process reverse index. This MUST
# be evenly divisible by ALL schema shard factors or Loki will not start.
# CLI flag: -ingester.index-shards
[index_shards: <int> | default = 32]

# Maximum number of dropped streams to keep in memory during tailing.
# CLI flag: -ingester.tailer.max-dropped-streams
[max_dropped_streams: <int> | default = 10]

# Path where the shutdown marker file is stored. If not set and
# common.path_prefix is set then common.path_prefix will be used.
# CLI flag: -ingester.shutdown-marker-path
[shutdown_marker_path: <string> | default = ""]
```

### index_gateway

The `index_gateway` block configures the Loki index gateway server, responsible for serving index queries without the need to constantly interact with the object store.

```yaml
# Defines in which mode the index gateway server will operate (default to
# 'simple'). It supports two modes:
# - 'simple': an index gateway server instance is responsible for handling,
# storing and returning requests for all indices for all tenants.
# - 'ring': an index gateway server instance is responsible for a subset of
# tenants instead of all tenants.
# CLI flag: -index-gateway.mode
[mode: <string> | default = "simple"]

# Defines the ring to be used by the index gateway servers and clients in case
# the servers are configured to run in 'ring' mode. In case this isn't
# configured, this block supports inheriting configuration from the common ring
# section.
ring:
  kvstore:
    # Backend storage to use for the ring. Supported values are: consul, etcd,
    # inmemory, memberlist, multi.
    # CLI flag: -index-gateway.ring.store
    [store: <string> | default = "consul"]

    # The prefix for the keys in the store. Should end with a /.
    # CLI flag: -index-gateway.ring.prefix
    [prefix: <string> | default = "collectors/"]

    # Configuration for a Consul client. Only applies if the selected kvstore is
    # consul.
    # The CLI flags prefix for this block configuration is: index-gateway.ring
    [consul: <consul>]

    # Configuration for an ETCD v3 client. Only applies if the selected kvstore
    # is etcd.
    # The CLI flags prefix for this block configuration is: index-gateway.ring
    [etcd: <etcd>]

    multi:
      # Primary backend storage used by multi-client.
      # CLI flag: -index-gateway.ring.multi.primary
      [primary: <string> | default = ""]

      # Secondary backend storage used by multi-client.
      # CLI flag: -index-gateway.ring.multi.secondary
      [secondary: <string> | default = ""]

      # Mirror writes to secondary store.
      # CLI flag: -index-gateway.ring.multi.mirror-enabled
      [mirror_enabled: <boolean> | default = false]

      # Timeout for storing value to secondary store.
      # CLI flag: -index-gateway.ring.multi.mirror-timeout
      [mirror_timeout: <duration> | default = 2s]

  # Period at which to heartbeat to the ring. 0 = disabled.
  # CLI flag: -index-gateway.ring.heartbeat-period
  [heartbeat_period: <duration> | default = 15s]

  # The heartbeat timeout after which compactors are considered unhealthy within
  # the ring. 0 = never (timeout disabled).
  # CLI flag: -index-gateway.ring.heartbeat-timeout
  [heartbeat_timeout: <duration> | default = 1m]

  # File path where tokens are stored. If empty, tokens are not stored at
  # shutdown and restored at startup.
  # CLI flag: -index-gateway.ring.tokens-file-path
  [tokens_file_path: <string> | default = ""]

  # True to enable zone-awareness and replicate blocks across different
  # availability zones.
  # CLI flag: -index-gateway.ring.zone-awareness-enabled
  [zone_awareness_enabled: <boolean> | default = false]

  # Deprecated: How many index gateway instances are assigned to each tenant.
  # Use -index-gateway.shard-size instead. The shard size is also a per-tenant
  # setting.
  # CLI flag: -replication-factor
  [replication_factor: <int> | default = 3]

  # Instance ID to register in the ring.
  # CLI flag: -index-gateway.ring.instance-id
  [instance_id: <string> | default = "<hostname>"]

  # Name of network interface to read address from.
  # CLI flag: -index-gateway.ring.instance-interface-names
  [instance_interface_names: <list of strings> | default = [<private network interfaces>]]

  # Port to advertise in the ring (defaults to server.grpc-listen-port).
  # CLI flag: -index-gateway.ring.instance-port
  [instance_port: <int> | default = 0]

  # IP address to advertise in the ring.
  # CLI flag: -index-gateway.ring.instance-addr
  [instance_addr: <string> | default = ""]

  # The availability zone where this instance is running. Required if
  # zone-awareness is enabled.
  # CLI flag: -index-gateway.ring.instance-availability-zone
  [instance_availability_zone: <string> | default = ""]

  # Enable using a IPv6 instance address.
  # CLI flag: -index-gateway.ring.instance-enable-ipv6
  [instance_enable_ipv6: <boolean> | default = false]
```

### bloom_gateway

The `bloom_gateway` block configures the Loki bloom gateway server, responsible for serving queries for filtering chunks based on filter expressions.

```yaml
# Defines the ring to be used by the bloom gateway servers and clients. In case
# this isn't configured, this block supports inheriting configuration from the
# common ring section.
ring:
  kvstore:
    # Backend storage to use for the ring. Supported values are: consul, etcd,
    # inmemory, memberlist, multi.
    # CLI flag: -bloom-gateway.ring.store
    [store: <string> | default = "consul"]

    # The prefix for the keys in the store. Should end with a /.
    # CLI flag: -bloom-gateway.ring.prefix
    [prefix: <string> | default = "collectors/"]

    # Configuration for a Consul client. Only applies if the selected kvstore is
    # consul.
    # The CLI flags prefix for this block configuration is: bloom-gateway.ring
    [consul: <consul>]

    # Configuration for an ETCD v3 client. Only applies if the selected kvstore
    # is etcd.
    # The CLI flags prefix for this block configuration is: bloom-gateway.ring
    [etcd: <etcd>]

    multi:
      # Primary backend storage used by multi-client.
      # CLI flag: -bloom-gateway.ring.multi.primary
      [primary: <string> | default = ""]

      # Secondary backend storage used by multi-client.
      # CLI flag: -bloom-gateway.ring.multi.secondary
      [secondary: <string> | default = ""]

      # Mirror writes to secondary store.
      # CLI flag: -bloom-gateway.ring.multi.mirror-enabled
      [mirror_enabled: <boolean> | default = false]

      # Timeout for storing value to secondary store.
      # CLI flag: -bloom-gateway.ring.multi.mirror-timeout
      [mirror_timeout: <duration> | default = 2s]

  # Period at which to heartbeat to the ring. 0 = disabled.
  # CLI flag: -bloom-gateway.ring.heartbeat-period
  [heartbeat_period: <duration> | default = 15s]

  # The heartbeat timeout after which compactors are considered unhealthy within
  # the ring. 0 = never (timeout disabled).
  # CLI flag: -bloom-gateway.ring.heartbeat-timeout
  [heartbeat_timeout: <duration> | default = 1m]

  # File path where tokens are stored. If empty, tokens are not stored at
  # shutdown and restored at startup.
  # CLI flag: -bloom-gateway.ring.tokens-file-path
  [tokens_file_path: <string> | default = ""]

  # True to enable zone-awareness and replicate blocks across different
  # availability zones.
  # CLI flag: -bloom-gateway.ring.zone-awareness-enabled
  [zone_awareness_enabled: <boolean> | default = false]

  # Number of tokens to use in the ring. The bigger the number of tokens, the
  # more fingerprint ranges the compactor will own, but the smaller these ranges
  # will be. Bigger number of tokens means that more but smaller requests will
  # be handled by each gateway.
  # CLI flag: -bloom-gateway.ring.tokens
  [num_tokens: <int> | default = 16]

  # Factor for data replication.
  # CLI flag: -bloom-gateway.ring.replication-factor
  [replication_factor: <int> | default = 3]

  # Instance ID to register in the ring.
  # CLI flag: -bloom-gateway.ring.instance-id
  [instance_id: <string> | default = "<hostname>"]

  # Name of network interface to read address from.
  # CLI flag: -bloom-gateway.ring.instance-interface-names
  [instance_interface_names: <list of strings> | default = [<private network interfaces>]]

  # Port to advertise in the ring (defaults to server.grpc-listen-port).
  # CLI flag: -bloom-gateway.ring.instance-port
  [instance_port: <int> | default = 0]

  # IP address to advertise in the ring.
  # CLI flag: -bloom-gateway.ring.instance-addr
  [instance_addr: <string> | default = ""]

  # The availability zone where this instance is running. Required if
  # zone-awareness is enabled.
  # CLI flag: -bloom-gateway.ring.instance-availability-zone
  [instance_availability_zone: <string> | default = ""]

  # Enable using a IPv6 instance address.
  # CLI flag: -bloom-gateway.ring.instance-enable-ipv6
  [instance_enable_ipv6: <boolean> | default = false]

# Flag to enable or disable the bloom gateway component globally.
# CLI flag: -bloom-gateway.enabled
[enabled: <boolean> | default = false]

client:
  # Configures the behavior of the connection pool.
  pool_config:
    [client_cleanup_period: <duration>]

    [health_check_ingesters: <boolean>]

    [remote_timeout: <duration>]

  # The grpc_client block configures the gRPC client used to communicate between
  # two Loki components.
  # The CLI flags prefix for this block configuration is:
  # bloom-gateway-client.grpc
  [grpc_client_config: <grpc_client>]

  # Flag to control whether requests sent to the gateway should be logged or
  # not.
  # CLI flag: -bloom-gateway-client.log-gateway-requests
  [log_gateway_requests: <boolean> | default = false]

  results_cache:
    # The cache block configures the cache backend.
    # The CLI flags prefix for this block configuration is:
    # bloom-gateway-client.cache
    [cache: <cache_config>]

    # Use compression in cache. The default is an empty value '', which disables
    # compression. Supported values are: 'snappy' and ''.
    # CLI flag: -bloom-gateway-client.cache.compression
    [compression: <string> | default = ""]

  # Flag to control whether to cache bloom gateway client requests/responses.
  # CLI flag: -bloom-gateway-client.cache_results
  [cache_results: <boolean> | default = false]

# Number of workers to use for filtering chunks concurrently.
# CLI flag: -bloom-gateway.worker-concurrency
[worker_concurrency: <int> | default = 4]

# Maximum number of outstanding tasks per tenant.
# CLI flag: -bloom-gateway.max-outstanding-per-tenant
[max_outstanding_per_tenant: <int> | default = 1024]

# How many tasks are multiplexed at once.
# CLI flag: -bloom-gateway.num-multiplex-tasks
[num_multiplex_tasks: <int> | default = 512]
```

### storage_config

The `storage_config` block configures one of many possible stores for both the index and chunks. Which configuration to be picked should be defined in schema_config block.

```yaml
# The alibabacloud_storage_config block configures the connection to Alibaba
# Cloud Storage object storage backend.
# The CLI flags prefix for this block configuration is: common
[alibabacloud: <alibabacloud_storage_config>]

# The aws_storage_config block configures the connection to dynamoDB and S3
# object storage. Either one of them or both can be configured.
[aws: <aws_storage_config>]

# The azure_storage_config block configures the connection to Azure object
# storage backend.
[azure: <azure_storage_config>]

# The bos_storage_config block configures the connection to Baidu Object Storage
# (BOS) object storage backend.
[bos: <bos_storage_config>]

# Deprecated: Configures storing indexes in Bigtable. Required fields only
# required when bigtable is defined in config.
bigtable:
  # Bigtable project ID.
  # CLI flag: -bigtable.project
  [project: <string> | default = ""]

  # Bigtable instance ID. Please refer to
  # https://cloud.google.com/docs/authentication/production for more information
  # about how to configure authentication.
  # CLI flag: -bigtable.instance
  [instance: <string> | default = ""]

  # The grpc_client block configures the gRPC client used to communicate between
  # two Loki components.
  # The CLI flags prefix for this block configuration is: bigtable
  [grpc_client_config: <grpc_client>]

  # If enabled, once a tables info is fetched, it is cached.
  # CLI flag: -bigtable.table-cache.enabled
  [table_cache_enabled: <boolean> | default = true]

  # Duration to cache tables before checking again.
  # CLI flag: -bigtable.table-cache.expiration
  [table_cache_expiration: <duration> | default = 30m]

# Configures storing chunks in GCS. Required fields only required when gcs is
# defined in config.
[gcs: <gcs_storage_config>]

# Deprecated: Configures storing chunks and/or the index in Cassandra.
cassandra:
  # Comma-separated hostnames or IPs of Cassandra instances.
  # CLI flag: -cassandra.addresses
  [addresses: <string> | default = ""]

  # Port that Cassandra is running on
  # CLI flag: -cassandra.port
  [port: <int> | default = 9042]

  # Keyspace to use in Cassandra.
  # CLI flag: -cassandra.keyspace
  [keyspace: <string> | default = ""]

  # Consistency level for Cassandra.
  # CLI flag: -cassandra.consistency
  [consistency: <string> | default = "QUORUM"]

  # Replication factor to use in Cassandra.
  # CLI flag: -cassandra.replication-factor
  [replication_factor: <int> | default = 3]

  # Instruct the cassandra driver to not attempt to get host info from the
  # system.peers table.
  # CLI flag: -cassandra.disable-initial-host-lookup
  [disable_initial_host_lookup: <boolean> | default = false]

  # Use SSL when connecting to cassandra instances.
  # CLI flag: -cassandra.ssl
  [SSL: <boolean> | default = false]

  # Require SSL certificate validation.
  # CLI flag: -cassandra.host-verification
  [host_verification: <boolean> | default = true]

  # Policy for selecting Cassandra host. Supported values are: round-robin,
  # token-aware.
  # CLI flag: -cassandra.host-selection-policy
  [host_selection_policy: <string> | default = "round-robin"]

  # Path to certificate file to verify the peer.
  # CLI flag: -cassandra.ca-path
  [CA_path: <string> | default = ""]

  # Path to certificate file used by TLS.
  # CLI flag: -cassandra.tls-cert-path
  [tls_cert_path: <string> | default = ""]

  # Path to private key file used by TLS.
  # CLI flag: -cassandra.tls-key-path
  [tls_key_path: <string> | default = ""]

  # Enable password authentication when connecting to cassandra.
  # CLI flag: -cassandra.auth
  [auth: <boolean> | default = false]

  # Username to use when connecting to cassandra.
  # CLI flag: -cassandra.username
  [username: <string> | default = ""]

  # Password to use when connecting to cassandra.
  # CLI flag: -cassandra.password
  [password: <string> | default = ""]

  # File containing password to use when connecting to cassandra.
  # CLI flag: -cassandra.password-file
  [password_file: <string> | default = ""]

  # If set, when authenticating with cassandra a custom authenticator will be
  # expected during the handshake. This flag can be set multiple times.
  # CLI flag: -cassandra.custom-authenticator
  [custom_authenticators: <list of strings> | default = []]

  # Timeout when connecting to cassandra.
  # CLI flag: -cassandra.timeout
  [timeout: <duration> | default = 2s]

  # Initial connection timeout, used during initial dial to server.
  # CLI flag: -cassandra.connect-timeout
  [connect_timeout: <duration> | default = 5s]

  # Interval to retry connecting to cassandra nodes marked as DOWN.
  # CLI flag: -cassandra.reconnent-interval
  [reconnect_interval: <duration> | default = 1s]

  # Number of retries to perform on a request. Set to 0 to disable retries.
  # CLI flag: -cassandra.max-retries
  [max_retries: <int> | default = 0]

  # Maximum time to wait before retrying a failed request.
  # CLI flag: -cassandra.retry-max-backoff
  [retry_max_backoff: <duration> | default = 10s]

  # Minimum time to wait before retrying a failed request.
  # CLI flag: -cassandra.retry-min-backoff
  [retry_min_backoff: <duration> | default = 100ms]

  # Limit number of concurrent queries to Cassandra. Set to 0 to disable the
  # limit.
  # CLI flag: -cassandra.query-concurrency
  [query_concurrency: <int> | default = 0]

  # Number of TCP connections per host.
  # CLI flag: -cassandra.num-connections
  [num_connections: <int> | default = 2]

  # Convict hosts of being down on failure.
  # CLI flag: -cassandra.convict-hosts-on-failure
  [convict_hosts_on_failure: <boolean> | default = true]

  # Table options used to create index or chunk tables. This value is used as
  # plain text in the table `WITH` like this, "CREATE TABLE
  # <generated_by_cortex> (...) WITH <cassandra.table-options>". For details,
  # see https://cortexmetrics.io/docs/production/cassandra. By default it will
  # use the default table options of your Cassandra cluster.
  # CLI flag: -cassandra.table-options
  [table_options: <string> | default = ""]

# Deprecated: Configures storing index in BoltDB. Required fields only required
# when boltdb is present in the configuration.
boltdb:
  # Location of BoltDB index files.
  # CLI flag: -boltdb.dir
  [directory: <string> | default = ""]

# Configures storing the chunks on the local file system. Required fields only
# required when filesystem is present in the configuration.
[filesystem: <local_storage_config>]

# The swift_storage_config block configures the connection to OpenStack Object
# Storage (Swift) object storage backend.
[swift: <swift_storage_config>]

# Deprecated:
grpc_store:
  # Hostname or IP of the gRPC store instance.
  # CLI flag: -grpc-store.server-address
  [server_address: <string> | default = ""]

hedging:
  # If set to a non-zero value a second request will be issued at the provided
  # duration. Default is 0 (disabled)
  # CLI flag: -store.hedge-requests-at
  [at: <duration> | default = 0s]

  # The maximum of hedge requests allowed.
  # CLI flag: -store.hedge-requests-up-to
  [up_to: <int> | default = 2]

  # The maximum of hedge requests allowed per seconds.
  # CLI flag: -store.hedge-max-per-second
  [max_per_second: <int> | default = 5]

# Configures additional object stores for a given storage provider.
# Supported stores: aws, azure, bos, filesystem, gcs, swift.
# Example:
# storage_config:
#   named_stores:
#     aws:
#       store-1:
#         endpoint: s3://foo-bucket
#         region: us-west1
# Named store from this example can be used by setting object_store to store-1
# in period_config.
[named_stores: <named_stores_config>]

# The cos_storage_config block configures the connection to IBM Cloud Object
# Storage (COS) backend.
[cos: <cos_storage_config>]

# Cache validity for active index entries. Should be no higher than
# -ingester.max-chunk-idle.
# CLI flag: -store.index-cache-validity
[index_cache_validity: <duration> | default = 5m]

congestion_control:
  # Use storage congestion control (default: disabled).
  # CLI flag: -store.congestion-control.enabled
  [enabled: <boolean> | default = false]

  controller:
    # Congestion control strategy to use (default: none, options: 'aimd').
    # CLI flag: -store.congestion-control.strategy
    [strategy: <string> | default = ""]

    aimd:
      # AIMD starting throughput window size: how many requests can be sent per
      # second (default: 2000).
      # CLI flag: -store.congestion-control.strategy.aimd.start
      [start: <int> | default = 2000]

      # AIMD maximum throughput window size: upper limit of requests sent per
      # second (default: 10000).
      # CLI flag: -store.congestion-control.strategy.aimd.upper-bound
      [upper_bound: <int> | default = 10000]

      # AIMD backoff factor when upstream service is throttled to decrease
      # number of requests sent per second (default: 0.5).
      # CLI flag: -store.congestion-control.strategy.aimd.backoff-factor
      [backoff_factor: <float> | default = 0.5]

  retry:
    # Congestion control retry strategy to use (default: none, options:
    # 'limited').
    # CLI flag: -store.congestion-control.retry.strategy
    [strategy: <string> | default = ""]

    # Maximum number of retries allowed.
    # CLI flag: -store.congestion-control.retry.strategy.limited.limit
    [limit: <int> | default = 2]

  hedging:
    config:
      [at: <duration>]

      [up_to: <int>]

      [max_per_second: <int>]

    # Congestion control hedge strategy to use (default: none, options:
    # 'limited').
    # CLI flag: -store.congestion-control.hedge.strategy
    [strategy: <string> | default = ""]

# Experimental. Sets a constant prefix for all keys inserted into object
# storage. Example: loki/
# CLI flag: -store.object-prefix
[object_prefix: <string> | default = ""]

# The cache block configures the cache backend.
# The CLI flags prefix for this block configuration is: store.index-cache-read
[index_queries_cache_config: <cache_config>]

# Disable broad index queries which results in reduced cache usage and faster
# query performance at the expense of somewhat higher QPS on the index store.
# CLI flag: -store.disable-broad-index-queries
[disable_broad_index_queries: <boolean> | default = false]

# Maximum number of parallel chunk reads.
# CLI flag: -store.max-parallel-get-chunk
[max_parallel_get_chunk: <int> | default = 150]

# Enable the thanos.io/objstore to be the backend for object storage
# CLI flag: -thanos.enable
[thanos_objstore: <boolean> | default = false]

objstore_config:
  # Backend storage to use. Supported backends are: s3, gcs, azure, swift,
  # filesystem.
  # CLI flag: -thanos.backend
  [backend: <string> | default = "filesystem"]

  s3:
    # The S3 bucket endpoint. It could be an AWS S3 endpoint listed at
    # https://docs.aws.amazon.com/general/latest/gr/s3.html or the address of an
    # S3-compatible service in hostname:port format.
    # CLI flag: -thanos.s3.endpoint
    [endpoint: <string> | default = ""]

    # S3 region. If unset, the client will issue a S3 GetBucketLocation API call
    # to autodetect it.
    # CLI flag: -thanos.s3.region
    [region: <string> | default = ""]

    # S3 bucket name
    # CLI flag: -thanos.s3.bucket-name
    [bucket_name: <string> | default = ""]

    # S3 secret access key
    # CLI flag: -thanos.s3.secret-access-key
    [secret_access_key: <string> | default = ""]

    # S3 session token
    # CLI flag: -thanos.s3.session-token
    [session_token: <string> | default = ""]

    # S3 access key ID
    # CLI flag: -thanos.s3.access-key-id
    [access_key_id: <string> | default = ""]

    # If enabled, use http:// for the S3 endpoint instead of https://. This
    # could be useful in local dev/test environments while using an
    # S3-compatible backend storage, like Minio.
    # CLI flag: -thanos.s3.insecure
    [insecure: <boolean> | default = false]

    # The signature version to use for authenticating against S3. Supported
    # values are: v4.
    # CLI flag: -thanos.s3.signature-version
    [signature_version: <string> | default = "v4"]

    # The S3 storage class to use. Details can be found at
    # https://aws.amazon.com/s3/storage-classes/.
    # CLI flag: -thanos.s3.storage-class
    [storage_class: <string> | default = "STANDARD"]

    sse:
      # Enable AWS Server Side Encryption. Supported values: SSE-KMS, SSE-S3.
      # CLI flag: -thanos.s3.sse.type
      [type: <string> | default = ""]

      # KMS Key ID used to encrypt objects in S3
      # CLI flag: -thanos.s3.sse.kms-key-id
      [kms_key_id: <string> | default = ""]

      # KMS Encryption Context used for object encryption. It expects JSON
      # formatted string.
      # CLI flag: -thanos.s3.sse.kms-encryption-context
      [kms_encryption_context: <string> | default = ""]

    http:
      # The time an idle connection will remain idle before closing.
      # CLI flag: -thanos.s3.idle-conn-timeout
      [idle_conn_timeout: <duration> | default = 1m30s]

      # The amount of time the client will wait for a servers response headers.
      # CLI flag: -thanos.s3.response-header-timeout
      [response_header_timeout: <duration> | default = 2m]

      # If the client connects via HTTPS and this option is enabled, the client
      # will accept any certificate and hostname.
      # CLI flag: -thanos.s3.insecure-skip-verify
      [insecure_skip_verify: <boolean> | default = false]

      # Maximum time to wait for a TLS handshake. 0 means no limit.
      # CLI flag: -thanos.s3.tls-handshake-timeout
      [tls_handshake_timeout: <duration> | default = 10s]

      # The time to wait for a server's first response headers after fully
      # writing the request headers if the request has an Expect header. 0 to
      # send the request body immediately.
      # CLI flag: -thanos.s3.expect-continue-timeout
      [expect_continue_timeout: <duration> | default = 1s]

      # Maximum number of idle (keep-alive) connections across all hosts. 0
      # means no limit.
      # CLI flag: -thanos.s3.max-idle-connections
      [max_idle_connections: <int> | default = 100]

      # Maximum number of idle (keep-alive) connections to keep per-host. If 0,
      # a built-in default value is used.
      # CLI flag: -thanos.s3.max-idle-connections-per-host
      [max_idle_connections_per_host: <int> | default = 100]

      # Maximum number of connections per host. 0 means no limit.
      # CLI flag: -thanos.s3.max-connections-per-host
      [max_connections_per_host: <int> | default = 0]

      # Path to the trusted CA file that signed the SSL certificate of the
      # object storage endpoint.
      # CLI flag: -thanos.s3.ca-file
      [ca_file: <string> | default = ""]

  gcs:
    # GCS bucket name
    # CLI flag: -thanos.gcs.bucket-name
    [bucket_name: <string> | default = ""]

    # JSON representing either a Google Developers Console
    # client_credentials.json file or a Google Developers service account key
    # file. If empty, fallback to Google default logic.
    # CLI flag: -thanos.gcs.service-account
    [service_account: <string> | default = ""]

    http:
      # The time an idle connection will remain idle before closing.
      # CLI flag: -thanos.s3.http.idle-conn-timeout
      [idle_conn_timeout: <duration> | default = 1m30s]

      # The amount of time the client will wait for a servers response headers.
      # CLI flag: -thanos.s3.http.response-header-timeout
      [response_header_timeout: <duration> | default = 2m]

      # If the client connects via HTTPS and this option is enabled, the client
      # will accept any certificate and hostname.
      # CLI flag: -thanos.s3.http.insecure-skip-verify
      [insecure_skip_verify: <boolean> | default = false]

      # Maximum time to wait for a TLS handshake. 0 means no limit.
      # CLI flag: -thanos.s3.http.tls-handshake-timeout
      [tls_handshake_timeout: <duration> | default = 10s]

      # The time to wait for a server's first response headers after fully
      # writing the request headers if the request has an Expect header. 0 to
      # send the request body immediately.
      # CLI flag: -thanos.s3.http.expect-continue-timeout
      [expect_continue_timeout: <duration> | default = 1s]

      # Maximum number of idle (keep-alive) connections across all hosts. 0
      # means no limit.
      # CLI flag: -thanos.s3.http.max-idle-connections
      [max_idle_connections: <int> | default = 100]

      # Maximum number of idle (keep-alive) connections to keep per-host. If 0,
      # a built-in default value is used.
      # CLI flag: -thanos.s3.http.max-idle-connections-per-host
      [max_idle_connections_per_host: <int> | default = 100]

      # Maximum number of connections per host. 0 means no limit.
      # CLI flag: -thanos.s3.http.max-connections-per-host
      [max_connections_per_host: <int> | default = 0]

      # Path to the trusted CA file that signed the SSL certificate of the
      # object storage endpoint.
      # CLI flag: -thanos.s3.http.ca-file
      [ca_file: <string> | default = ""]

  azure:
    # Azure storage account name
    # CLI flag: -thanos.azure.account-name
    [account_name: <string> | default = ""]

    # Azure storage account key
    # CLI flag: -thanos.azure.account-key
    [account_key: <string> | default = ""]

    # If `connection-string` is set, the values of `account-name` and
    # `endpoint-suffix` values will not be used. Use this method over
    # `account-key` if you need to authenticate via a SAS token. Or if you use
    # the Azurite emulator.
    # CLI flag: -thanos.azure.connection-string
    [connection_string: <string> | default = ""]

    # Azure storage container name
    # CLI flag: -thanos.azure.container-name
    [container_name: <string> | default = "loki"]

    # Azure storage endpoint suffix without schema. The account name will be
    # prefixed to this value to create the FQDN
    # CLI flag: -thanos.azure.endpoint-suffix
    [endpoint_suffix: <string> | default = ""]

    # Number of retries for recoverable errors
    # CLI flag: -thanos.azure.max-retries
    [max_retries: <int> | default = 20]

    http:
      # The time an idle connection will remain idle before closing.
      # CLI flag: -thanos.azure.idle-conn-timeout
      [idle_conn_timeout: <duration> | default = 1m30s]

      # The amount of time the client will wait for a servers response headers.
      # CLI flag: -thanos.azure.response-header-timeout
      [response_header_timeout: <duration> | default = 2m]

      # If the client connects via HTTPS and this option is enabled, the client
      # will accept any certificate and hostname.
      # CLI flag: -thanos.azure.insecure-skip-verify
      [insecure_skip_verify: <boolean> | default = false]

      # Maximum time to wait for a TLS handshake. 0 means no limit.
      # CLI flag: -thanos.azure.tls-handshake-timeout
      [tls_handshake_timeout: <duration> | default = 10s]

      # The time to wait for a server's first response headers after fully
      # writing the request headers if the request has an Expect header. 0 to
      # send the request body immediately.
      # CLI flag: -thanos.azure.expect-continue-timeout
      [expect_continue_timeout: <duration> | default = 1s]

      # Maximum number of idle (keep-alive) connections across all hosts. 0
      # means no limit.
      # CLI flag: -thanos.azure.max-idle-connections
      [max_idle_connections: <int> | default = 100]

      # Maximum number of idle (keep-alive) connections to keep per-host. If 0,
      # a built-in default value is used.
      # CLI flag: -thanos.azure.max-idle-connections-per-host
      [max_idle_connections_per_host: <int> | default = 100]

      # Maximum number of connections per host. 0 means no limit.
      # CLI flag: -thanos.azure.max-connections-per-host
      [max_connections_per_host: <int> | default = 0]

      # Path to the trusted CA file that signed the SSL certificate of the
      # object storage endpoint.
      # CLI flag: -thanos.azure.ca-file
      [ca_file: <string> | default = ""]

  swift:
    # OpenStack Swift authentication API version. 0 to autodetect.
    # CLI flag: -thanos.swift.auth-version
    [auth_version: <int> | default = 0]

    # OpenStack Swift authentication URL
    # CLI flag: -thanos.swift.auth-url
    [auth_url: <string> | default = ""]

    # Set this to true to use the internal OpenStack Swift endpoint URL
    # CLI flag: -thanos.swift.internal
    [internal: <boolean> | default = false]

    # OpenStack Swift username.
    # CLI flag: -thanos.swift.username
    [username: <string> | default = ""]

    # OpenStack Swift user's domain name.
    # CLI flag: -thanos.swift.user-domain-name
    [user_domain_name: <string> | default = ""]

    # OpenStack Swift user's domain ID.
    # CLI flag: -thanos.swift.user-domain-id
    [user_domain_id: <string> | default = ""]

    # OpenStack Swift user ID.
    # CLI flag: -thanos.swift.user-id
    [user_id: <string> | default = ""]

    # OpenStack Swift API key.
    # CLI flag: -thanos.swift.password
    [password: <string> | default = ""]

    # OpenStack Swift user's domain ID.
    # CLI flag: -thanos.swift.domain-id
    [domain_id: <string> | default = ""]

    # OpenStack Swift user's domain name.
    # CLI flag: -thanos.swift.domain-name
    [domain_name: <string> | default = ""]

    # OpenStack Swift project ID (v2,v3 auth only).
    # CLI flag: -thanos.swift.project-id
    [project_id: <string> | default = ""]

    # OpenStack Swift project name (v2,v3 auth only).
    # CLI flag: -thanos.swift.project-name
    [project_name: <string> | default = ""]

    # ID of the OpenStack Swift project's domain (v3 auth only), only needed if
    # it differs the from user domain.
    # CLI flag: -thanos.swift.project-domain-id
    [project_domain_id: <string> | default = ""]

    # Name of the OpenStack Swift project's domain (v3 auth only), only needed
    # if it differs from the user domain.
    # CLI flag: -thanos.swift.project-domain-name
    [project_domain_name: <string> | default = ""]

    # OpenStack Swift Region to use (v2,v3 auth only).
    # CLI flag: -thanos.swift.region-name
    [region_name: <string> | default = ""]

    # Name of the OpenStack Swift container to put chunks in.
    # CLI flag: -thanos.swift.container-name
    [container_name: <string> | default = ""]

    # Max retries on requests error.
    # CLI flag: -thanos.swift.max-retries
    [max_retries: <int> | default = 3]

    # Time after which a connection attempt is aborted.
    # CLI flag: -thanos.swift.connect-timeout
    [connect_timeout: <duration> | default = 10s]

    # Time after which an idle request is aborted. The timeout watchdog is reset
    # each time some data is received, so the timeout triggers after X time no
    # data is received on a request.
    # CLI flag: -thanos.swift.request-timeout
    [request_timeout: <duration> | default = 5s]

  filesystem:
    # Local filesystem storage directory.
    # CLI flag: -thanos.filesystem.dir
    [dir: <string> | default = ""]

  # Prefix for all objects stored in the backend storage. For simplicity, it may
  # only contain digits and English alphabet letters.
  # CLI flag: -thanos.storage-prefix
  [storage_prefix: <string> | default = ""]

# The maximum number of chunks to fetch per batch.
# CLI flag: -store.max-chunk-batch-size
[max_chunk_batch_size: <int> | default = 50]

# Configures storing index in an Object Store
# (GCS/S3/Azure/Swift/COS/Filesystem) in the form of boltdb files. Required
# fields only required when boltdb-shipper is defined in config.
boltdb_shipper:
  # Directory where ingesters would write index files which would then be
  # uploaded by shipper to configured storage
  # CLI flag: -boltdb.shipper.active-index-directory
  [active_index_directory: <string> | default = ""]

  # Cache location for restoring index files from storage for queries
  # CLI flag: -boltdb.shipper.cache-location
  [cache_location: <string> | default = ""]

  # TTL for index files restored in cache for queries
  # CLI flag: -boltdb.shipper.cache-ttl
  [cache_ttl: <duration> | default = 24h]

  # Resync downloaded files with the storage
  # CLI flag: -boltdb.shipper.resync-interval
  [resync_interval: <duration> | default = 5m]

  # Number of days of common index to be kept downloaded for queries. For per
  # tenant index query readiness, use limits overrides config.
  # CLI flag: -boltdb.shipper.query-ready-num-days
  [query_ready_num_days: <int> | default = 0]

  index_gateway_client:
    # The grpc_client block configures the gRPC client used to communicate
    # between two Loki components.
    # The CLI flags prefix for this block configuration is:
    # boltdb.shipper.index-gateway-client.grpc
    [grpc_client_config: <grpc_client>]

    # Hostname or IP of the Index Gateway gRPC server running in simple mode.
    # Can also be prefixed with dns+, dnssrv+, or dnssrvnoa+ to resolve a DNS A
    # record with multiple IP's, a DNS SRV record with a followup A record
    # lookup, or a DNS SRV record without a followup A record lookup,
    # respectively.
    # CLI flag: -boltdb.shipper.index-gateway-client.server-address
    [server_address: <string> | default = ""]

    # Whether requests sent to the gateway should be logged or not.
    # CLI flag: -boltdb.shipper.index-gateway-client.log-gateway-requests
    [log_gateway_requests: <boolean> | default = false]

  [ingestername: <string> | default = ""]

  [mode: <string> | default = ""]

  [ingesterdbretainperiod: <duration>]

  # Build per tenant index files
  # CLI flag: -boltdb.shipper.build-per-tenant-index
  [build_per_tenant_index: <boolean> | default = false]

# Configures storing index in an Object Store
# (GCS/S3/Azure/Swift/COS/Filesystem) in a prometheus TSDB-like format. Required
# fields only required when TSDB is defined in config.
tsdb_shipper:
  # Directory where ingesters would write index files which would then be
  # uploaded by shipper to configured storage
  # CLI flag: -tsdb.shipper.active-index-directory
  [active_index_directory: <string> | default = ""]

  # Cache location for restoring index files from storage for queries
  # CLI flag: -tsdb.shipper.cache-location
  [cache_location: <string> | default = ""]

  # TTL for index files restored in cache for queries
  # CLI flag: -tsdb.shipper.cache-ttl
  [cache_ttl: <duration> | default = 24h]

  # Resync downloaded files with the storage
  # CLI flag: -tsdb.shipper.resync-interval
  [resync_interval: <duration> | default = 5m]

  # Number of days of common index to be kept downloaded for queries. For per
  # tenant index query readiness, use limits overrides config.
  # CLI flag: -tsdb.shipper.query-ready-num-days
  [query_ready_num_days: <int> | default = 0]

  index_gateway_client:
    # The grpc_client block configures the gRPC client used to communicate
    # between two Loki components.
    # The CLI flags prefix for this block configuration is:
    # tsdb.shipper.index-gateway-client.grpc
    [grpc_client_config: <grpc_client>]

    # Hostname or IP of the Index Gateway gRPC server running in simple mode.
    # Can also be prefixed with dns+, dnssrv+, or dnssrvnoa+ to resolve a DNS A
    # record with multiple IP's, a DNS SRV record with a followup A record
    # lookup, or a DNS SRV record without a followup A record lookup,
    # respectively.
    # CLI flag: -tsdb.shipper.index-gateway-client.server-address
    [server_address: <string> | default = ""]

    # Whether requests sent to the gateway should be logged or not.
    # CLI flag: -tsdb.shipper.index-gateway-client.log-gateway-requests
    [log_gateway_requests: <boolean> | default = false]

  [ingestername: <string> | default = ""]

  [mode: <string> | default = ""]

  [ingesterdbretainperiod: <duration>]

# Configures Bloom Shipper.
bloom_shipper:
  # Working directory to store downloaded Bloom Blocks.
  # CLI flag: -bloom.shipper.working-directory
  [working_directory: <string> | default = "bloom-shipper"]

  blocks_downloading_queue:
    # The count of parallel workers that download Bloom Blocks.
    # CLI flag: -bloom.shipper.blocks-downloading-queue.workers-count
    [workers_count: <int> | default = 100]

    # Maximum number of task in queue per tenant per bloom-gateway. Enqueuing
    # the tasks above this limit will fail an error.
    # CLI flag: -bloom.shipper.blocks-downloading-queue.max_tasks_enqueued_per_tenant
    [max_tasks_enqueued_per_tenant: <int> | default = 10000]

  blocks_cache:
    # Cache for bloom blocks. Whether embedded cache is enabled.
    # CLI flag: -bloom.blocks-cache.enabled
    [enabled: <boolean> | default = false]

    # Cache for bloom blocks. Maximum memory size of the cache in MB.
    # CLI flag: -bloom.blocks-cache.max-size-mb
    [max_size_mb: <int> | default = 100]

    # Cache for bloom blocks. Maximum number of entries in the cache.
    # CLI flag: -bloom.blocks-cache.max-size-items
    [max_size_items: <int> | default = 0]

    # Cache for bloom blocks. The time to live for items in the cache before
    # they get purged.
    # CLI flag: -bloom.blocks-cache.ttl
    [ttl: <duration> | default = 24h]

  # The cache block configures the cache backend.
  # The CLI flags prefix for this block configuration is: bloom.metas-cache
  [metas_cache: <cache_config>]
```

### chunk_store_config

The `chunk_store_config` block configures how chunks will be cached and how long to wait before saving them to the backing store.

```yaml
# The cache block configures the cache backend.
# The CLI flags prefix for this block configuration is: store.chunks-cache
[chunk_cache_config: <cache_config>]

# Write dedupe cache is deprecated along with legacy index types (aws,
# aws-dynamo, bigtable, bigtable-hashed, cassandra, gcp, gcp-columnkey,
# grpc-store).
# Consider using TSDB index which does not require a write dedupe cache.
# The CLI flags prefix for this block configuration is: store.index-cache-write
[write_dedupe_cache_config: <cache_config>]

# Cache index entries older than this period. 0 to disable.
# CLI flag: -store.cache-lookups-older-than
[cache_lookups_older_than: <duration> | default = 0s]
```

### schema_config

Configures the chunk index schema and where it is stored.

```yaml
[configs: <list of period_configs>]
```

### compactor

The `compactor` block configures the compactor component, which compacts index shards for performance.

```yaml
# Directory where files can be downloaded for compaction.
# CLI flag: -compactor.working-directory
[working_directory: <string> | default = ""]

# Interval at which to re-run the compaction operation.
# CLI flag: -compactor.compaction-interval
[compaction_interval: <duration> | default = 10m]

# Interval at which to apply/enforce retention. 0 means run at same interval as
# compaction. If non-zero, it should always be a multiple of compaction
# interval.
# CLI flag: -compactor.apply-retention-interval
[apply_retention_interval: <duration> | default = 0s]

# (Experimental) Activate custom (per-stream,per-tenant) retention.
# CLI flag: -compactor.retention-enabled
[retention_enabled: <boolean> | default = false]

# Delay after which chunks will be fully deleted during retention.
# CLI flag: -compactor.retention-delete-delay
[retention_delete_delay: <duration> | default = 2h]

# The total amount of worker to use to delete chunks.
# CLI flag: -compactor.retention-delete-worker-count
[retention_delete_worker_count: <int> | default = 150]

# The maximum amount of time to spend running retention and deletion on any
# given table in the index.
# CLI flag: -compactor.retention-table-timeout
[retention_table_timeout: <duration> | default = 0s]

# Store used for managing delete requests.
# CLI flag: -compactor.delete-request-store
[delete_request_store: <string> | default = ""]

# Path prefix for storing delete requests.
# CLI flag: -compactor.delete-request-store.key-prefix
[delete_request_store_key_prefix: <string> | default = "index/"]

# The max number of delete requests to run per compaction cycle.
# CLI flag: -compactor.delete-batch-size
[delete_batch_size: <int> | default = 70]

# Allow cancellation of delete request until duration after they are created.
# Data would be deleted only after delete requests have been older than this
# duration. Ideally this should be set to at least 24h.
# CLI flag: -compactor.delete-request-cancel-period
[delete_request_cancel_period: <duration> | default = 24h]

# Constrain the size of any single delete request. When a delete request >
# delete_max_interval is input, the request is sharded into smaller requests of
# no more than delete_max_interval
# CLI flag: -compactor.delete-max-interval
[delete_max_interval: <duration> | default = 24h]

# Maximum number of tables to compact in parallel. While increasing this value,
# please make sure compactor has enough disk space allocated to be able to store
# and compact as many tables.
# CLI flag: -compactor.max-compaction-parallelism
[max_compaction_parallelism: <int> | default = 1]

# Number of upload/remove operations to execute in parallel when finalizing a
# compaction. NOTE: This setting is per compaction operation, which can be
# executed in parallel. The upper bound on the number of concurrent uploads is
# upload_parallelism * max_compaction_parallelism.
# CLI flag: -compactor.upload-parallelism
[upload_parallelism: <int> | default = 10]

# The hash ring configuration used by compactors to elect a single instance for
# running compactions. The CLI flags prefix for this block config is:
# compactor.ring
compactor_ring:
  kvstore:
    # Backend storage to use for the ring. Supported values are: consul, etcd,
    # inmemory, memberlist, multi.
    # CLI flag: -compactor.ring.store
    [store: <string> | default = "consul"]

    # The prefix for the keys in the store. Should end with a /.
    # CLI flag: -compactor.ring.prefix
    [prefix: <string> | default = "collectors/"]

    # Configuration for a Consul client. Only applies if the selected kvstore is
    # consul.
    # The CLI flags prefix for this block configuration is: compactor.ring
    [consul: <consul>]

    # Configuration for an ETCD v3 client. Only applies if the selected kvstore
    # is etcd.
    # The CLI flags prefix for this block configuration is: compactor.ring
    [etcd: <etcd>]

    multi:
      # Primary backend storage used by multi-client.
      # CLI flag: -compactor.ring.multi.primary
      [primary: <string> | default = ""]

      # Secondary backend storage used by multi-client.
      # CLI flag: -compactor.ring.multi.secondary
      [secondary: <string> | default = ""]

      # Mirror writes to secondary store.
      # CLI flag: -compactor.ring.multi.mirror-enabled
      [mirror_enabled: <boolean> | default = false]

      # Timeout for storing value to secondary store.
      # CLI flag: -compactor.ring.multi.mirror-timeout
      [mirror_timeout: <duration> | default = 2s]

  # Period at which to heartbeat to the ring. 0 = disabled.
  # CLI flag: -compactor.ring.heartbeat-period
  [heartbeat_period: <duration> | default = 15s]

  # The heartbeat timeout after which compactors are considered unhealthy within
  # the ring. 0 = never (timeout disabled).
  # CLI flag: -compactor.ring.heartbeat-timeout
  [heartbeat_timeout: <duration> | default = 1m]

  # File path where tokens are stored. If empty, tokens are not stored at
  # shutdown and restored at startup.
  # CLI flag: -compactor.ring.tokens-file-path
  [tokens_file_path: <string> | default = ""]

  # True to enable zone-awareness and replicate blocks across different
  # availability zones.
  # CLI flag: -compactor.ring.zone-awareness-enabled
  [zone_awareness_enabled: <boolean> | default = false]

  # Instance ID to register in the ring.
  # CLI flag: -compactor.ring.instance-id
  [instance_id: <string> | default = "<hostname>"]

  # Name of network interface to read address from.
  # CLI flag: -compactor.ring.instance-interface-names
  [instance_interface_names: <list of strings> | default = [<private network interfaces>]]

  # Port to advertise in the ring (defaults to server.grpc-listen-port).
  # CLI flag: -compactor.ring.instance-port
  [instance_port: <int> | default = 0]

  # IP address to advertise in the ring.
  # CLI flag: -compactor.ring.instance-addr
  [instance_addr: <string> | default = ""]

  # The availability zone where this instance is running. Required if
  # zone-awareness is enabled.
  # CLI flag: -compactor.ring.instance-availability-zone
  [instance_availability_zone: <string> | default = ""]

  # Enable using a IPv6 instance address.
  # CLI flag: -compactor.ring.instance-enable-ipv6
  [instance_enable_ipv6: <boolean> | default = false]

# Number of tables that compactor will try to compact. Newer tables are chosen
# when this is less than the number of tables available.
# CLI flag: -compactor.tables-to-compact
[tables_to_compact: <int> | default = 0]

# Do not compact N latest tables. Together with -compactor.run-once and
# -compactor.tables-to-compact, this is useful when clearing compactor backlogs.
# CLI flag: -compactor.skip-latest-n-tables
[skip_latest_n_tables: <int> | default = 0]
```

### bloom_compactor

The `bloom_compactor` block configures the Loki bloom compactor server, responsible for compacting stream indexes into bloom filters and merging them as bloom blocks

```yaml
# Defines the ring to be used by the bloom-compactor servers. In case this isn't
# configured, this block supports inheriting configuration from the common ring
# section.
ring:
  kvstore:
    # Backend storage to use for the ring. Supported values are: consul, etcd,
    # inmemory, memberlist, multi.
    # CLI flag: -bloom-compactor.ring.store
    [store: <string> | default = "consul"]

    # The prefix for the keys in the store. Should end with a /.
    # CLI flag: -bloom-compactor.ring.prefix
    [prefix: <string> | default = "collectors/"]

    # Configuration for a Consul client. Only applies if the selected kvstore is
    # consul.
    # The CLI flags prefix for this block configuration is: bloom-compactor.ring
    [consul: <consul>]

    # Configuration for an ETCD v3 client. Only applies if the selected kvstore
    # is etcd.
    # The CLI flags prefix for this block configuration is: bloom-compactor.ring
    [etcd: <etcd>]

    multi:
      # Primary backend storage used by multi-client.
      # CLI flag: -bloom-compactor.ring.multi.primary
      [primary: <string> | default = ""]

      # Secondary backend storage used by multi-client.
      # CLI flag: -bloom-compactor.ring.multi.secondary
      [secondary: <string> | default = ""]

      # Mirror writes to secondary store.
      # CLI flag: -bloom-compactor.ring.multi.mirror-enabled
      [mirror_enabled: <boolean> | default = false]

      # Timeout for storing value to secondary store.
      # CLI flag: -bloom-compactor.ring.multi.mirror-timeout
      [mirror_timeout: <duration> | default = 2s]

  # Period at which to heartbeat to the ring. 0 = disabled.
  # CLI flag: -bloom-compactor.ring.heartbeat-period
  [heartbeat_period: <duration> | default = 15s]

  # The heartbeat timeout after which compactors are considered unhealthy within
  # the ring. 0 = never (timeout disabled).
  # CLI flag: -bloom-compactor.ring.heartbeat-timeout
  [heartbeat_timeout: <duration> | default = 1m]

  # File path where tokens are stored. If empty, tokens are not stored at
  # shutdown and restored at startup.
  # CLI flag: -bloom-compactor.ring.tokens-file-path
  [tokens_file_path: <string> | default = ""]

  # True to enable zone-awareness and replicate blocks across different
  # availability zones.
  # CLI flag: -bloom-compactor.ring.zone-awareness-enabled
  [zone_awareness_enabled: <boolean> | default = false]

  # Number of tokens to use in the ring per compactor. Higher number of tokens
  # will result in more and smaller files (metas and blocks.)
  # CLI flag: -bloom-compactor.ring.num-tokens
  [num_tokens: <int> | default = 10]

  # Instance ID to register in the ring.
  # CLI flag: -bloom-compactor.ring.instance-id
  [instance_id: <string> | default = "<hostname>"]

  # Name of network interface to read address from.
  # CLI flag: -bloom-compactor.ring.instance-interface-names
  [instance_interface_names: <list of strings> | default = [<private network interfaces>]]

  # Port to advertise in the ring (defaults to server.grpc-listen-port).
  # CLI flag: -bloom-compactor.ring.instance-port
  [instance_port: <int> | default = 0]

  # IP address to advertise in the ring.
  # CLI flag: -bloom-compactor.ring.instance-addr
  [instance_addr: <string> | default = ""]

  # The availability zone where this instance is running. Required if
  # zone-awareness is enabled.
  # CLI flag: -bloom-compactor.ring.instance-availability-zone
  [instance_availability_zone: <string> | default = ""]

  # Enable using a IPv6 instance address.
  # CLI flag: -bloom-compactor.ring.instance-enable-ipv6
  [instance_enable_ipv6: <boolean> | default = false]

# Flag to enable or disable the usage of the bloom-compactor component.
# CLI flag: -bloom-compactor.enabled
[enabled: <boolean> | default = false]

# Interval at which to re-run the compaction operation.
# CLI flag: -bloom-compactor.compaction-interval
[compaction_interval: <duration> | default = 10m]

# How many index periods (days) to wait before building bloom filters for a
# table. This can be used to lower cost by not re-writing data to object storage
# too frequently since recent data changes more often.
# CLI flag: -bloom-compactor.min-table-compaction-period
[min_table_compaction_period: <int> | default = 1]

# The maximum number of index periods (days) to build bloom filters for a table.
# This can be used to lower cost by not trying to compact older data which
# doesn't change. This can be optimized by aligning it with the maximum
# `reject_old_samples_max_age` setting of any tenant.
# CLI flag: -bloom-compactor.max-table-compaction-period
[max_table_compaction_period: <int> | default = 7]

# Number of workers to run in parallel for compaction.
# CLI flag: -bloom-compactor.worker-parallelism
[worker_parallelism: <int> | default = 1]

# Minimum backoff time between retries.
# CLI flag: -bloom-compactor.compaction-retries-min-backoff
[compaction_retries_min_backoff: <duration> | default = 10s]

# Maximum backoff time between retries.
# CLI flag: -bloom-compactor.compaction-retries-max-backoff
[compaction_retries_max_backoff: <duration> | default = 1m]

# Number of retries to perform when compaction fails.
# CLI flag: -bloom-compactor.compaction-retries
[compaction_retries: <int> | default = 3]

# Maximum number of tables to compact in parallel. While increasing this value,
# please make sure compactor has enough disk space allocated to be able to store
# and compact as many tables.
# CLI flag: -bloom-compactor.max-compaction-parallelism
[max_compaction_parallelism: <int> | default = 1]
```

### limits_config

The `limits_config` block configures global and per-tenant limits in Loki.

```yaml
# Whether the ingestion rate limit should be applied individually to each
# distributor instance (local), or evenly shared across the cluster (global).
# The ingestion rate strategy cannot be overridden on a per-tenant basis.
# - local: enforces the limit on a per distributor basis. The actual effective
# rate limit will be N times higher, where N is the number of distributor
# replicas.
# - global: enforces the limit globally, configuring a per-distributor local
# rate limiter as 'ingestion_rate / N', where N is the number of distributor
# replicas (it's automatically adjusted if the number of replicas change). The
# global strategy requires the distributors to form their own ring, which is
# used to keep track of the current number of healthy distributor replicas.
# CLI flag: -distributor.ingestion-rate-limit-strategy
[ingestion_rate_strategy: <string> | default = "global"]

# Per-user ingestion rate limit in sample size per second. Units in MB.
# CLI flag: -distributor.ingestion-rate-limit-mb
[ingestion_rate_mb: <float> | default = 4]

# Per-user allowed ingestion burst size (in sample size). Units in MB. The burst
# size refers to the per-distributor local rate limiter even in the case of the
# 'global' strategy, and should be set at least to the maximum logs size
# expected in a single push request.
# CLI flag: -distributor.ingestion-burst-size-mb
[ingestion_burst_size_mb: <float> | default = 6]

# Maximum length accepted for label names.
# CLI flag: -validation.max-length-label-name
[max_label_name_length: <int> | default = 1024]

# Maximum length accepted for label value. This setting also applies to the
# metric name.
# CLI flag: -validation.max-length-label-value
[max_label_value_length: <int> | default = 2048]

# Maximum number of label names per series.
# CLI flag: -validation.max-label-names-per-series
[max_label_names_per_series: <int> | default = 15]

# Whether or not old samples will be rejected.
# CLI flag: -validation.reject-old-samples
[reject_old_samples: <boolean> | default = true]

# Maximum accepted sample age before rejecting.
# CLI flag: -validation.reject-old-samples.max-age
[reject_old_samples_max_age: <duration> | default = 1w]

# Duration which table will be created/deleted before/after it's needed; we
# won't accept sample from before this time.
# CLI flag: -validation.create-grace-period
[creation_grace_period: <duration> | default = 10m]

# Maximum line size on ingestion path. Example: 256kb. Any log line exceeding
# this limit will be discarded unless `distributor.max-line-size-truncate` is
# set which in case it is truncated instead of discarding it completely. There
# is no limit when unset or set to 0.
# CLI flag: -distributor.max-line-size
[max_line_size: <int> | default = 256KB]

# Whether to truncate lines that exceed max_line_size.
# CLI flag: -distributor.max-line-size-truncate
[max_line_size_truncate: <boolean> | default = false]

# Alter the log line timestamp during ingestion when the timestamp is the same
# as the previous entry for the same stream. When enabled, if a log line in a
# push request has the same timestamp as the previous line for the same stream,
# one nanosecond is added to the log line. This will preserve the received order
# of log lines with the exact same timestamp when they are queried, by slightly
# altering their stored timestamp. NOTE: This is imperfect, because Loki accepts
# out of order writes, and another push request for the same stream could
# contain duplicate timestamps to existing entries and they will not be
# incremented.
# CLI flag: -validation.increment-duplicate-timestamps
[increment_duplicate_timestamp: <boolean> | default = false]

# Maximum number of active streams per user, per ingester. 0 to disable.
# CLI flag: -ingester.max-streams-per-user
[max_streams_per_user: <int> | default = 0]

# Maximum number of active streams per user, across the cluster. 0 to disable.
# When the global limit is enabled, each ingester is configured with a dynamic
# local limit based on the replication factor and the current number of healthy
# ingesters, and is kept updated whenever the number of ingesters change.
# CLI flag: -ingester.max-global-streams-per-user
[max_global_streams_per_user: <int> | default = 5000]

# Deprecated. When true, out-of-order writes are accepted.
# CLI flag: -ingester.unordered-writes
[unordered_writes: <boolean> | default = true]

# Maximum byte rate per second per stream, also expressible in human readable
# forms (1MB, 256KB, etc).
# CLI flag: -ingester.per-stream-rate-limit
[per_stream_rate_limit: <int> | default = 3MB]

# Maximum burst bytes per stream, also expressible in human readable forms (1MB,
# 256KB, etc). This is how far above the rate limit a stream can 'burst' before
# the stream is limited.
# CLI flag: -ingester.per-stream-rate-limit-burst
[per_stream_rate_limit_burst: <int> | default = 15MB]

# Maximum number of chunks that can be fetched in a single query.
# CLI flag: -store.query-chunk-limit
[max_chunks_per_query: <int> | default = 2000000]

# Limit the maximum of unique series that is returned by a metric query. When
# the limit is reached an error is returned.
# CLI flag: -querier.max-query-series
[max_query_series: <int> | default = 500]

# Limit how far back in time series data and metadata can be queried, up until
# lookback duration ago. This limit is enforced in the query frontend, the
# querier and the ruler. If the requested time range is outside the allowed
# range, the request will not fail, but will be modified to only query data
# within the allowed time range. The default value of 0 does not set a limit.
# CLI flag: -querier.max-query-lookback
[max_query_lookback: <duration> | default = 0s]

# The limit to length of chunk store queries. 0 to disable.
# CLI flag: -store.max-query-length
[max_query_length: <duration> | default = 30d1h]

# Limit the length of the [range] inside a range query. Default is 0 or
# unlimited
# CLI flag: -querier.max-query-range
[max_query_range: <duration> | default = 0s]

# Maximum number of queries that will be scheduled in parallel by the frontend.
# CLI flag: -querier.max-query-parallelism
[max_query_parallelism: <int> | default = 32]

# Maximum number of queries will be scheduled in parallel by the frontend for
# TSDB schemas.
# CLI flag: -querier.tsdb-max-query-parallelism
[tsdb_max_query_parallelism: <int> | default = 128]

# Maximum number of bytes assigned to a single sharded query. Also expressible
# in human readable forms (1GB, etc).
# CLI flag: -querier.tsdb-max-bytes-per-shard
[tsdb_max_bytes_per_shard: <int> | default = 600MB]

# Cardinality limit for index queries.
# CLI flag: -store.cardinality-limit
[cardinality_limit: <int> | default = 100000]

# Maximum number of stream matchers per query.
# CLI flag: -querier.max-streams-matcher-per-query
[max_streams_matchers_per_query: <int> | default = 1000]

# Maximum number of concurrent tail requests.
# CLI flag: -querier.max-concurrent-tail-requests
[max_concurrent_tail_requests: <int> | default = 10]

# Maximum number of log entries that will be returned for a query.
# CLI flag: -validation.max-entries-limit
[max_entries_limit_per_query: <int> | default = 5000]

# Most recent allowed cacheable result per-tenant, to prevent caching very
# recent results that might still be in flux.
# CLI flag: -frontend.max-cache-freshness
[max_cache_freshness_per_query: <duration> | default = 10m]

# Do not cache metadata request if the end time is within the
# frontend.max-metadata-cache-freshness window. Set this to 0 to apply no such
# limits. Defaults to 24h.
# CLI flag: -frontend.max-metadata-cache-freshness
[max_metadata_cache_freshness: <duration> | default = 1d]

# Do not cache requests with an end time that falls within Now minus this
# duration. 0 disables this feature (default).
# CLI flag: -frontend.max-stats-cache-freshness
[max_stats_cache_freshness: <duration> | default = 10m]

# Maximum number of queriers that can handle requests for a single tenant. If
# set to 0 or value higher than number of available queriers, *all* queriers
# will handle requests for the tenant. Each frontend (or query-scheduler, if
# used) will select the same set of queriers for the same tenant (given that all
# queriers are connected to all frontends / query-schedulers). This option only
# works with queriers connecting to the query-frontend / query-scheduler, not
# when using downstream URL.
# CLI flag: -frontend.max-queriers-per-tenant
[max_queriers_per_tenant: <int> | default = 0]

# How much of the available query capacity ("querier" components in distributed
# mode, "read" components in SSD mode) can be used by a single tenant. Allowed
# values are 0.0 to 1.0. For example, setting this to 0.5 would allow a tenant
# to use half of the available queriers for processing the query workload. If
# set to 0, query capacity is determined by frontend.max-queriers-per-tenant.
# When both frontend.max-queriers-per-tenant and frontend.max-query-capacity are
# configured, smaller value of the resulting querier replica count is
# considered: min(frontend.max-queriers-per-tenant, ceil(querier_replicas *
# frontend.max-query-capacity)). *All* queriers will handle requests for the
# tenant if neither limits are applied. This option only works with queriers
# connecting to the query-frontend / query-scheduler, not when using downstream
# URL. Use this feature in a multi-tenant setup where you need to limit query
# capacity for certain tenants.
# CLI flag: -frontend.max-query-capacity
[max_query_capacity: <float> | default = 0]

# Number of days of index to be kept always downloaded for queries. Applies only
# to per user index in boltdb-shipper index store. 0 to disable.
# CLI flag: -store.query-ready-index-num-days
[query_ready_index_num_days: <int> | default = 0]

# Timeout when querying backends (ingesters or storage) during the execution of
# a query request. When a specific per-tenant timeout is used, the global
# timeout is ignored.
# CLI flag: -querier.query-timeout
[query_timeout: <duration> | default = 1m]

# Split queries by a time interval and execute in parallel. The value 0 disables
# splitting by time. This also determines how cache keys are chosen when result
# caching is enabled.
# CLI flag: -querier.split-queries-by-interval
[split_queries_by_interval: <duration> | default = 1h]

# Split metadata queries by a time interval and execute in parallel. The value 0
# disables splitting metadata queries by time. This also determines how cache
# keys are chosen when label/series result caching is enabled.
# CLI flag: -querier.split-metadata-queries-by-interval
[split_metadata_queries_by_interval: <duration> | default = 1d]

# Experimental. Split interval to use for the portion of metadata request that
# falls within `recent_metadata_query_window`. Rest of the request which is
# outside the window still uses `split_metadata_queries_by_interval`. If set to
# 0, the entire request defaults to using a split interval of
# `split_metadata_queries_by_interval.`.
# CLI flag: -experimental.querier.split-recent-metadata-queries-by-interval
[split_recent_metadata_queries_by_interval: <duration> | default = 1h]

# Experimental. Metadata query window inside which
# `split_recent_metadata_queries_by_interval` gets applied, portion of the
# metadata request that falls in this window is split using
# `split_recent_metadata_queries_by_interval`. The value 0 disables using a
# different split interval for recent metadata queries.
# 
# This is added to improve cacheability of recent metadata queries. Query split
# interval also determines the interval used in cache key. The default split
# interval of 24h is useful for caching long queries, each cache key holding 1
# day's results. But metadata queries are often shorter than 24h, to cache them
# effectively we need a smaller split interval. `recent_metadata_query_window`
# along with `split_recent_metadata_queries_by_interval` help configure a
# shorter split interval for recent metadata queries.
# CLI flag: -experimental.querier.recent-metadata-query-window
[recent_metadata_query_window: <duration> | default = 0s]

# Split instant metric queries by a time interval and execute in parallel. The
# value 0 disables splitting instant metric queries by time. This also
# determines how cache keys are chosen when instant metric query result caching
# is enabled.
# CLI flag: -querier.split-instant-metric-queries-by-interval
[split_instant_metric_queries_by_interval: <duration> | default = 1h]

# Interval to use for time-based splitting when a request is within the
# `query_ingesters_within` window; defaults to `split-queries-by-interval` by
# setting to 0.
# CLI flag: -querier.split-ingester-queries-by-interval
[split_ingester_queries_by_interval: <duration> | default = 0s]

# Limit queries that can be sharded. Queries within the time range of now and
# now minus this sharding lookback are not sharded. The default value of 0s
# disables the lookback, causing sharding of all queries at all times.
# CLI flag: -frontend.min-sharding-lookback
[min_sharding_lookback: <duration> | default = 0s]

# Max number of bytes a query can fetch. Enforced in log and metric queries only
# when TSDB is used. The default value of 0 disables this limit.
# CLI flag: -frontend.max-query-bytes-read
[max_query_bytes_read: <int> | default = 0B]

# Max number of bytes a query can fetch after splitting and sharding. Enforced
# in log and metric queries only when TSDB is used. The default value of 0
# disables this limit.
# CLI flag: -frontend.max-querier-bytes-read
[max_querier_bytes_read: <int> | default = 150GB]

# Enable log-volume endpoints.
[volume_enabled: <boolean>]

# The maximum number of aggregated series in a log-volume response
# CLI flag: -limits.volume-max-series
[volume_max_series: <int> | default = 1000]

# Maximum number of rules per rule group per-tenant. 0 to disable.
# CLI flag: -ruler.max-rules-per-rule-group
[ruler_max_rules_per_rule_group: <int> | default = 0]

# Maximum number of rule groups per-tenant. 0 to disable.
# CLI flag: -ruler.max-rule-groups-per-tenant
[ruler_max_rule_groups_per_tenant: <int> | default = 0]

# The default tenant's shard size when shuffle-sharding is enabled in the ruler.
# When this setting is specified in the per-tenant overrides, a value of 0
# disables shuffle sharding for the tenant.
# CLI flag: -ruler.tenant-shard-size
[ruler_tenant_shard_size: <int> | default = 0]

# Disable recording rules remote-write.
[ruler_remote_write_disabled: <boolean>]

# Deprecated: Use 'ruler_remote_write_config' instead. The URL of the endpoint
# to send samples to.
[ruler_remote_write_url: <string> | default = ""]

# Deprecated: Use 'ruler_remote_write_config' instead. Timeout for requests to
# the remote write endpoint.
[ruler_remote_write_timeout: <duration>]

# Deprecated: Use 'ruler_remote_write_config' instead. Custom HTTP headers to be
# sent along with each remote write request. Be aware that headers that are set
# by Loki itself can't be overwritten.
[ruler_remote_write_headers: <headers>]

# Deprecated: Use 'ruler_remote_write_config' instead. List of remote write
# relabel configurations.
[ruler_remote_write_relabel_configs: <relabel_config...>]

# Deprecated: Use 'ruler_remote_write_config' instead. Number of samples to
# buffer per shard before we block reading of more samples from the WAL. It is
# recommended to have enough capacity in each shard to buffer several requests
# to keep throughput up while processing occasional slow remote requests.
[ruler_remote_write_queue_capacity: <int>]

# Deprecated: Use 'ruler_remote_write_config' instead. Minimum number of shards,
# i.e. amount of concurrency.
[ruler_remote_write_queue_min_shards: <int>]

# Deprecated: Use 'ruler_remote_write_config' instead. Maximum number of shards,
# i.e. amount of concurrency.
[ruler_remote_write_queue_max_shards: <int>]

# Deprecated: Use 'ruler_remote_write_config' instead. Maximum number of samples
# per send.
[ruler_remote_write_queue_max_samples_per_send: <int>]

# Deprecated: Use 'ruler_remote_write_config' instead. Maximum time a sample
# will wait in buffer.
[ruler_remote_write_queue_batch_send_deadline: <duration>]

# Deprecated: Use 'ruler_remote_write_config' instead. Initial retry delay. Gets
# doubled for every retry.
[ruler_remote_write_queue_min_backoff: <duration>]

# Deprecated: Use 'ruler_remote_write_config' instead. Maximum retry delay.
[ruler_remote_write_queue_max_backoff: <duration>]

# Deprecated: Use 'ruler_remote_write_config' instead. Retry upon receiving a
# 429 status code from the remote-write storage. This is experimental and might
# change in the future.
[ruler_remote_write_queue_retry_on_ratelimit: <boolean>]

# Deprecated: Use 'ruler_remote_write_config' instead. Configures AWS's
# Signature Verification 4 signing process to sign every remote write request.
ruler_remote_write_sigv4_config:
  [region: <string> | default = ""]

  [access_key: <string> | default = ""]

  [secret_key: <string> | default = ""]

  [profile: <string> | default = ""]

  [role_arn: <string> | default = ""]

# Configures global and per-tenant limits for remote write clients. A map with
# remote client id as key.
[ruler_remote_write_config: <map of string to RemoteWriteConfig>]

# Timeout for a remote rule evaluation. Defaults to the value of
# 'querier.query-timeout'.
[ruler_remote_evaluation_timeout: <duration>]

# Maximum size (in bytes) of the allowable response size from a remote rule
# evaluation. Set to 0 to allow any response size (default).
[ruler_remote_evaluation_max_response_size: <int>]

# Deletion mode. Can be one of 'disabled', 'filter-only', or
# 'filter-and-delete'. When set to 'filter-only' or 'filter-and-delete', and if
# retention_enabled is true, then the log entry deletion API endpoints are
# available.
# CLI flag: -compactor.deletion-mode
[deletion_mode: <string> | default = "filter-and-delete"]

# Retention period to apply to stored data, only applies if retention_enabled is
# true in the compactor config. As of version 2.8.0, a zero value of 0 or 0s
# disables retention. In previous releases, Loki did not properly honor a zero
# value to disable retention and a really large value should be used instead.
# CLI flag: -store.retention
[retention_period: <duration> | default = 0s]

# Per-stream retention to apply, if the retention is enable on the compactor
# side.
# Example:
#  retention_stream:
#  - selector: '{namespace="dev"}'
#  priority: 1
#  period: 24h
# - selector: '{container="nginx"}'
#  priority: 1
#  period: 744h
# Selector is a Prometheus labels matchers that will apply the 'period'
# retention only if the stream is matching. In case multiple stream are
# matching, the highest priority will be picked. If no rule is matched the
# 'retention_period' is used.
[retention_stream: <list of StreamRetentions>]

# Feature renamed to 'runtime configuration', flag deprecated in favor of
# -runtime-config.file (runtime_config.file in YAML).
# CLI flag: -limits.per-user-override-config
[per_tenant_override_config: <string> | default = ""]

# Feature renamed to 'runtime configuration'; flag deprecated in favor of
# -runtime-config.reload-period (runtime_config.period in YAML).
# CLI flag: -limits.per-user-override-period
[per_tenant_override_period: <duration> | default = 10s]

# S3 server-side encryption type. Required to enable server-side encryption
# overrides for a specific tenant. If not set, the default S3 client settings
# are used.
[s3_sse_type: <string> | default = ""]

# S3 server-side encryption KMS Key ID. Ignored if the SSE type override is not
# set.
[s3_sse_kms_key_id: <string> | default = ""]

# S3 server-side encryption KMS encryption context. If unset and the key ID
# override is set, the encryption context will not be provided to S3. Ignored if
# the SSE type override is not set.
[s3_sse_kms_encryption_context: <string> | default = ""]

# Deprecated: Use deletion_mode per tenant configuration instead.
[allow_deletes: <boolean>]

shard_streams:
  [enabled: <boolean>]

  [logging_enabled: <boolean>]

  [desired_rate: <int>]

[blocked_queries: <blocked_query...>]

# Define a list of required selector labels.
[required_labels: <list of strings>]

# Minimum number of label matchers a query should contain.
[minimum_labels_number: <int>]

# The shard size defines how many index gateways should be used by a tenant for
# querying. If the global shard factor is 0, the global shard factor is set to
# the deprecated -replication-factor for backwards compatibility reasons.
# CLI flag: -index-gateway.shard-size
[index_gateway_shard_size: <int> | default = 0]

# The shard size defines how many bloom gateways should be used by a tenant for
# querying.
# CLI flag: -bloom-gateway.shard-size
[bloom_gateway_shard_size: <int> | default = 0]

# Whether to use the bloom gateway component in the read path to filter chunks.
# CLI flag: -bloom-gateway.enable-filtering
[bloom_gateway_enable_filtering: <boolean> | default = false]

# The shard size defines how many bloom compactors should be used by a tenant
# when computing blooms. If it's set to 0, shuffle sharding is disabled.
# CLI flag: -bloom-compactor.shard-size
[bloom_compactor_shard_size: <int> | default = 0]

# Whether to compact chunks into bloom filters.
# CLI flag: -bloom-compactor.enable-compaction
[bloom_compactor_enable_compaction: <boolean> | default = false]

# Length of the n-grams created when computing blooms from log lines.
# CLI flag: -bloom-compactor.ngram-length
[bloom_ngram_length: <int> | default = 4]

# Skip factor for the n-grams created when computing blooms from log lines.
# CLI flag: -bloom-compactor.ngram-skip
[bloom_ngram_skip: <int> | default = 1]

# Scalable Bloom Filter desired false-positive rate.
# CLI flag: -bloom-compactor.false-positive-rate
[bloom_false_positive_rate: <float> | default = 0.01]

# Maximum number of blocks will be downloaded in parallel by the Bloom Gateway.
# CLI flag: -bloom-gateway.blocks-downloading-parallelism
[bloom_gateway_blocks_downloading_parallelism: <int> | default = 50]

# Interval for computing the cache key in the Bloom Gateway.
# CLI flag: -bloom-gateway.cache-key-interval
[bloom_gateway_cache_key_interval: <duration> | default = 15m]

# The maximum bloom block size. A value of 0 sets an unlimited size. Default is
# 200MB. The actual block size might exceed this limit since blooms will be
# added to blocks until the block exceeds the maximum block size.
# CLI flag: -bloom-compactor.max-block-size
[bloom_compactor_max_block_size: <int> | default = 200MB]

# Allow user to send structured metadata in push payload.
# CLI flag: -validation.allow-structured-metadata
[allow_structured_metadata: <boolean> | default = false]

# Maximum size accepted for structured metadata per log line.
# CLI flag: -limits.max-structured-metadata-size
[max_structured_metadata_size: <int> | default = 64KB]

# Maximum number of structured metadata entries per log line.
# CLI flag: -limits.max-structured-metadata-entries-count
[max_structured_metadata_entries_count: <int> | default = 128]

# OTLP log ingestion configurations
otlp_config:
  # Configuration for resource attributes to store them as index labels or
  # Structured Metadata or drop them altogether
  resource_attributes:
    # Configure whether to ignore the default list of resource attributes set in
    # 'distributor.otlp.default_resource_attributes_as_index_labels' to be
    # stored as index labels and only use the given resource attributes config
    [ignore_defaults: <boolean> | default = false]

    [attributes_config: <list of attributes_configs>]

  # Configuration for scope attributes to store them as Structured Metadata or
  # drop them altogether
  [scope_attributes: <list of attributes_configs>]

  # Configuration for log attributes to store them as Structured Metadata or
  # drop them altogether
  [log_attributes: <list of attributes_configs>]
```

### frontend_worker

The `frontend_worker` configures the worker - running within the Loki querier - picking up and executing queries enqueued by the query-frontend.

```yaml
# Address of query frontend service, in host:port format. If
# -querier.scheduler-address is set as well, querier will use scheduler instead.
# Only one of -querier.frontend-address or -querier.scheduler-address can be
# set. If neither is set, queries are only received via HTTP endpoint.
# CLI flag: -querier.frontend-address
[frontend_address: <string> | default = ""]

# Hostname (and port) of scheduler that querier will periodically resolve,
# connect to and receive queries from. Only one of -querier.frontend-address or
# -querier.scheduler-address can be set. If neither is set, queries are only
# received via HTTP endpoint.
# CLI flag: -querier.scheduler-address
[scheduler_address: <string> | default = ""]

# How often to query DNS for query-frontend or query-scheduler address. Also
# used to determine how often to poll the scheduler-ring for addresses if the
# scheduler-ring is configured.
# CLI flag: -querier.dns-lookup-period
[dns_lookup_duration: <duration> | default = 3s]

# Querier ID, sent to frontend service to identify requests from the same
# querier. Defaults to hostname.
# CLI flag: -querier.id
[id: <string> | default = ""]

# The grpc_client block configures the gRPC client used to communicate between
# two Loki components.
# The CLI flags prefix for this block configuration is: querier.frontend-client
[grpc_client_config: <grpc_client>]
```

### table_manager

The `table_manager` block configures the table manager for retention.

```yaml
# If true, disable all changes to DB capacity
# CLI flag: -table-manager.throughput-updates-disabled
[throughput_updates_disabled: <boolean> | default = false]

# If true, enables retention deletes of DB tables
# CLI flag: -table-manager.retention-deletes-enabled
[retention_deletes_enabled: <boolean> | default = false]

# Tables older than this retention period are deleted. Must be either 0
# (disabled) or a multiple of 24h. When enabled, be aware this setting is
# destructive to data!
# CLI flag: -table-manager.retention-period
[retention_period: <duration> | default = 0s]

# How frequently to poll backend to learn our capacity.
# CLI flag: -table-manager.poll-interval
[poll_interval: <duration> | default = 2m]

# Periodic tables grace period (duration which table will be created/deleted
# before/after it's needed).
# CLI flag: -table-manager.periodic-table.grace-period
[creation_grace_period: <duration> | default = 10m]

index_tables_provisioning:
  # Enables on demand throughput provisioning for the storage provider (if
  # supported). Applies only to tables which are not autoscaled. Supported by
  # DynamoDB
  # CLI flag: -table-manager.index-table.enable-ondemand-throughput-mode
  [enable_ondemand_throughput_mode: <boolean> | default = false]

  # Table default write throughput. Supported by DynamoDB
  # CLI flag: -table-manager.index-table.write-throughput
  [provisioned_write_throughput: <int> | default = 1000]

  # Table default read throughput. Supported by DynamoDB
  # CLI flag: -table-manager.index-table.read-throughput
  [provisioned_read_throughput: <int> | default = 300]

  write_scale:
    # Should we enable autoscale for the table.
    # CLI flag: -table-manager.index-table.write-throughput.scale.enabled
    [enabled: <boolean> | default = false]

    # AWS AutoScaling role ARN
    # CLI flag: -table-manager.index-table.write-throughput.scale.role-arn
    [role_arn: <string> | default = ""]

    # DynamoDB minimum provision capacity.
    # CLI flag: -table-manager.index-table.write-throughput.scale.min-capacity
    [min_capacity: <int> | default = 3000]

    # DynamoDB maximum provision capacity.
    # CLI flag: -table-manager.index-table.write-throughput.scale.max-capacity
    [max_capacity: <int> | default = 6000]

    # DynamoDB minimum seconds between each autoscale up.
    # CLI flag: -table-manager.index-table.write-throughput.scale.out-cooldown
    [out_cooldown: <int> | default = 1800]

    # DynamoDB minimum seconds between each autoscale down.
    # CLI flag: -table-manager.index-table.write-throughput.scale.in-cooldown
    [in_cooldown: <int> | default = 1800]

    # DynamoDB target ratio of consumed capacity to provisioned capacity.
    # CLI flag: -table-manager.index-table.write-throughput.scale.target-value
    [target: <float> | default = 80]

  read_scale:
    # Should we enable autoscale for the table.
    # CLI flag: -table-manager.index-table.read-throughput.scale.enabled
    [enabled: <boolean> | default = false]

    # AWS AutoScaling role ARN
    # CLI flag: -table-manager.index-table.read-throughput.scale.role-arn
    [role_arn: <string> | default = ""]

    # DynamoDB minimum provision capacity.
    # CLI flag: -table-manager.index-table.read-throughput.scale.min-capacity
    [min_capacity: <int> | default = 3000]

    # DynamoDB maximum provision capacity.
    # CLI flag: -table-manager.index-table.read-throughput.scale.max-capacity
    [max_capacity: <int> | default = 6000]

    # DynamoDB minimum seconds between each autoscale up.
    # CLI flag: -table-manager.index-table.read-throughput.scale.out-cooldown
    [out_cooldown: <int> | default = 1800]

    # DynamoDB minimum seconds between each autoscale down.
    # CLI flag: -table-manager.index-table.read-throughput.scale.in-cooldown
    [in_cooldown: <int> | default = 1800]

    # DynamoDB target ratio of consumed capacity to provisioned capacity.
    # CLI flag: -table-manager.index-table.read-throughput.scale.target-value
    [target: <float> | default = 80]

  # Enables on demand throughput provisioning for the storage provider (if
  # supported). Applies only to tables which are not autoscaled. Supported by
  # DynamoDB
  # CLI flag: -table-manager.index-table.inactive-enable-ondemand-throughput-mode
  [enable_inactive_throughput_on_demand_mode: <boolean> | default = false]

  # Table write throughput for inactive tables. Supported by DynamoDB
  # CLI flag: -table-manager.index-table.inactive-write-throughput
  [inactive_write_throughput: <int> | default = 1]

  # Table read throughput for inactive tables. Supported by DynamoDB
  # CLI flag: -table-manager.index-table.inactive-read-throughput
  [inactive_read_throughput: <int> | default = 300]

  inactive_write_scale:
    # Should we enable autoscale for the table.
    # CLI flag: -table-manager.index-table.inactive-write-throughput.scale.enabled
    [enabled: <boolean> | default = false]

    # AWS AutoScaling role ARN
    # CLI flag: -table-manager.index-table.inactive-write-throughput.scale.role-arn
    [role_arn: <string> | default = ""]

    # DynamoDB minimum provision capacity.
    # CLI flag: -table-manager.index-table.inactive-write-throughput.scale.min-capacity
    [min_capacity: <int> | default = 3000]

    # DynamoDB maximum provision capacity.
    # CLI flag: -table-manager.index-table.inactive-write-throughput.scale.max-capacity
    [max_capacity: <int> | default = 6000]

    # DynamoDB minimum seconds between each autoscale up.
    # CLI flag: -table-manager.index-table.inactive-write-throughput.scale.out-cooldown
    [out_cooldown: <int> | default = 1800]

    # DynamoDB minimum seconds between each autoscale down.
    # CLI flag: -table-manager.index-table.inactive-write-throughput.scale.in-cooldown
    [in_cooldown: <int> | default = 1800]

    # DynamoDB target ratio of consumed capacity to provisioned capacity.
    # CLI flag: -table-manager.index-table.inactive-write-throughput.scale.target-value
    [target: <float> | default = 80]

  inactive_read_scale:
    # Should we enable autoscale for the table.
    # CLI flag: -table-manager.index-table.inactive-read-throughput.scale.enabled
    [enabled: <boolean> | default = false]

    # AWS AutoScaling role ARN
    # CLI flag: -table-manager.index-table.inactive-read-throughput.scale.role-arn
    [role_arn: <string> | default = ""]

    # DynamoDB minimum provision capacity.
    # CLI flag: -table-manager.index-table.inactive-read-throughput.scale.min-capacity
    [min_capacity: <int> | default = 3000]

    # DynamoDB maximum provision capacity.
    # CLI flag: -table-manager.index-table.inactive-read-throughput.scale.max-capacity
    [max_capacity: <int> | default = 6000]

    # DynamoDB minimum seconds between each autoscale up.
    # CLI flag: -table-manager.index-table.inactive-read-throughput.scale.out-cooldown
    [out_cooldown: <int> | default = 1800]

    # DynamoDB minimum seconds between each autoscale down.
    # CLI flag: -table-manager.index-table.inactive-read-throughput.scale.in-cooldown
    [in_cooldown: <int> | default = 1800]

    # DynamoDB target ratio of consumed capacity to provisioned capacity.
    # CLI flag: -table-manager.index-table.inactive-read-throughput.scale.target-value
    [target: <float> | default = 80]

  # Number of last inactive tables to enable write autoscale.
  # CLI flag: -table-manager.index-table.inactive-write-throughput.scale-last-n
  [inactive_write_scale_lastn: <int> | default = 4]

  # Number of last inactive tables to enable read autoscale.
  # CLI flag: -table-manager.index-table.inactive-read-throughput.scale-last-n
  [inactive_read_scale_lastn: <int> | default = 4]

chunk_tables_provisioning:
  # Enables on demand throughput provisioning for the storage provider (if
  # supported). Applies only to tables which are not autoscaled. Supported by
  # DynamoDB
  # CLI flag: -table-manager.chunk-table.enable-ondemand-throughput-mode
  [enable_ondemand_throughput_mode: <boolean> | default = false]

  # Table default write throughput. Supported by DynamoDB
  # CLI flag: -table-manager.chunk-table.write-throughput
  [provisioned_write_throughput: <int> | default = 1000]

  # Table default read throughput. Supported by DynamoDB
  # CLI flag: -table-manager.chunk-table.read-throughput
  [provisioned_read_throughput: <int> | default = 300]

  write_scale:
    # Should we enable autoscale for the table.
    # CLI flag: -table-manager.chunk-table.write-throughput.scale.enabled
    [enabled: <boolean> | default = false]

    # AWS AutoScaling role ARN
    # CLI flag: -table-manager.chunk-table.write-throughput.scale.role-arn
    [role_arn: <string> | default = ""]

    # DynamoDB minimum provision capacity.
    # CLI flag: -table-manager.chunk-table.write-throughput.scale.min-capacity
    [min_capacity: <int> | default = 3000]

    # DynamoDB maximum provision capacity.
    # CLI flag: -table-manager.chunk-table.write-throughput.scale.max-capacity
    [max_capacity: <int> | default = 6000]

    # DynamoDB minimum seconds between each autoscale up.
    # CLI flag: -table-manager.chunk-table.write-throughput.scale.out-cooldown
    [out_cooldown: <int> | default = 1800]

    # DynamoDB minimum seconds between each autoscale down.
    # CLI flag: -table-manager.chunk-table.write-throughput.scale.in-cooldown
    [in_cooldown: <int> | default = 1800]

    # DynamoDB target ratio of consumed capacity to provisioned capacity.
    # CLI flag: -table-manager.chunk-table.write-throughput.scale.target-value
    [target: <float> | default = 80]

  read_scale:
    # Should we enable autoscale for the table.
    # CLI flag: -table-manager.chunk-table.read-throughput.scale.enabled
    [enabled: <boolean> | default = false]

    # AWS AutoScaling role ARN
    # CLI flag: -table-manager.chunk-table.read-throughput.scale.role-arn
    [role_arn: <string> | default = ""]

    # DynamoDB minimum provision capacity.
    # CLI flag: -table-manager.chunk-table.read-throughput.scale.min-capacity
    [min_capacity: <int> | default = 3000]

    # DynamoDB maximum provision capacity.
    # CLI flag: -table-manager.chunk-table.read-throughput.scale.max-capacity
    [max_capacity: <int> | default = 6000]

    # DynamoDB minimum seconds between each autoscale up.
    # CLI flag: -table-manager.chunk-table.read-throughput.scale.out-cooldown
    [out_cooldown: <int> | default = 1800]

    # DynamoDB minimum seconds between each autoscale down.
    # CLI flag: -table-manager.chunk-table.read-throughput.scale.in-cooldown
    [in_cooldown: <int> | default = 1800]

    # DynamoDB target ratio of consumed capacity to provisioned capacity.
    # CLI flag: -table-manager.chunk-table.read-throughput.scale.target-value
    [target: <float> | default = 80]

  # Enables on demand throughput provisioning for the storage provider (if
  # supported). Applies only to tables which are not autoscaled. Supported by
  # DynamoDB
  # CLI flag: -table-manager.chunk-table.inactive-enable-ondemand-throughput-mode
  [enable_inactive_throughput_on_demand_mode: <boolean> | default = false]

  # Table write throughput for inactive tables. Supported by DynamoDB
  # CLI flag: -table-manager.chunk-table.inactive-write-throughput
  [inactive_write_throughput: <int> | default = 1]

  # Table read throughput for inactive tables. Supported by DynamoDB
  # CLI flag: -table-manager.chunk-table.inactive-read-throughput
  [inactive_read_throughput: <int> | default = 300]

  inactive_write_scale:
    # Should we enable autoscale for the table.
    # CLI flag: -table-manager.chunk-table.inactive-write-throughput.scale.enabled
    [enabled: <boolean> | default = false]

    # AWS AutoScaling role ARN
    # CLI flag: -table-manager.chunk-table.inactive-write-throughput.scale.role-arn
    [role_arn: <string> | default = ""]

    # DynamoDB minimum provision capacity.
    # CLI flag: -table-manager.chunk-table.inactive-write-throughput.scale.min-capacity
    [min_capacity: <int> | default = 3000]

    # DynamoDB maximum provision capacity.
    # CLI flag: -table-manager.chunk-table.inactive-write-throughput.scale.max-capacity
    [max_capacity: <int> | default = 6000]

    # DynamoDB minimum seconds between each autoscale up.
    # CLI flag: -table-manager.chunk-table.inactive-write-throughput.scale.out-cooldown
    [out_cooldown: <int> | default = 1800]

    # DynamoDB minimum seconds between each autoscale down.
    # CLI flag: -table-manager.chunk-table.inactive-write-throughput.scale.in-cooldown
    [in_cooldown: <int> | default = 1800]

    # DynamoDB target ratio of consumed capacity to provisioned capacity.
    # CLI flag: -table-manager.chunk-table.inactive-write-throughput.scale.target-value
    [target: <float> | default = 80]

  inactive_read_scale:
    # Should we enable autoscale for the table.
    # CLI flag: -table-manager.chunk-table.inactive-read-throughput.scale.enabled
    [enabled: <boolean> | default = false]

    # AWS AutoScaling role ARN
    # CLI flag: -table-manager.chunk-table.inactive-read-throughput.scale.role-arn
    [role_arn: <string> | default = ""]

    # DynamoDB minimum provision capacity.
    # CLI flag: -table-manager.chunk-table.inactive-read-throughput.scale.min-capacity
    [min_capacity: <int> | default = 3000]

    # DynamoDB maximum provision capacity.
    # CLI flag: -table-manager.chunk-table.inactive-read-throughput.scale.max-capacity
    [max_capacity: <int> | default = 6000]

    # DynamoDB minimum seconds between each autoscale up.
    # CLI flag: -table-manager.chunk-table.inactive-read-throughput.scale.out-cooldown
    [out_cooldown: <int> | default = 1800]

    # DynamoDB minimum seconds between each autoscale down.
    # CLI flag: -table-manager.chunk-table.inactive-read-throughput.scale.in-cooldown
    [in_cooldown: <int> | default = 1800]

    # DynamoDB target ratio of consumed capacity to provisioned capacity.
    # CLI flag: -table-manager.chunk-table.inactive-read-throughput.scale.target-value
    [target: <float> | default = 80]

  # Number of last inactive tables to enable write autoscale.
  # CLI flag: -table-manager.chunk-table.inactive-write-throughput.scale-last-n
  [inactive_write_scale_lastn: <int> | default = 4]

  # Number of last inactive tables to enable read autoscale.
  # CLI flag: -table-manager.chunk-table.inactive-read-throughput.scale-last-n
  [inactive_read_scale_lastn: <int> | default = 4]
```

### runtime_config

Configuration for 'runtime config' module, responsible for reloading runtime configuration file.

```yaml
# How often to check runtime config files.
# CLI flag: -runtime-config.reload-period
[period: <duration> | default = 10s]

# Comma separated list of yaml files with the configuration that can be updated
# at runtime. Runtime config files will be merged from left to right.
# CLI flag: -runtime-config.file
[file: <string> | default = ""]
```

### tracing

Configuration for `tracing`.

```yaml
# Set to false to disable tracing.
# CLI flag: -tracing.enabled
[enabled: <boolean> | default = true]
```

### analytics

Configuration for `analytics`.

```yaml
# Enable anonymous usage reporting.
# CLI flag: -reporting.enabled
[reporting_enabled: <boolean> | default = true]

# URL to which reports are sent
# CLI flag: -reporting.usage-stats-url
[usage_stats_url: <string> | default = "https://stats.grafana.org/loki-usage-report"]
```

### common

Common configuration to be shared between multiple modules. If a more specific configuration is given in other sections, the related configuration within this section will be ignored.

```yaml
[path_prefix: <string> | default = ""]

storage:
  # The s3_storage_config block configures the connection to Amazon S3 object
  # storage backend.
  # The CLI flags prefix for this block configuration is: common
  [s3: <s3_storage_config>]

  # The gcs_storage_config block configures the connection to Google Cloud
  # Storage object storage backend.
  # The CLI flags prefix for this block configuration is: common.storage
  [gcs: <gcs_storage_config>]

  # The azure_storage_config block configures the connection to Azure object
  # storage backend.
  # The CLI flags prefix for this block configuration is: common.storage
  [azure: <azure_storage_config>]

  # The alibabacloud_storage_config block configures the connection to Alibaba
  # Cloud Storage object storage backend.
  [alibabacloud: <alibabacloud_storage_config>]

  # The bos_storage_config block configures the connection to Baidu Object
  # Storage (BOS) object storage backend.
  # The CLI flags prefix for this block configuration is: common.storage
  [bos: <bos_storage_config>]

  # The swift_storage_config block configures the connection to OpenStack Object
  # Storage (Swift) object storage backend.
  # The CLI flags prefix for this block configuration is: common.storage
  [swift: <swift_storage_config>]

  filesystem:
    # Directory to store chunks in.
    # CLI flag: -common.storage.filesystem.chunk-directory
    [chunks_directory: <string> | default = ""]

    # Directory to store rules in.
    # CLI flag: -common.storage.filesystem.rules-directory
    [rules_directory: <string> | default = ""]

  hedging:
    # If set to a non-zero value a second request will be issued at the provided
    # duration. Default is 0 (disabled)
    # CLI flag: -common.storage.hedge-requests-at
    [at: <duration> | default = 0s]

    # The maximum of hedge requests allowed.
    # CLI flag: -common.storage.hedge-requests-up-to
    [up_to: <int> | default = 2]

    # The maximum of hedge requests allowed per seconds.
    # CLI flag: -common.storage.hedge-max-per-second
    [max_per_second: <int> | default = 5]

  # The cos_storage_config block configures the connection to IBM Cloud Object
  # Storage (COS) backend.
  # The CLI flags prefix for this block configuration is: common.storage
  [cos: <cos_storage_config>]

  congestion_control:
    # Use storage congestion control (default: disabled).
    # CLI flag: -common.storage.congestion-control.enabled
    [enabled: <boolean> | default = false]

    controller:
      # Congestion control strategy to use (default: none, options: 'aimd').
      # CLI flag: -common.storage.congestion-control.strategy
      [strategy: <string> | default = ""]

      aimd:
        # AIMD starting throughput window size: how many requests can be sent
        # per second (default: 2000).
        # CLI flag: -common.storage.congestion-control.strategy.aimd.start
        [start: <int> | default = 2000]

        # AIMD maximum throughput window size: upper limit of requests sent per
        # second (default: 10000).
        # CLI flag: -common.storage.congestion-control.strategy.aimd.upper-bound
        [upper_bound: <int> | default = 10000]

        # AIMD backoff factor when upstream service is throttled to decrease
        # number of requests sent per second (default: 0.5).
        # CLI flag: -common.storage.congestion-control.strategy.aimd.backoff-factor
        [backoff_factor: <float> | default = 0.5]

    retry:
      # Congestion control retry strategy to use (default: none, options:
      # 'limited').
      # CLI flag: -common.storage.congestion-control.retry.strategy
      [strategy: <string> | default = ""]

      # Maximum number of retries allowed.
      # CLI flag: -common.storage.congestion-control.retry.strategy.limited.limit
      [limit: <int> | default = 2]

    hedging:
      config:
        [at: <duration>]

        [up_to: <int>]

        [max_per_second: <int>]

      # Congestion control hedge strategy to use (default: none, options:
      # 'limited').
      # CLI flag: -common.storage.congestion-control.hedge.strategy
      [strategy: <string> | default = ""]

  # Enable the thanos.io/objstore to be the backend for object storage
  # CLI flag: -common.thanos.enable
  [thanos_objstore: <boolean> | default = false]

  objstore_config:
    # Backend storage to use. Supported backends are: s3, gcs, azure, swift,
    # filesystem.
    # CLI flag: -common.storage.thanos.backend
    [backend: <string> | default = "filesystem"]

    s3:
      # The S3 bucket endpoint. It could be an AWS S3 endpoint listed at
      # https://docs.aws.amazon.com/general/latest/gr/s3.html or the address of
      # an S3-compatible service in hostname:port format.
      # CLI flag: -common.storage.thanos.s3.endpoint
      [endpoint: <string> | default = ""]

      # S3 region. If unset, the client will issue a S3 GetBucketLocation API
      # call to autodetect it.
      # CLI flag: -common.storage.thanos.s3.region
      [region: <string> | default = ""]

      # S3 bucket name
      # CLI flag: -common.storage.thanos.s3.bucket-name
      [bucket_name: <string> | default = ""]

      # S3 secret access key
      # CLI flag: -common.storage.thanos.s3.secret-access-key
      [secret_access_key: <string> | default = ""]

      # S3 session token
      # CLI flag: -common.storage.thanos.s3.session-token
      [session_token: <string> | default = ""]

      # S3 access key ID
      # CLI flag: -common.storage.thanos.s3.access-key-id
      [access_key_id: <string> | default = ""]

      # If enabled, use http:// for the S3 endpoint instead of https://. This
      # could be useful in local dev/test environments while using an
      # S3-compatible backend storage, like Minio.
      # CLI flag: -common.storage.thanos.s3.insecure
      [insecure: <boolean> | default = false]

      # The signature version to use for authenticating against S3. Supported
      # values are: v4.
      # CLI flag: -common.storage.thanos.s3.signature-version
      [signature_version: <string> | default = "v4"]

      # The S3 storage class to use. Details can be found at
      # https://aws.amazon.com/s3/storage-classes/.
      # CLI flag: -common.storage.thanos.s3.storage-class
      [storage_class: <string> | default = "STANDARD"]

      sse:
        # Enable AWS Server Side Encryption. Supported values: SSE-KMS, SSE-S3.
        # CLI flag: -common.storage.thanos.s3.sse.type
        [type: <string> | default = ""]

        # KMS Key ID used to encrypt objects in S3
        # CLI flag: -common.storage.thanos.s3.sse.kms-key-id
        [kms_key_id: <string> | default = ""]

        # KMS Encryption Context used for object encryption. It expects JSON
        # formatted string.
        # CLI flag: -common.storage.thanos.s3.sse.kms-encryption-context
        [kms_encryption_context: <string> | default = ""]

      http:
        # The time an idle connection will remain idle before closing.
        # CLI flag: -common.storage.thanos.s3.idle-conn-timeout
        [idle_conn_timeout: <duration> | default = 1m30s]

        # The amount of time the client will wait for a servers response
        # headers.
        # CLI flag: -common.storage.thanos.s3.response-header-timeout
        [response_header_timeout: <duration> | default = 2m]

        # If the client connects via HTTPS and this option is enabled, the
        # client will accept any certificate and hostname.
        # CLI flag: -common.storage.thanos.s3.insecure-skip-verify
        [insecure_skip_verify: <boolean> | default = false]

        # Maximum time to wait for a TLS handshake. 0 means no limit.
        # CLI flag: -common.storage.thanos.s3.tls-handshake-timeout
        [tls_handshake_timeout: <duration> | default = 10s]

        # The time to wait for a server's first response headers after fully
        # writing the request headers if the request has an Expect header. 0 to
        # send the request body immediately.
        # CLI flag: -common.storage.thanos.s3.expect-continue-timeout
        [expect_continue_timeout: <duration> | default = 1s]

        # Maximum number of idle (keep-alive) connections across all hosts. 0
        # means no limit.
        # CLI flag: -common.storage.thanos.s3.max-idle-connections
        [max_idle_connections: <int> | default = 100]

        # Maximum number of idle (keep-alive) connections to keep per-host. If
        # 0, a built-in default value is used.
        # CLI flag: -common.storage.thanos.s3.max-idle-connections-per-host
        [max_idle_connections_per_host: <int> | default = 100]

        # Maximum number of connections per host. 0 means no limit.
        # CLI flag: -common.storage.thanos.s3.max-connections-per-host
        [max_connections_per_host: <int> | default = 0]

        # Path to the trusted CA file that signed the SSL certificate of the
        # object storage endpoint.
        # CLI flag: -common.storage.thanos.s3.ca-file
        [ca_file: <string> | default = ""]

    gcs:
      # GCS bucket name
      # CLI flag: -common.storage.thanos.gcs.bucket-name
      [bucket_name: <string> | default = ""]

      # JSON representing either a Google Developers Console
      # client_credentials.json file or a Google Developers service account key
      # file. If empty, fallback to Google default logic.
      # CLI flag: -common.storage.thanos.gcs.service-account
      [service_account: <string> | default = ""]

      http:
        # The time an idle connection will remain idle before closing.
        # CLI flag: -common.storage.thanos.s3.http.idle-conn-timeout
        [idle_conn_timeout: <duration> | default = 1m30s]

        # The amount of time the client will wait for a servers response
        # headers.
        # CLI flag: -common.storage.thanos.s3.http.response-header-timeout
        [response_header_timeout: <duration> | default = 2m]

        # If the client connects via HTTPS and this option is enabled, the
        # client will accept any certificate and hostname.
        # CLI flag: -common.storage.thanos.s3.http.insecure-skip-verify
        [insecure_skip_verify: <boolean> | default = false]

        # Maximum time to wait for a TLS handshake. 0 means no limit.
        # CLI flag: -common.storage.thanos.s3.http.tls-handshake-timeout
        [tls_handshake_timeout: <duration> | default = 10s]

        # The time to wait for a server's first response headers after fully
        # writing the request headers if the request has an Expect header. 0 to
        # send the request body immediately.
        # CLI flag: -common.storage.thanos.s3.http.expect-continue-timeout
        [expect_continue_timeout: <duration> | default = 1s]

        # Maximum number of idle (keep-alive) connections across all hosts. 0
        # means no limit.
        # CLI flag: -common.storage.thanos.s3.http.max-idle-connections
        [max_idle_connections: <int> | default = 100]

        # Maximum number of idle (keep-alive) connections to keep per-host. If
        # 0, a built-in default value is used.
        # CLI flag: -common.storage.thanos.s3.http.max-idle-connections-per-host
        [max_idle_connections_per_host: <int> | default = 100]

        # Maximum number of connections per host. 0 means no limit.
        # CLI flag: -common.storage.thanos.s3.http.max-connections-per-host
        [max_connections_per_host: <int> | default = 0]

        # Path to the trusted CA file that signed the SSL certificate of the
        # object storage endpoint.
        # CLI flag: -common.storage.thanos.s3.http.ca-file
        [ca_file: <string> | default = ""]

    azure:
      # Azure storage account name
      # CLI flag: -common.storage.thanos.azure.account-name
      [account_name: <string> | default = ""]

      # Azure storage account key
      # CLI flag: -common.storage.thanos.azure.account-key
      [account_key: <string> | default = ""]

      # If `connection-string` is set, the values of `account-name` and
      # `endpoint-suffix` values will not be used. Use this method over
      # `account-key` if you need to authenticate via a SAS token. Or if you use
      # the Azurite emulator.
      # CLI flag: -common.storage.thanos.azure.connection-string
      [connection_string: <string> | default = ""]

      # Azure storage container name
      # CLI flag: -common.storage.thanos.azure.container-name
      [container_name: <string> | default = "loki"]

      # Azure storage endpoint suffix without schema. The account name will be
      # prefixed to this value to create the FQDN
      # CLI flag: -common.storage.thanos.azure.endpoint-suffix
      [endpoint_suffix: <string> | default = ""]

      # Number of retries for recoverable errors
      # CLI flag: -common.storage.thanos.azure.max-retries
      [max_retries: <int> | default = 20]

      http:
        # The time an idle connection will remain idle before closing.
        # CLI flag: -common.storage.thanos.azure.idle-conn-timeout
        [idle_conn_timeout: <duration> | default = 1m30s]

        # The amount of time the client will wait for a servers response
        # headers.
        # CLI flag: -common.storage.thanos.azure.response-header-timeout
        [response_header_timeout: <duration> | default = 2m]

        # If the client connects via HTTPS and this option is enabled, the
        # client will accept any certificate and hostname.
        # CLI flag: -common.storage.thanos.azure.insecure-skip-verify
        [insecure_skip_verify: <boolean> | default = false]

        # Maximum time to wait for a TLS handshake. 0 means no limit.
        # CLI flag: -common.storage.thanos.azure.tls-handshake-timeout
        [tls_handshake_timeout: <duration> | default = 10s]

        # The time to wait for a server's first response headers after fully
        # writing the request headers if the request has an Expect header. 0 to
        # send the request body immediately.
        # CLI flag: -common.storage.thanos.azure.expect-continue-timeout
        [expect_continue_timeout: <duration> | default = 1s]

        # Maximum number of idle (keep-alive) connections across all hosts. 0
        # means no limit.
        # CLI flag: -common.storage.thanos.azure.max-idle-connections
        [max_idle_connections: <int> | default = 100]

        # Maximum number of idle (keep-alive) connections to keep per-host. If
        # 0, a built-in default value is used.
        # CLI flag: -common.storage.thanos.azure.max-idle-connections-per-host
        [max_idle_connections_per_host: <int> | default = 100]

        # Maximum number of connections per host. 0 means no limit.
        # CLI flag: -common.storage.thanos.azure.max-connections-per-host
        [max_connections_per_host: <int> | default = 0]

        # Path to the trusted CA file that signed the SSL certificate of the
        # object storage endpoint.
        # CLI flag: -common.storage.thanos.azure.ca-file
        [ca_file: <string> | default = ""]

    swift:
      # OpenStack Swift authentication API version. 0 to autodetect.
      # CLI flag: -common.storage.thanos.swift.auth-version
      [auth_version: <int> | default = 0]

      # OpenStack Swift authentication URL
      # CLI flag: -common.storage.thanos.swift.auth-url
      [auth_url: <string> | default = ""]

      # Set this to true to use the internal OpenStack Swift endpoint URL
      # CLI flag: -common.storage.thanos.swift.internal
      [internal: <boolean> | default = false]

      # OpenStack Swift username.
      # CLI flag: -common.storage.thanos.swift.username
      [username: <string> | default = ""]

      # OpenStack Swift user's domain name.
      # CLI flag: -common.storage.thanos.swift.user-domain-name
      [user_domain_name: <string> | default = ""]

      # OpenStack Swift user's domain ID.
      # CLI flag: -common.storage.thanos.swift.user-domain-id
      [user_domain_id: <string> | default = ""]

      # OpenStack Swift user ID.
      # CLI flag: -common.storage.thanos.swift.user-id
      [user_id: <string> | default = ""]

      # OpenStack Swift API key.
      # CLI flag: -common.storage.thanos.swift.password
      [password: <string> | default = ""]

      # OpenStack Swift user's domain ID.
      # CLI flag: -common.storage.thanos.swift.domain-id
      [domain_id: <string> | default = ""]

      # OpenStack Swift user's domain name.
      # CLI flag: -common.storage.thanos.swift.domain-name
      [domain_name: <string> | default = ""]

      # OpenStack Swift project ID (v2,v3 auth only).
      # CLI flag: -common.storage.thanos.swift.project-id
      [project_id: <string> | default = ""]

      # OpenStack Swift project name (v2,v3 auth only).
      # CLI flag: -common.storage.thanos.swift.project-name
      [project_name: <string> | default = ""]

      # ID of the OpenStack Swift project's domain (v3 auth only), only needed
      # if it differs the from user domain.
      # CLI flag: -common.storage.thanos.swift.project-domain-id
      [project_domain_id: <string> | default = ""]

      # Name of the OpenStack Swift project's domain (v3 auth only), only needed
      # if it differs from the user domain.
      # CLI flag: -common.storage.thanos.swift.project-domain-name
      [project_domain_name: <string> | default = ""]

      # OpenStack Swift Region to use (v2,v3 auth only).
      # CLI flag: -common.storage.thanos.swift.region-name
      [region_name: <string> | default = ""]

      # Name of the OpenStack Swift container to put chunks in.
      # CLI flag: -common.storage.thanos.swift.container-name
      [container_name: <string> | default = ""]

      # Max retries on requests error.
      # CLI flag: -common.storage.thanos.swift.max-retries
      [max_retries: <int> | default = 3]

      # Time after which a connection attempt is aborted.
      # CLI flag: -common.storage.thanos.swift.connect-timeout
      [connect_timeout: <duration> | default = 10s]

      # Time after which an idle request is aborted. The timeout watchdog is
      # reset each time some data is received, so the timeout triggers after X
      # time no data is received on a request.
      # CLI flag: -common.storage.thanos.swift.request-timeout
      [request_timeout: <duration> | default = 5s]

    filesystem:
      # Local filesystem storage directory.
      # CLI flag: -common.storage.thanos.filesystem.dir
      [dir: <string> | default = ""]

    # Prefix for all objects stored in the backend storage. For simplicity, it
    # may only contain digits and English alphabet letters.
    # CLI flag: -common.storage.thanos.storage-prefix
    [storage_prefix: <string> | default = ""]

[persist_tokens: <boolean>]

[replication_factor: <int>]

ring:
  kvstore:
    # Backend storage to use for the ring. Supported values are: consul, etcd,
    # inmemory, memberlist, multi.
    # CLI flag: -common.storage.ring.store
    [store: <string> | default = "consul"]

    # The prefix for the keys in the store. Should end with a /.
    # CLI flag: -common.storage.ring.prefix
    [prefix: <string> | default = "collectors/"]

    # Configuration for a Consul client. Only applies if the selected kvstore is
    # consul.
    # The CLI flags prefix for this block configuration is: common.storage.ring
    [consul: <consul>]

    # Configuration for an ETCD v3 client. Only applies if the selected kvstore
    # is etcd.
    # The CLI flags prefix for this block configuration is: common.storage.ring
    [etcd: <etcd>]

    multi:
      # Primary backend storage used by multi-client.
      # CLI flag: -common.storage.ring.multi.primary
      [primary: <string> | default = ""]

      # Secondary backend storage used by multi-client.
      # CLI flag: -common.storage.ring.multi.secondary
      [secondary: <string> | default = ""]

      # Mirror writes to secondary store.
      # CLI flag: -common.storage.ring.multi.mirror-enabled
      [mirror_enabled: <boolean> | default = false]

      # Timeout for storing value to secondary store.
      # CLI flag: -common.storage.ring.multi.mirror-timeout
      [mirror_timeout: <duration> | default = 2s]

  # Period at which to heartbeat to the ring. 0 = disabled.
  # CLI flag: -common.storage.ring.heartbeat-period
  [heartbeat_period: <duration> | default = 15s]

  # The heartbeat timeout after which compactors are considered unhealthy within
  # the ring. 0 = never (timeout disabled).
  # CLI flag: -common.storage.ring.heartbeat-timeout
  [heartbeat_timeout: <duration> | default = 1m]

  # File path where tokens are stored. If empty, tokens are not stored at
  # shutdown and restored at startup.
  # CLI flag: -common.storage.ring.tokens-file-path
  [tokens_file_path: <string> | default = ""]

  # True to enable zone-awareness and replicate blocks across different
  # availability zones.
  # CLI flag: -common.storage.ring.zone-awareness-enabled
  [zone_awareness_enabled: <boolean> | default = false]

  # Number of tokens to own in the ring.
  # CLI flag: -common.storage.ring.num-tokens
  [num_tokens: <int> | default = 128]

  # Factor for data replication.
  # CLI flag: -common.storage.ring.replication-factor
  [replication_factor: <int> | default = 3]

  # Instance ID to register in the ring.
  # CLI flag: -common.storage.ring.instance-id
  [instance_id: <string> | default = "<hostname>"]

  # Name of network interface to read address from.
  # CLI flag: -common.storage.ring.instance-interface-names
  [instance_interface_names: <list of strings> | default = [<private network interfaces>]]

  # Port to advertise in the ring (defaults to server.grpc-listen-port).
  # CLI flag: -common.storage.ring.instance-port
  [instance_port: <int> | default = 0]

  # IP address to advertise in the ring.
  # CLI flag: -common.storage.ring.instance-addr
  [instance_addr: <string> | default = ""]

  # The availability zone where this instance is running. Required if
  # zone-awareness is enabled.
  # CLI flag: -common.storage.ring.instance-availability-zone
  [instance_availability_zone: <string> | default = ""]

  # Enable using a IPv6 instance address.
  # CLI flag: -common.storage.ring.instance-enable-ipv6
  [instance_enable_ipv6: <boolean> | default = false]

[instance_interface_names: <list of strings> | default = [<private network interfaces>]]

[instance_addr: <string> | default = ""]

# the http address of the compactor in the form http://host:port
# CLI flag: -common.compactor-address
[compactor_address: <string> | default = ""]

# the grpc address of the compactor in the form host:port
# CLI flag: -common.compactor-grpc-address
[compactor_grpc_address: <string> | default = ""]
```

### consul

Configuration for a Consul client. Only applies if the selected kvstore is `consul`. The supported CLI flags `<prefix>` used to reference this configuration block are:

- `bloom-compactor.ring`
- `bloom-gateway.ring`
- `common.storage.ring`
- `compactor.ring`
- `distributor.ring`
- `index-gateway.ring`
- `query-scheduler.ring`
- `ruler.ring`

&nbsp;

```yaml
# Hostname and port of Consul.
# CLI flag: -<prefix>.consul.hostname
[host: <string> | default = "localhost:8500"]

# ACL Token used to interact with Consul.
# CLI flag: -<prefix>.consul.acl-token
[acl_token: <string> | default = ""]

# HTTP timeout when talking to Consul
# CLI flag: -<prefix>.consul.client-timeout
[http_client_timeout: <duration> | default = 20s]

# Enable consistent reads to Consul.
# CLI flag: -<prefix>.consul.consistent-reads
[consistent_reads: <boolean> | default = false]

# Rate limit when watching key or prefix in Consul, in requests per second. 0
# disables the rate limit.
# CLI flag: -<prefix>.consul.watch-rate-limit
[watch_rate_limit: <float> | default = 1]

# Burst size used in rate limit. Values less than 1 are treated as 1.
# CLI flag: -<prefix>.consul.watch-burst-size
[watch_burst_size: <int> | default = 1]

# Maximum duration to wait before retrying a Compare And Swap (CAS) operation.
# CLI flag: -<prefix>.consul.cas-retry-delay
[cas_retry_delay: <duration> | default = 1s]
```

### etcd

Configuration for an ETCD v3 client. Only applies if the selected kvstore is `etcd`. The supported CLI flags `<prefix>` used to reference this configuration block are:

- `bloom-compactor.ring`
- `bloom-gateway.ring`
- `common.storage.ring`
- `compactor.ring`
- `distributor.ring`
- `index-gateway.ring`
- `query-scheduler.ring`
- `ruler.ring`

&nbsp;

```yaml
# The etcd endpoints to connect to.
# CLI flag: -<prefix>.etcd.endpoints
[endpoints: <list of strings> | default = []]

# The dial timeout for the etcd connection.
# CLI flag: -<prefix>.etcd.dial-timeout
[dial_timeout: <duration> | default = 10s]

# The maximum number of retries to do for failed ops.
# CLI flag: -<prefix>.etcd.max-retries
[max_retries: <int> | default = 10]

# Enable TLS.
# CLI flag: -<prefix>.etcd.tls-enabled
[tls_enabled: <boolean> | default = false]

# Path to the client certificate, which will be used for authenticating with the
# server. Also requires the key path to be configured.
# CLI flag: -<prefix>.etcd.tls-cert-path
[tls_cert_path: <string> | default = ""]

# Path to the key for the client certificate. Also requires the client
# certificate to be configured.
# CLI flag: -<prefix>.etcd.tls-key-path
[tls_key_path: <string> | default = ""]

# Path to the CA certificates to validate server certificate against. If not
# set, the host's root CA certificates are used.
# CLI flag: -<prefix>.etcd.tls-ca-path
[tls_ca_path: <string> | default = ""]

# Override the expected name on the server certificate.
# CLI flag: -<prefix>.etcd.tls-server-name
[tls_server_name: <string> | default = ""]

# Skip validating server certificate.
# CLI flag: -<prefix>.etcd.tls-insecure-skip-verify
[tls_insecure_skip_verify: <boolean> | default = false]

# Override the default cipher suite list (separated by commas). Allowed values:
# 
# Secure Ciphers:
# - TLS_RSA_WITH_AES_128_CBC_SHA
# - TLS_RSA_WITH_AES_256_CBC_SHA
# - TLS_RSA_WITH_AES_128_GCM_SHA256
# - TLS_RSA_WITH_AES_256_GCM_SHA384
# - TLS_AES_128_GCM_SHA256
# - TLS_AES_256_GCM_SHA384
# - TLS_CHACHA20_POLY1305_SHA256
# - TLS_ECDHE_ECDSA_WITH_AES_128_CBC_SHA
# - TLS_ECDHE_ECDSA_WITH_AES_256_CBC_SHA
# - TLS_ECDHE_RSA_WITH_AES_128_CBC_SHA
# - TLS_ECDHE_RSA_WITH_AES_256_CBC_SHA
# - TLS_ECDHE_ECDSA_WITH_AES_128_GCM_SHA256
# - TLS_ECDHE_ECDSA_WITH_AES_256_GCM_SHA384
# - TLS_ECDHE_RSA_WITH_AES_128_GCM_SHA256
# - TLS_ECDHE_RSA_WITH_AES_256_GCM_SHA384
# - TLS_ECDHE_RSA_WITH_CHACHA20_POLY1305_SHA256
# - TLS_ECDHE_ECDSA_WITH_CHACHA20_POLY1305_SHA256
# 
# Insecure Ciphers:
# - TLS_RSA_WITH_RC4_128_SHA
# - TLS_RSA_WITH_3DES_EDE_CBC_SHA
# - TLS_RSA_WITH_AES_128_CBC_SHA256
# - TLS_ECDHE_ECDSA_WITH_RC4_128_SHA
# - TLS_ECDHE_RSA_WITH_RC4_128_SHA
# - TLS_ECDHE_RSA_WITH_3DES_EDE_CBC_SHA
# - TLS_ECDHE_ECDSA_WITH_AES_128_CBC_SHA256
# - TLS_ECDHE_RSA_WITH_AES_128_CBC_SHA256
# CLI flag: -<prefix>.etcd.tls-cipher-suites
[tls_cipher_suites: <string> | default = ""]

# Override the default minimum TLS version. Allowed values: VersionTLS10,
# VersionTLS11, VersionTLS12, VersionTLS13
# CLI flag: -<prefix>.etcd.tls-min-version
[tls_min_version: <string> | default = ""]

# Etcd username.
# CLI flag: -<prefix>.etcd.username
[username: <string> | default = ""]

# Etcd password.
# CLI flag: -<prefix>.etcd.password
[password: <string> | default = ""]
```

### memberlist

Configuration for `memberlist` client. Only applies if the selected kvstore is memberlist.

When a memberlist config with atleast 1 join_members is defined, kvstore of type memberlist is automatically selected for all the components that require a ring unless otherwise specified in the component's configuration section.

```yaml
# Name of the node in memberlist cluster. Defaults to hostname.
# CLI flag: -memberlist.nodename
[node_name: <string> | default = ""]

# Add random suffix to the node name.
# CLI flag: -memberlist.randomize-node-name
[randomize_node_name: <boolean> | default = true]

# The timeout for establishing a connection with a remote node, and for
# read/write operations.
# CLI flag: -memberlist.stream-timeout
[stream_timeout: <duration> | default = 10s]

# Multiplication factor used when sending out messages (factor * log(N+1)).
# CLI flag: -memberlist.retransmit-factor
[retransmit_factor: <int> | default = 4]

# How often to use pull/push sync.
# CLI flag: -memberlist.pullpush-interval
[pull_push_interval: <duration> | default = 30s]

# How often to gossip.
# CLI flag: -memberlist.gossip-interval
[gossip_interval: <duration> | default = 200ms]

# How many nodes to gossip to.
# CLI flag: -memberlist.gossip-nodes
[gossip_nodes: <int> | default = 3]

# How long to keep gossiping to dead nodes, to give them chance to refute their
# death.
# CLI flag: -memberlist.gossip-to-dead-nodes-time
[gossip_to_dead_nodes_time: <duration> | default = 30s]

# How soon can dead node's name be reclaimed with new address. 0 to disable.
# CLI flag: -memberlist.dead-node-reclaim-time
[dead_node_reclaim_time: <duration> | default = 0s]

# Enable message compression. This can be used to reduce bandwidth usage at the
# cost of slightly more CPU utilization.
# CLI flag: -memberlist.compression-enabled
[compression_enabled: <boolean> | default = true]

# Gossip address to advertise to other members in the cluster. Used for NAT
# traversal.
# CLI flag: -memberlist.advertise-addr
[advertise_addr: <string> | default = ""]

# Gossip port to advertise to other members in the cluster. Used for NAT
# traversal.
# CLI flag: -memberlist.advertise-port
[advertise_port: <int> | default = 7946]

# The cluster label is an optional string to include in outbound packets and
# gossip streams. Other members in the memberlist cluster will discard any
# message whose label doesn't match the configured one, unless the
# 'cluster-label-verification-disabled' configuration option is set to true.
# CLI flag: -memberlist.cluster-label
[cluster_label: <string> | default = ""]

# When true, memberlist doesn't verify that inbound packets and gossip streams
# have the cluster label matching the configured one. This verification should
# be disabled while rolling out the change to the configured cluster label in a
# live memberlist cluster.
# CLI flag: -memberlist.cluster-label-verification-disabled
[cluster_label_verification_disabled: <boolean> | default = false]

# Other cluster members to join. Can be specified multiple times. It can be an
# IP, hostname or an entry specified in the DNS Service Discovery format.
# CLI flag: -memberlist.join
[join_members: <list of strings> | default = []]

# Min backoff duration to join other cluster members.
# CLI flag: -memberlist.min-join-backoff
[min_join_backoff: <duration> | default = 1s]

# Max backoff duration to join other cluster members.
# CLI flag: -memberlist.max-join-backoff
[max_join_backoff: <duration> | default = 1m]

# Max number of retries to join other cluster members.
# CLI flag: -memberlist.max-join-retries
[max_join_retries: <int> | default = 10]

# If this node fails to join memberlist cluster, abort.
# CLI flag: -memberlist.abort-if-join-fails
[abort_if_cluster_join_fails: <boolean> | default = false]

# If not 0, how often to rejoin the cluster. Occasional rejoin can help to fix
# the cluster split issue, and is harmless otherwise. For example when using
# only few components as a seed nodes (via -memberlist.join), then it's
# recommended to use rejoin. If -memberlist.join points to dynamic service that
# resolves to all gossiping nodes (eg. Kubernetes headless service), then rejoin
# is not needed.
# CLI flag: -memberlist.rejoin-interval
[rejoin_interval: <duration> | default = 0s]

# How long to keep LEFT ingesters in the ring.
# CLI flag: -memberlist.left-ingesters-timeout
[left_ingesters_timeout: <duration> | default = 5m]

# Timeout for leaving memberlist cluster.
# CLI flag: -memberlist.leave-timeout
[leave_timeout: <duration> | default = 20s]

# How much space to use for keeping received and sent messages in memory for
# troubleshooting (two buffers). 0 to disable.
# CLI flag: -memberlist.message-history-buffer-bytes
[message_history_buffer_bytes: <int> | default = 0]

# IP address to listen on for gossip messages. Multiple addresses may be
# specified. Defaults to 0.0.0.0
# CLI flag: -memberlist.bind-addr
[bind_addr: <list of strings> | default = []]

# Port to listen on for gossip messages.
# CLI flag: -memberlist.bind-port
[bind_port: <int> | default = 7946]

# Timeout used when connecting to other nodes to send packet.
# CLI flag: -memberlist.packet-dial-timeout
[packet_dial_timeout: <duration> | default = 2s]

# Timeout for writing 'packet' data.
# CLI flag: -memberlist.packet-write-timeout
[packet_write_timeout: <duration> | default = 5s]

# Enable TLS on the memberlist transport layer.
# CLI flag: -memberlist.tls-enabled
[tls_enabled: <boolean> | default = false]

# Path to the client certificate, which will be used for authenticating with the
# server. Also requires the key path to be configured.
# CLI flag: -memberlist.tls-cert-path
[tls_cert_path: <string> | default = ""]

# Path to the key for the client certificate. Also requires the client
# certificate to be configured.
# CLI flag: -memberlist.tls-key-path
[tls_key_path: <string> | default = ""]

# Path to the CA certificates to validate server certificate against. If not
# set, the host's root CA certificates are used.
# CLI flag: -memberlist.tls-ca-path
[tls_ca_path: <string> | default = ""]

# Override the expected name on the server certificate.
# CLI flag: -memberlist.tls-server-name
[tls_server_name: <string> | default = ""]

# Skip validating server certificate.
# CLI flag: -memberlist.tls-insecure-skip-verify
[tls_insecure_skip_verify: <boolean> | default = false]

# Override the default cipher suite list (separated by commas). Allowed values:
# 
# Secure Ciphers:
# - TLS_RSA_WITH_AES_128_CBC_SHA
# - TLS_RSA_WITH_AES_256_CBC_SHA
# - TLS_RSA_WITH_AES_128_GCM_SHA256
# - TLS_RSA_WITH_AES_256_GCM_SHA384
# - TLS_AES_128_GCM_SHA256
# - TLS_AES_256_GCM_SHA384
# - TLS_CHACHA20_POLY1305_SHA256
# - TLS_ECDHE_ECDSA_WITH_AES_128_CBC_SHA
# - TLS_ECDHE_ECDSA_WITH_AES_256_CBC_SHA
# - TLS_ECDHE_RSA_WITH_AES_128_CBC_SHA
# - TLS_ECDHE_RSA_WITH_AES_256_CBC_SHA
# - TLS_ECDHE_ECDSA_WITH_AES_128_GCM_SHA256
# - TLS_ECDHE_ECDSA_WITH_AES_256_GCM_SHA384
# - TLS_ECDHE_RSA_WITH_AES_128_GCM_SHA256
# - TLS_ECDHE_RSA_WITH_AES_256_GCM_SHA384
# - TLS_ECDHE_RSA_WITH_CHACHA20_POLY1305_SHA256
# - TLS_ECDHE_ECDSA_WITH_CHACHA20_POLY1305_SHA256
# 
# Insecure Ciphers:
# - TLS_RSA_WITH_RC4_128_SHA
# - TLS_RSA_WITH_3DES_EDE_CBC_SHA
# - TLS_RSA_WITH_AES_128_CBC_SHA256
# - TLS_ECDHE_ECDSA_WITH_RC4_128_SHA
# - TLS_ECDHE_RSA_WITH_RC4_128_SHA
# - TLS_ECDHE_RSA_WITH_3DES_EDE_CBC_SHA
# - TLS_ECDHE_ECDSA_WITH_AES_128_CBC_SHA256
# - TLS_ECDHE_RSA_WITH_AES_128_CBC_SHA256
# CLI flag: -memberlist.tls-cipher-suites
[tls_cipher_suites: <string> | default = ""]

# Override the default minimum TLS version. Allowed values: VersionTLS10,
# VersionTLS11, VersionTLS12, VersionTLS13
# CLI flag: -memberlist.tls-min-version
[tls_min_version: <string> | default = ""]
```

### grpc_client

The `grpc_client` block configures the gRPC client used to communicate between two Loki components. The supported CLI flags `<prefix>` used to reference this configuration block are:

- `bigtable`
- `bloom-gateway-client.grpc`
- `boltdb.shipper.index-gateway-client.grpc`
- `frontend.grpc-client-config`
- `ingester.client`
- `querier.frontend-client`
- `query-scheduler.grpc-client-config`
- `ruler.client`
- `tsdb.shipper.index-gateway-client.grpc`

&nbsp;

```yaml
# gRPC client max receive message size (bytes).
# CLI flag: -<prefix>.grpc-max-recv-msg-size
[max_recv_msg_size: <int> | default = 104857600]

# gRPC client max send message size (bytes).
# CLI flag: -<prefix>.grpc-max-send-msg-size
[max_send_msg_size: <int> | default = 104857600]

# Use compression when sending messages. Supported values are: 'gzip', 'snappy'
# and '' (disable compression)
# CLI flag: -<prefix>.grpc-compression
[grpc_compression: <string> | default = ""]

# Rate limit for gRPC client; 0 means disabled.
# CLI flag: -<prefix>.grpc-client-rate-limit
[rate_limit: <float> | default = 0]

# Rate limit burst for gRPC client.
# CLI flag: -<prefix>.grpc-client-rate-limit-burst
[rate_limit_burst: <int> | default = 0]

# Enable backoff and retry when we hit rate limits.
# CLI flag: -<prefix>.backoff-on-ratelimits
[backoff_on_ratelimits: <boolean> | default = false]

backoff_config:
  # Minimum delay when backing off.
  # CLI flag: -<prefix>.backoff-min-period
  [min_period: <duration> | default = 100ms]

  # Maximum delay when backing off.
  # CLI flag: -<prefix>.backoff-max-period
  [max_period: <duration> | default = 10s]

  # Number of times to backoff and retry before failing.
  # CLI flag: -<prefix>.backoff-retries
  [max_retries: <int> | default = 10]

# Initial stream window size. Values less than the default are not supported and
# are ignored. Setting this to a value other than the default disables the BDP
# estimator.
# CLI flag: -<prefix>.initial-stream-window-size
[initial_stream_window_size: <int> | default = 63KiB1023B]

# Initial connection window size. Values less than the default are not supported
# and are ignored. Setting this to a value other than the default disables the
# BDP estimator.
# CLI flag: -<prefix>.initial-connection-window-size
[initial_connection_window_size: <int> | default = 63KiB1023B]

# Enable TLS in the gRPC client. This flag needs to be enabled when any other
# TLS flag is set. If set to false, insecure connection to gRPC server will be
# used.
# CLI flag: -<prefix>.tls-enabled
[tls_enabled: <boolean> | default = false]

# Path to the client certificate, which will be used for authenticating with the
# server. Also requires the key path to be configured.
# CLI flag: -<prefix>.tls-cert-path
[tls_cert_path: <string> | default = ""]

# Path to the key for the client certificate. Also requires the client
# certificate to be configured.
# CLI flag: -<prefix>.tls-key-path
[tls_key_path: <string> | default = ""]

# Path to the CA certificates to validate server certificate against. If not
# set, the host's root CA certificates are used.
# CLI flag: -<prefix>.tls-ca-path
[tls_ca_path: <string> | default = ""]

# Override the expected name on the server certificate.
# CLI flag: -<prefix>.tls-server-name
[tls_server_name: <string> | default = ""]

# Skip validating server certificate.
# CLI flag: -<prefix>.tls-insecure-skip-verify
[tls_insecure_skip_verify: <boolean> | default = false]

# Override the default cipher suite list (separated by commas). Allowed values:
# 
# Secure Ciphers:
# - TLS_RSA_WITH_AES_128_CBC_SHA
# - TLS_RSA_WITH_AES_256_CBC_SHA
# - TLS_RSA_WITH_AES_128_GCM_SHA256
# - TLS_RSA_WITH_AES_256_GCM_SHA384
# - TLS_AES_128_GCM_SHA256
# - TLS_AES_256_GCM_SHA384
# - TLS_CHACHA20_POLY1305_SHA256
# - TLS_ECDHE_ECDSA_WITH_AES_128_CBC_SHA
# - TLS_ECDHE_ECDSA_WITH_AES_256_CBC_SHA
# - TLS_ECDHE_RSA_WITH_AES_128_CBC_SHA
# - TLS_ECDHE_RSA_WITH_AES_256_CBC_SHA
# - TLS_ECDHE_ECDSA_WITH_AES_128_GCM_SHA256
# - TLS_ECDHE_ECDSA_WITH_AES_256_GCM_SHA384
# - TLS_ECDHE_RSA_WITH_AES_128_GCM_SHA256
# - TLS_ECDHE_RSA_WITH_AES_256_GCM_SHA384
# - TLS_ECDHE_RSA_WITH_CHACHA20_POLY1305_SHA256
# - TLS_ECDHE_ECDSA_WITH_CHACHA20_POLY1305_SHA256
# 
# Insecure Ciphers:
# - TLS_RSA_WITH_RC4_128_SHA
# - TLS_RSA_WITH_3DES_EDE_CBC_SHA
# - TLS_RSA_WITH_AES_128_CBC_SHA256
# - TLS_ECDHE_ECDSA_WITH_RC4_128_SHA
# - TLS_ECDHE_RSA_WITH_RC4_128_SHA
# - TLS_ECDHE_RSA_WITH_3DES_EDE_CBC_SHA
# - TLS_ECDHE_ECDSA_WITH_AES_128_CBC_SHA256
# - TLS_ECDHE_RSA_WITH_AES_128_CBC_SHA256
# CLI flag: -<prefix>.tls-cipher-suites
[tls_cipher_suites: <string> | default = ""]

# Override the default minimum TLS version. Allowed values: VersionTLS10,
# VersionTLS11, VersionTLS12, VersionTLS13
# CLI flag: -<prefix>.tls-min-version
[tls_min_version: <string> | default = ""]

# The maximum amount of time to establish a connection. A value of 0 means
# default gRPC client connect timeout and backoff.
# CLI flag: -<prefix>.connect-timeout
[connect_timeout: <duration> | default = 5s]

# Initial backoff delay after first connection failure. Only relevant if
# ConnectTimeout > 0.
# CLI flag: -<prefix>.connect-backoff-base-delay
[connect_backoff_base_delay: <duration> | default = 1s]

# Maximum backoff delay when establishing a connection. Only relevant if
# ConnectTimeout > 0.
# CLI flag: -<prefix>.connect-backoff-max-delay
[connect_backoff_max_delay: <duration> | default = 5s]
```

### tls_config

The TLS configuration.

```yaml
# Path to the client certificate, which will be used for authenticating with the
# server. Also requires the key path to be configured.
# CLI flag: -frontend.tail-tls-config.tls-cert-path
[tls_cert_path: <string> | default = ""]

# Path to the key for the client certificate. Also requires the client
# certificate to be configured.
# CLI flag: -frontend.tail-tls-config.tls-key-path
[tls_key_path: <string> | default = ""]

# Path to the CA certificates to validate server certificate against. If not
# set, the host's root CA certificates are used.
# CLI flag: -frontend.tail-tls-config.tls-ca-path
[tls_ca_path: <string> | default = ""]

# Override the expected name on the server certificate.
# CLI flag: -frontend.tail-tls-config.tls-server-name
[tls_server_name: <string> | default = ""]

# Skip validating server certificate.
# CLI flag: -frontend.tail-tls-config.tls-insecure-skip-verify
[tls_insecure_skip_verify: <boolean> | default = false]

# Override the default cipher suite list (separated by commas). Allowed values:
# 
# Secure Ciphers:
# - TLS_RSA_WITH_AES_128_CBC_SHA
# - TLS_RSA_WITH_AES_256_CBC_SHA
# - TLS_RSA_WITH_AES_128_GCM_SHA256
# - TLS_RSA_WITH_AES_256_GCM_SHA384
# - TLS_AES_128_GCM_SHA256
# - TLS_AES_256_GCM_SHA384
# - TLS_CHACHA20_POLY1305_SHA256
# - TLS_ECDHE_ECDSA_WITH_AES_128_CBC_SHA
# - TLS_ECDHE_ECDSA_WITH_AES_256_CBC_SHA
# - TLS_ECDHE_RSA_WITH_AES_128_CBC_SHA
# - TLS_ECDHE_RSA_WITH_AES_256_CBC_SHA
# - TLS_ECDHE_ECDSA_WITH_AES_128_GCM_SHA256
# - TLS_ECDHE_ECDSA_WITH_AES_256_GCM_SHA384
# - TLS_ECDHE_RSA_WITH_AES_128_GCM_SHA256
# - TLS_ECDHE_RSA_WITH_AES_256_GCM_SHA384
# - TLS_ECDHE_RSA_WITH_CHACHA20_POLY1305_SHA256
# - TLS_ECDHE_ECDSA_WITH_CHACHA20_POLY1305_SHA256
# 
# Insecure Ciphers:
# - TLS_RSA_WITH_RC4_128_SHA
# - TLS_RSA_WITH_3DES_EDE_CBC_SHA
# - TLS_RSA_WITH_AES_128_CBC_SHA256
# - TLS_ECDHE_ECDSA_WITH_RC4_128_SHA
# - TLS_ECDHE_RSA_WITH_RC4_128_SHA
# - TLS_ECDHE_RSA_WITH_3DES_EDE_CBC_SHA
# - TLS_ECDHE_ECDSA_WITH_AES_128_CBC_SHA256
# - TLS_ECDHE_RSA_WITH_AES_128_CBC_SHA256
# CLI flag: -frontend.tail-tls-config.tls-cipher-suites
[tls_cipher_suites: <string> | default = ""]

# Override the default minimum TLS version. Allowed values: VersionTLS10,
# VersionTLS11, VersionTLS12, VersionTLS13
# CLI flag: -frontend.tail-tls-config.tls-min-version
[tls_min_version: <string> | default = ""]
```

### cache_config

The cache block configures the cache backend. The supported CLI flags `<prefix>` used to reference this configuration block are:

- `bloom-gateway-client.cache`
- `bloom.metas-cache`
- `frontend`
- `frontend.index-stats-results-cache`
- `frontend.instant-metric-results-cache`
- `frontend.label-results-cache`
- `frontend.series-results-cache`
- `frontend.volume-results-cache`
- `store.chunks-cache`
- `store.index-cache-read`
- `store.index-cache-write`

&nbsp;

```yaml
# The default validity of entries for caches unless overridden.
# CLI flag: -<prefix>.default-validity
[default_validity: <duration> | default = 1h]

background:
  # At what concurrency to write back to cache.
  # CLI flag: -<prefix>.background.write-back-concurrency
  [writeback_goroutines: <int> | default = 10]

  # How many key batches to buffer for background write-back.
  # CLI flag: -<prefix>.background.write-back-buffer
  [writeback_buffer: <int> | default = 10000]

  # Size limit in bytes for background write-back.
  # CLI flag: -<prefix>.background.write-back-size-limit
  [writeback_size_limit: <int> | default = 1GB]

memcached:
  # How long keys stay in the memcache.
  # CLI flag: -<prefix>.memcached.expiration
  [expiration: <duration> | default = 0s]

  # How many keys to fetch in each batch.
  # CLI flag: -<prefix>.memcached.batchsize
  [batch_size: <int> | default = 256]

  # Maximum active requests to memcache.
  # CLI flag: -<prefix>.memcached.parallelism
  [parallelism: <int> | default = 10]

memcached_client:
  # Hostname for memcached service to use. If empty and if addresses is unset,
  # no memcached will be used.
  # CLI flag: -<prefix>.memcached.hostname
  [host: <string> | default = ""]

  # SRV service used to discover memcache servers.
  # CLI flag: -<prefix>.memcached.service
  [service: <string> | default = "memcached"]

  # EXPERIMENTAL: Comma separated addresses list in DNS Service Discovery
  # format:
  # https://cortexmetrics.io/docs/configuration/arguments/#dns-service-discovery
  # CLI flag: -<prefix>.memcached.addresses
  [addresses: <string> | default = ""]

  # Maximum time to wait before giving up on memcached requests.
  # CLI flag: -<prefix>.memcached.timeout
  [timeout: <duration> | default = 100ms]

  # Maximum number of idle connections in pool.
  # CLI flag: -<prefix>.memcached.max-idle-conns
  [max_idle_conns: <int> | default = 16]

  # The maximum size of an item stored in memcached. Bigger items are not
  # stored. If set to 0, no maximum size is enforced.
  # CLI flag: -<prefix>.memcached.max-item-size
  [max_item_size: <int> | default = 0]

  # Period with which to poll DNS for memcache servers.
  # CLI flag: -<prefix>.memcached.update-interval
  [update_interval: <duration> | default = 1m]

  # Use consistent hashing to distribute to memcache servers.
  # CLI flag: -<prefix>.memcached.consistent-hash
  [consistent_hash: <boolean> | default = true]

  # Trip circuit-breaker after this number of consecutive dial failures (if zero
  # then circuit-breaker is disabled).
  # CLI flag: -<prefix>.memcached.circuit-breaker-consecutive-failures
  [circuit_breaker_consecutive_failures: <int> | default = 10]

  # Duration circuit-breaker remains open after tripping (if zero then 60
  # seconds is used).
  # CLI flag: -<prefix>.memcached.circuit-breaker-timeout
  [circuit_breaker_timeout: <duration> | default = 10s]

  # Reset circuit-breaker counts after this long (if zero then never reset).
  # CLI flag: -<prefix>.memcached.circuit-breaker-interval
  [circuit_breaker_interval: <duration> | default = 10s]

redis:
  # Redis Server or Cluster configuration endpoint to use for caching. A
  # comma-separated list of endpoints for Redis Cluster or Redis Sentinel. If
  # empty, no redis will be used.
  # CLI flag: -<prefix>.redis.endpoint
  [endpoint: <string> | default = ""]

  # Redis Sentinel master name. An empty string for Redis Server or Redis
  # Cluster.
  # CLI flag: -<prefix>.redis.master-name
  [master_name: <string> | default = ""]

  # Maximum time to wait before giving up on redis requests.
  # CLI flag: -<prefix>.redis.timeout
  [timeout: <duration> | default = 500ms]

  # How long keys stay in the redis.
  # CLI flag: -<prefix>.redis.expiration
  [expiration: <duration> | default = 0s]

  # Database index.
  # CLI flag: -<prefix>.redis.db
  [db: <int> | default = 0]

  # Maximum number of connections in the pool.
  # CLI flag: -<prefix>.redis.pool-size
  [pool_size: <int> | default = 0]

  # Username to use when connecting to redis.
  # CLI flag: -<prefix>.redis.username
  [username: <string> | default = ""]

  # Password to use when connecting to redis.
  # CLI flag: -<prefix>.redis.password
  [password: <string> | default = ""]

  # Enable connecting to redis with TLS.
  # CLI flag: -<prefix>.redis.tls-enabled
  [tls_enabled: <boolean> | default = false]

  # Skip validating server certificate.
  # CLI flag: -<prefix>.redis.tls-insecure-skip-verify
  [tls_insecure_skip_verify: <boolean> | default = false]

  # Close connections after remaining idle for this duration. If the value is
  # zero, then idle connections are not closed.
  # CLI flag: -<prefix>.redis.idle-timeout
  [idle_timeout: <duration> | default = 0s]

  # Close connections older than this duration. If the value is zero, then the
  # pool does not close connections based on age.
  # CLI flag: -<prefix>.redis.max-connection-age
  [max_connection_age: <duration> | default = 0s]

  # By default, the Redis client only reads from the master node. Enabling this
  # option can lower pressure on the master node by randomly routing read-only
  # commands to the master and any available replicas.
  # CLI flag: -<prefix>.redis.route-randomly
  [route_randomly: <boolean> | default = false]

embedded_cache:
  # Whether embedded cache is enabled.
  # CLI flag: -<prefix>.embedded-cache.enabled
  [enabled: <boolean> | default = false]

  # Maximum memory size of the cache in MB.
  # CLI flag: -<prefix>.embedded-cache.max-size-mb
  [max_size_mb: <int> | default = 100]

  # Maximum number of entries in the cache.
  # CLI flag: -<prefix>.embedded-cache.max-size-items
  [max_size_items: <int> | default = 0]

  # The time to live for items in the cache before they get purged.
  # CLI flag: -<prefix>.embedded-cache.ttl
  [ttl: <duration> | default = 1h]

# The maximum number of concurrent asynchronous writeback cache can occur.
# CLI flag: -<prefix>.max-async-cache-write-back-concurrency
[async_cache_write_back_concurrency: <int> | default = 16]

# The maximum number of enqueued asynchronous writeback cache allowed.
# CLI flag: -<prefix>.max-async-cache-write-back-buffer-size
[async_cache_write_back_buffer_size: <int> | default = 500]
```

### period_config

The `period_config` block configures what index schemas should be used for from specific time periods.

```yaml
# The date of the first day that index buckets should be created. Use a date in
# the past if this is your only period_config, otherwise use a date when you
# want the schema to switch over. In YYYY-MM-DD format, for example: 2018-04-15.
[from: <daytime>]

# store and object_store below affect which <storage_config> key is used. Which
# index to use. Either tsdb or boltdb-shipper. Following stores are deprecated:
# aws, aws-dynamo, gcp, gcp-columnkey, bigtable, bigtable-hashed, cassandra,
# grpc.
[store: <string> | default = ""]

# Which store to use for the chunks. Either aws (alias s3), azure, gcs,
# alibabacloud, bos, cos, swift, filesystem, or a named_store (refer to
# named_stores_config). Following stores are deprecated: aws-dynamo, gcp,
# gcp-columnkey, bigtable, bigtable-hashed, cassandra, grpc.
[object_store: <string> | default = ""]

# The schema version to use, current recommended schema is v12.
[schema: <string> | default = ""]

# Configures how the index is updated and stored.
index:
  # Path prefix for index tables. Prefix always needs to end with a path
  # delimiter '/', except when the prefix is empty.
  [path_prefix: <string> | default = "index/"]

  # Table prefix for all period tables.
  [prefix: <string> | default = ""]

  # Table period.
  [period: <duration>]

  # A map to be added to all managed tables.
  [tags: <map of string to string>]

# Configured how the chunks are updated and stored.
chunks:
  # Table prefix for all period tables.
  [prefix: <string> | default = ""]

  # Table period.
  [period: <duration>]

  # A map to be added to all managed tables.
  [tags: <map of string to string>]

# How many shards will be created. Only used if schema is v10 or greater.
[row_shards: <int> | default = 16]
```

### aws_storage_config

The `aws_storage_config` block configures the connection to dynamoDB and S3 object storage. Either one of them or both can be configured.

```yaml
# Deprecated: Configures storing indexes in DynamoDB.
dynamodb:
  # DynamoDB endpoint URL with escaped Key and Secret encoded. If only region is
  # specified as a host, proper endpoint will be deduced. Use
  # inmemory:///<table-name> to use a mock in-memory implementation.
  # CLI flag: -dynamodb.url
  [dynamodb_url: <url>]

  # DynamoDB table management requests per second limit.
  # CLI flag: -dynamodb.api-limit
  [api_limit: <float> | default = 2]

  # DynamoDB rate cap to back off when throttled.
  # CLI flag: -dynamodb.throttle-limit
  [throttle_limit: <float> | default = 10]

  metrics:
    # Use metrics-based autoscaling, via this query URL
    # CLI flag: -metrics.url
    [url: <string> | default = ""]

    # Queue length above which we will scale up capacity
    # CLI flag: -metrics.target-queue-length
    [target_queue_length: <int> | default = 100000]

    # Scale up capacity by this multiple
    # CLI flag: -metrics.scale-up-factor
    [scale_up_factor: <float> | default = 1.3]

    # Ignore throttling below this level (rate per second)
    # CLI flag: -metrics.ignore-throttle-below
    [ignore_throttle_below: <float> | default = 1]

    # query to fetch ingester queue length
    # CLI flag: -metrics.queue-length-query
    [queue_length_query: <string> | default = "sum(avg_over_time(loki_ingester_flush_queue_length{job=\"cortex/ingester\"}[2m])) or sum(avg_over_time(cortex_ingester_flush_queue_length{job=\"cortex/ingester\"}[2m]))"]

    # query to fetch throttle rates per table
    # CLI flag: -metrics.write-throttle-query
    [write_throttle_query: <string> | default = "sum(rate(cortex_dynamo_throttled_total{operation=\"DynamoDB.BatchWriteItem\"}[1m])) by (table) > 0"]

    # query to fetch write capacity usage per table
    # CLI flag: -metrics.usage-query
    [write_usage_query: <string> | default = "sum(rate(cortex_dynamo_consumed_capacity_total{operation=\"DynamoDB.BatchWriteItem\"}[15m])) by (table) > 0"]

    # query to fetch read capacity usage per table
    # CLI flag: -metrics.read-usage-query
    [read_usage_query: <string> | default = "sum(rate(cortex_dynamo_consumed_capacity_total{operation=\"DynamoDB.QueryPages\"}[1h])) by (table) > 0"]

    # query to fetch read errors per table
    # CLI flag: -metrics.read-error-query
    [read_error_query: <string> | default = "sum(increase(cortex_dynamo_failures_total{operation=\"DynamoDB.QueryPages\",error=\"ProvisionedThroughputExceededException\"}[1m])) by (table) > 0"]

  # Number of chunks to group together to parallelise fetches (zero to disable)
  # CLI flag: -dynamodb.chunk-gang-size
  [chunk_gang_size: <int> | default = 10]

  # Max number of chunk-get operations to start in parallel
  # CLI flag: -dynamodb.chunk.get-max-parallelism
  [chunk_get_max_parallelism: <int> | default = 32]

  backoff_config:
    # Minimum backoff time
    # CLI flag: -dynamodb.min-backoff
    [min_period: <duration> | default = 100ms]

    # Maximum backoff time
    # CLI flag: -dynamodb.max-backoff
    [max_period: <duration> | default = 50s]

    # Maximum number of times to retry an operation
    # CLI flag: -dynamodb.max-retries
    [max_retries: <int> | default = 20]

  # KMS key used for encrypting DynamoDB items.  DynamoDB will use an Amazon
  # owned KMS key if not provided.
  # CLI flag: -dynamodb.kms-key-id
  [kms_key_id: <string> | default = ""]

# S3 endpoint URL with escaped Key and Secret encoded. If only region is
# specified as a host, proper endpoint will be deduced. Use
# inmemory:///<bucket-name> to use a mock in-memory implementation.
# CLI flag: -s3.url
[s3: <url>]

# Set this to `true` to force the request to use path-style addressing.
# CLI flag: -s3.force-path-style
[s3forcepathstyle: <boolean> | default = false]

# Comma separated list of bucket names to evenly distribute chunks over.
# Overrides any buckets specified in s3.url flag
# CLI flag: -s3.buckets
[bucketnames: <string> | default = ""]

# S3 Endpoint to connect to.
# CLI flag: -s3.endpoint
[endpoint: <string> | default = ""]

# AWS region to use.
# CLI flag: -s3.region
[region: <string> | default = ""]

# AWS Access Key ID
# CLI flag: -s3.access-key-id
[access_key_id: <string> | default = ""]

# AWS Secret Access Key
# CLI flag: -s3.secret-access-key
[secret_access_key: <string> | default = ""]

# AWS Session Token
# CLI flag: -s3.session-token
[session_token: <string> | default = ""]

# Disable https on s3 connection.
# CLI flag: -s3.insecure
[insecure: <boolean> | default = false]

http_config:
  # Timeout specifies a time limit for requests made by s3 Client.
  # CLI flag: -s3.http.timeout
  [timeout: <duration> | default = 0s]

  # The maximum amount of time an idle connection will be held open.
  # CLI flag: -s3.http.idle-conn-timeout
  [idle_conn_timeout: <duration> | default = 1m30s]

  # If non-zero, specifies the amount of time to wait for a server's response
  # headers after fully writing the request.
  # CLI flag: -s3.http.response-header-timeout
  [response_header_timeout: <duration> | default = 0s]

  # Set to true to skip verifying the certificate chain and hostname.
  # CLI flag: -s3.http.insecure-skip-verify
  [insecure_skip_verify: <boolean> | default = false]

  # Path to the trusted CA file that signed the SSL certificate of the S3
  # endpoint.
  # CLI flag: -s3.http.ca-file
  [ca_file: <string> | default = ""]

# The signature version to use for authenticating against S3. Supported values
# are: v4.
# CLI flag: -s3.signature-version
[signature_version: <string> | default = "v4"]

# The S3 storage class which objects will use. Supported values are: GLACIER,
# DEEP_ARCHIVE, GLACIER_IR, INTELLIGENT_TIERING, ONEZONE_IA, OUTPOSTS,
# REDUCED_REDUNDANCY, STANDARD, STANDARD_IA.
# CLI flag: -s3.storage-class
[storage_class: <string> | default = "STANDARD"]

sse:
  # Enable AWS Server Side Encryption. Supported values: SSE-KMS, SSE-S3.
  # CLI flag: -s3.sse.type
  [type: <string> | default = ""]

  # KMS Key ID used to encrypt objects in S3
  # CLI flag: -s3.sse.kms-key-id
  [kms_key_id: <string> | default = ""]

  # KMS Encryption Context used for object encryption. It expects JSON formatted
  # string.
  # CLI flag: -s3.sse.kms-encryption-context
  [kms_encryption_context: <string> | default = ""]

# Configures back off when S3 get Object.
backoff_config:
  # Minimum backoff time when s3 get Object
  # CLI flag: -s3.min-backoff
  [min_period: <duration> | default = 100ms]

  # Maximum backoff time when s3 get Object
  # CLI flag: -s3.max-backoff
  [max_period: <duration> | default = 3s]

  # Maximum number of times to retry when s3 get Object
  # CLI flag: -s3.max-retries
  [max_retries: <int> | default = 5]
```

### azure_storage_config

The `azure_storage_config` block configures the connection to Azure object storage backend. The supported CLI flags `<prefix>` used to reference this configuration block are:

- `common.storage`
- `ruler.storage`

&nbsp;

```yaml
# Azure Cloud environment. Supported values are: AzureGlobal, AzureChinaCloud,
# AzureGermanCloud, AzureUSGovernment.
# CLI flag: -<prefix>.azure.environment
[environment: <string> | default = "AzureGlobal"]

# Azure storage account name.
# CLI flag: -<prefix>.azure.account-name
[account_name: <string> | default = ""]

# Azure storage account key.
# CLI flag: -<prefix>.azure.account-key
[account_key: <string> | default = ""]

# If `connection-string` is set, the values of `account-name` and
# `endpoint-suffix` values will not be used. Use this method over `account-key`
# if you need to authenticate via a SAS token. Or if you use the Azurite
# emulator.
# CLI flag: -<prefix>.azure.connection-string
[connection_string: <string> | default = ""]

# Name of the storage account blob container used to store chunks. This
# container must be created before running cortex.
# CLI flag: -<prefix>.azure.container-name
[container_name: <string> | default = "loki"]

# Azure storage endpoint suffix without schema. The storage account name will be
# prefixed to this value to create the FQDN.
# CLI flag: -<prefix>.azure.endpoint-suffix
[endpoint_suffix: <string> | default = ""]

# Use Managed Identity to authenticate to the Azure storage account.
# CLI flag: -<prefix>.azure.use-managed-identity
[use_managed_identity: <boolean> | default = false]

# Use Federated Token to authenticate to the Azure storage account.
# CLI flag: -<prefix>.azure.use-federated-token
[use_federated_token: <boolean> | default = false]

# User assigned identity ID to authenticate to the Azure storage account.
# CLI flag: -<prefix>.azure.user-assigned-id
[user_assigned_id: <string> | default = ""]

# Use Service Principal to authenticate through Azure OAuth.
# CLI flag: -<prefix>.azure.use-service-principal
[use_service_principal: <boolean> | default = false]

# Azure Service Principal ID(GUID).
# CLI flag: -<prefix>.azure.client-id
[client_id: <string> | default = ""]

# Azure Service Principal secret key.
# CLI flag: -<prefix>.azure.client-secret
[client_secret: <string> | default = ""]

# Azure Tenant ID is used to authenticate through Azure OAuth.
# CLI flag: -<prefix>.azure.tenant-id
[tenant_id: <string> | default = ""]

# Chunk delimiter for blob ID to be used
# CLI flag: -<prefix>.azure.chunk-delimiter
[chunk_delimiter: <string> | default = "-"]

# Preallocated buffer size for downloads.
# CLI flag: -<prefix>.azure.download-buffer-size
[download_buffer_size: <int> | default = 512000]

# Preallocated buffer size for uploads.
# CLI flag: -<prefix>.azure.upload-buffer-size
[upload_buffer_size: <int> | default = 256000]

# Number of buffers used to used to upload a chunk.
# CLI flag: -<prefix>.azure.download-buffer-count
[upload_buffer_count: <int> | default = 1]

# Timeout for requests made against azure blob storage.
# CLI flag: -<prefix>.azure.request-timeout
[request_timeout: <duration> | default = 30s]

# Number of retries for a request which times out.
# CLI flag: -<prefix>.azure.max-retries
[max_retries: <int> | default = 5]

# Minimum time to wait before retrying a request.
# CLI flag: -<prefix>.azure.min-retry-delay
[min_retry_delay: <duration> | default = 10ms]

# Maximum time to wait before retrying a request.
# CLI flag: -<prefix>.azure.max-retry-delay
[max_retry_delay: <duration> | default = 500ms]
```

### alibabacloud_storage_config

The `alibabacloud_storage_config` block configures the connection to Alibaba Cloud Storage object storage backend. The supported CLI flags `<prefix>` used to reference this configuration block are:

- `common`
- `ruler`

&nbsp;

```yaml
# Name of OSS bucket.
# CLI flag: -common.storage.oss.bucketname
[bucket: <string> | default = ""]

# oss Endpoint to connect to.
# CLI flag: -common.storage.oss.endpoint
[endpoint: <string> | default = ""]

# alibabacloud Access Key ID
# CLI flag: -common.storage.oss.access-key-id
[access_key_id: <string> | default = ""]

# alibabacloud Secret Access Key
# CLI flag: -common.storage.oss.secret-access-key
[secret_access_key: <string> | default = ""]
```

### gcs_storage_config

The `gcs_storage_config` block configures the connection to Google Cloud Storage object storage backend. The supported CLI flags `<prefix>` used to reference this configuration block are:

- `common.storage`
- `ruler.storage`

&nbsp;

```yaml
# Name of GCS bucket. Please refer to
# https://cloud.google.com/docs/authentication/production for more information
# about how to configure authentication.
# CLI flag: -<prefix>.gcs.bucketname
[bucket_name: <string> | default = ""]

# Service account key content in JSON format, refer to
# https://cloud.google.com/iam/docs/creating-managing-service-account-keys for
# creation.
# CLI flag: -<prefix>.gcs.service-account
[service_account: <string> | default = ""]

# The size of the buffer that GCS client for each PUT request. 0 to disable
# buffering.
# CLI flag: -<prefix>.gcs.chunk-buffer-size
[chunk_buffer_size: <int> | default = 0]

# The duration after which the requests to GCS should be timed out.
# CLI flag: -<prefix>.gcs.request-timeout
[request_timeout: <duration> | default = 0s]

# Enable OpenCensus (OC) instrumentation for all requests.
# CLI flag: -<prefix>.gcs.enable-opencensus
[enable_opencensus: <boolean> | default = true]

# Enable HTTP2 connections.
# CLI flag: -<prefix>.gcs.enable-http2
[enable_http2: <boolean> | default = true]

# Enable automatic retries of failed idempotent requests.
# CLI flag: -<prefix>.gcs.enable-retries
[enable_retries: <boolean> | default = true]
```

### s3_storage_config

The `s3_storage_config` block configures the connection to Amazon S3 object storage backend. The supported CLI flags `<prefix>` used to reference this configuration block are:

- `common`
- `ruler`

&nbsp;

```yaml
# S3 endpoint URL with escaped Key and Secret encoded. If only region is
# specified as a host, proper endpoint will be deduced. Use
# inmemory:///<bucket-name> to use a mock in-memory implementation.
# CLI flag: -<prefix>.storage.s3.url
[s3: <url>]

# Set this to `true` to force the request to use path-style addressing.
# CLI flag: -<prefix>.storage.s3.force-path-style
[s3forcepathstyle: <boolean> | default = false]

# Comma separated list of bucket names to evenly distribute chunks over.
# Overrides any buckets specified in s3.url flag
# CLI flag: -<prefix>.storage.s3.buckets
[bucketnames: <string> | default = ""]

# S3 Endpoint to connect to.
# CLI flag: -<prefix>.storage.s3.endpoint
[endpoint: <string> | default = ""]

# AWS region to use.
# CLI flag: -<prefix>.storage.s3.region
[region: <string> | default = ""]

# AWS Access Key ID
# CLI flag: -<prefix>.storage.s3.access-key-id
[access_key_id: <string> | default = ""]

# AWS Secret Access Key
# CLI flag: -<prefix>.storage.s3.secret-access-key
[secret_access_key: <string> | default = ""]

# AWS Session Token
# CLI flag: -<prefix>.storage.s3.session-token
[session_token: <string> | default = ""]

# Disable https on s3 connection.
# CLI flag: -<prefix>.storage.s3.insecure
[insecure: <boolean> | default = false]

http_config:
  # Timeout specifies a time limit for requests made by s3 Client.
  # CLI flag: -<prefix>.storage.s3.http.timeout
  [timeout: <duration> | default = 0s]

  # The maximum amount of time an idle connection will be held open.
  # CLI flag: -<prefix>.storage.s3.http.idle-conn-timeout
  [idle_conn_timeout: <duration> | default = 1m30s]

  # If non-zero, specifies the amount of time to wait for a server's response
  # headers after fully writing the request.
  # CLI flag: -<prefix>.storage.s3.http.response-header-timeout
  [response_header_timeout: <duration> | default = 0s]

  # Set to true to skip verifying the certificate chain and hostname.
  # CLI flag: -<prefix>.storage.s3.http.insecure-skip-verify
  [insecure_skip_verify: <boolean> | default = false]

  # Path to the trusted CA file that signed the SSL certificate of the S3
  # endpoint.
  # CLI flag: -<prefix>.storage.s3.http.ca-file
  [ca_file: <string> | default = ""]

# The signature version to use for authenticating against S3. Supported values
# are: v4.
# CLI flag: -<prefix>.storage.s3.signature-version
[signature_version: <string> | default = "v4"]

# The S3 storage class which objects will use. Supported values are: GLACIER,
# DEEP_ARCHIVE, GLACIER_IR, INTELLIGENT_TIERING, ONEZONE_IA, OUTPOSTS,
# REDUCED_REDUNDANCY, STANDARD, STANDARD_IA.
# CLI flag: -<prefix>.storage.s3.storage-class
[storage_class: <string> | default = "STANDARD"]

sse:
  # Enable AWS Server Side Encryption. Supported values: SSE-KMS, SSE-S3.
  # CLI flag: -<prefix>.storage.s3.sse.type
  [type: <string> | default = ""]

  # KMS Key ID used to encrypt objects in S3
  # CLI flag: -<prefix>.storage.s3.sse.kms-key-id
  [kms_key_id: <string> | default = ""]

  # KMS Encryption Context used for object encryption. It expects JSON formatted
  # string.
  # CLI flag: -<prefix>.storage.s3.sse.kms-encryption-context
  [kms_encryption_context: <string> | default = ""]

# Configures back off when S3 get Object.
backoff_config:
  # Minimum backoff time when s3 get Object
  # CLI flag: -<prefix>.storage.s3.min-backoff
  [min_period: <duration> | default = 100ms]

  # Maximum backoff time when s3 get Object
  # CLI flag: -<prefix>.storage.s3.max-backoff
  [max_period: <duration> | default = 3s]

  # Maximum number of times to retry when s3 get Object
  # CLI flag: -<prefix>.storage.s3.max-retries
  [max_retries: <int> | default = 5]
```

### bos_storage_config

The `bos_storage_config` block configures the connection to Baidu Object Storage (BOS) object storage backend. The supported CLI flags `<prefix>` used to reference this configuration block are:

- `common.storage`
- `ruler.storage`

&nbsp;

```yaml
# Name of BOS bucket.
# CLI flag: -<prefix>.bos.bucket-name
[bucket_name: <string> | default = ""]

# BOS endpoint to connect to.
# CLI flag: -<prefix>.bos.endpoint
[endpoint: <string> | default = "bj.bcebos.com"]

# Baidu Cloud Engine (BCE) Access Key ID.
# CLI flag: -<prefix>.bos.access-key-id
[access_key_id: <string> | default = ""]

# Baidu Cloud Engine (BCE) Secret Access Key.
# CLI flag: -<prefix>.bos.secret-access-key
[secret_access_key: <string> | default = ""]
```

### swift_storage_config

The `swift_storage_config` block configures the connection to OpenStack Object Storage (Swift) object storage backend. The supported CLI flags `<prefix>` used to reference this configuration block are:

- `common.storage`
- `ruler.storage`

&nbsp;

```yaml
# OpenStack Swift authentication API version. 0 to autodetect.
# CLI flag: -<prefix>.swift.auth-version
[auth_version: <int> | default = 0]

# OpenStack Swift authentication URL
# CLI flag: -<prefix>.swift.auth-url
[auth_url: <string> | default = ""]

# Set this to true to use the internal OpenStack Swift endpoint URL
# CLI flag: -<prefix>.swift.internal
[internal: <boolean> | default = false]

# OpenStack Swift username.
# CLI flag: -<prefix>.swift.username
[username: <string> | default = ""]

# OpenStack Swift user's domain name.
# CLI flag: -<prefix>.swift.user-domain-name
[user_domain_name: <string> | default = ""]

# OpenStack Swift user's domain ID.
# CLI flag: -<prefix>.swift.user-domain-id
[user_domain_id: <string> | default = ""]

# OpenStack Swift user ID.
# CLI flag: -<prefix>.swift.user-id
[user_id: <string> | default = ""]

# OpenStack Swift API key.
# CLI flag: -<prefix>.swift.password
[password: <string> | default = ""]

# OpenStack Swift user's domain ID.
# CLI flag: -<prefix>.swift.domain-id
[domain_id: <string> | default = ""]

# OpenStack Swift user's domain name.
# CLI flag: -<prefix>.swift.domain-name
[domain_name: <string> | default = ""]

# OpenStack Swift project ID (v2,v3 auth only).
# CLI flag: -<prefix>.swift.project-id
[project_id: <string> | default = ""]

# OpenStack Swift project name (v2,v3 auth only).
# CLI flag: -<prefix>.swift.project-name
[project_name: <string> | default = ""]

# ID of the OpenStack Swift project's domain (v3 auth only), only needed if it
# differs the from user domain.
# CLI flag: -<prefix>.swift.project-domain-id
[project_domain_id: <string> | default = ""]

# Name of the OpenStack Swift project's domain (v3 auth only), only needed if it
# differs from the user domain.
# CLI flag: -<prefix>.swift.project-domain-name
[project_domain_name: <string> | default = ""]

# OpenStack Swift Region to use (v2,v3 auth only).
# CLI flag: -<prefix>.swift.region-name
[region_name: <string> | default = ""]

# Name of the OpenStack Swift container to put chunks in.
# CLI flag: -<prefix>.swift.container-name
[container_name: <string> | default = ""]

# Max retries on requests error.
# CLI flag: -<prefix>.swift.max-retries
[max_retries: <int> | default = 3]

# Time after which a connection attempt is aborted.
# CLI flag: -<prefix>.swift.connect-timeout
[connect_timeout: <duration> | default = 10s]

# Time after which an idle request is aborted. The timeout watchdog is reset
# each time some data is received, so the timeout triggers after X time no data
# is received on a request.
# CLI flag: -<prefix>.swift.request-timeout
[request_timeout: <duration> | default = 5s]
```

### cos_storage_config

The `cos_storage_config` block configures the connection to IBM Cloud Object Storage (COS) backend. The supported CLI flags `<prefix>` used to reference this configuration block are:

- `common.storage`
- `ruler.storage`

&nbsp;

```yaml
# Set this to `true` to force the request to use path-style addressing.
# CLI flag: -<prefix>.cos.force-path-style
[forcepathstyle: <boolean> | default = false]

# Comma separated list of bucket names to evenly distribute chunks over.
# CLI flag: -<prefix>.cos.buckets
[bucketnames: <string> | default = ""]

# COS Endpoint to connect to.
# CLI flag: -<prefix>.cos.endpoint
[endpoint: <string> | default = ""]

# COS region to use.
# CLI flag: -<prefix>.cos.region
[region: <string> | default = ""]

# COS HMAC Access Key ID.
# CLI flag: -<prefix>.cos.access-key-id
[access_key_id: <string> | default = ""]

# COS HMAC Secret Access Key.
# CLI flag: -<prefix>.cos.secret-access-key
[secret_access_key: <string> | default = ""]

http_config:
  # The maximum amount of time an idle connection will be held open.
  # CLI flag: -<prefix>.cos.http.idle-conn-timeout
  [idle_conn_timeout: <duration> | default = 1m30s]

  # If non-zero, specifies the amount of time to wait for a server's response
  # headers after fully writing the request.
  # CLI flag: -<prefix>.cos.http.response-header-timeout
  [response_header_timeout: <duration> | default = 0s]

# Configures back off when cos get Object.
backoff_config:
  # Minimum backoff time when cos get Object.
  # CLI flag: -<prefix>.cos.min-backoff
  [min_period: <duration> | default = 100ms]

  # Maximum backoff time when cos get Object.
  # CLI flag: -<prefix>.cos.max-backoff
  [max_period: <duration> | default = 3s]

  # Maximum number of times to retry when cos get Object.
  # CLI flag: -<prefix>.cos.max-retries
  [max_retries: <int> | default = 5]

# IAM API key to access COS.
# CLI flag: -<prefix>.cos.api-key
[api_key: <string> | default = ""]

# COS service instance id to use.
# CLI flag: -<prefix>.cos.service-instance-id
[service_instance_id: <string> | default = ""]

# IAM Auth Endpoint for authentication.
# CLI flag: -<prefix>.cos.auth-endpoint
[auth_endpoint: <string> | default = "https://iam.cloud.ibm.com/identity/token"]

# Compute resource token file path.
# CLI flag: -<prefix>.cos.cr-token-file-path
[cr_token_file_path: <string> | default = ""]

# Name of the trusted profile.
# CLI flag: -<prefix>.cos.trusted-profile-name
[trusted_profile_name: <string> | default = ""]

# ID of the trusted profile.
# CLI flag: -<prefix>.cos.trusted-profile-id
[trusted_profile_id: <string> | default = ""]
```

### local_storage_config

The `local_storage_config` block configures the usage of local file system as object storage backend.

```yaml
# Directory to store chunks in.
# CLI flag: -local.chunk-directory
[directory: <string> | default = ""]
```

### named_stores_config

Configures additional object stores for a given storage provider.
Supported stores: aws, azure, bos, filesystem, gcs, swift.
Example:
storage_config:
  named_stores:
    aws:
      store-1:
        endpoint: s3://foo-bucket
        region: us-west1
Named store from this example can be used by setting object_store to store-1 in period_config.

```yaml
[aws: <map of string to aws_storage_config>]

[azure: <map of string to azure_storage_config>]

[bos: <map of string to bos_storage_config>]

[filesystem: <map of string to local_storage_config>]

[gcs: <map of string to gcs_storage_config>]

[alibabacloud: <map of string to alibabacloud_storage_config>]

[swift: <map of string to swift_storage_config>]

[cos: <map of string to cos_storage_config>]
```

### attributes_config

Define actions for matching OpenTelemetry (OTEL) attributes.

```yaml
# Configures action to take on matching attributes. It allows one of
# [structured_metadata, drop] for all attribute types. It additionally allows
# index_label action for resource attributes
[action: <string> | default = ""]

# List of attributes to configure how to store them or drop them altogether
[attributes: <list of strings>]

# Regex to choose attributes to configure how to store them or drop them
# altogether
[regex: <Regexp>]
```

## Runtime Configuration file

Loki has a concept of "runtime config" file, which is simply a file that is reloaded while Loki is running. It is used by some Loki components to allow operator to change some aspects of Loki configuration without restarting it. File is specified by using `-runtime-config.file=<filename>` flag and reload period (which defaults to 10 seconds) can be changed by `-runtime-config.reload-period=<duration>` flag. Previously this mechanism was only used by limits overrides, and flags were called `-limits.per-user-override-config=<filename>` and `-limits.per-user-override-period=10s` respectively. These are still used, if `-runtime-config.file=<filename>` is not specified.

At the moment, two components use runtime configuration: limits and multi KV store.

Options for runtime configuration reload can also be configured via YAML:

```yaml
# Configuration file to periodically check and reload.
[file: <string>: default = empty]

# How often to check the file.
[period: <duration>: default 10s]
```

Example runtime configuration file:

```yaml
overrides:
  tenant1:
    ingestion_rate_mb: 10
    max_streams_per_user: 100000
    max_chunks_per_query: 100000
  tenant2:
    max_streams_per_user: 1000000
    max_chunks_per_query: 1000000

multi_kv_config:
    mirror-enabled: false
    primary: consul
```

## Accept out-of-order writes

Since the beginning of Loki, log entries had to be written to Loki in order
by time.
This limitation has been lifted.
Out-of-order writes are enabled globally by default, but can be disabled/enabled
on a cluster or per-tenant basis.

- To disable out-of-order writes for all tenants,
place in the `limits_config` section:

    ```
    limits_config:
        unordered_writes: false
    ```

- To disable out-of-order writes for specific tenants,
configure a runtime configuration file:

    ```
    runtime_config:
      file: overrides.yaml
    ```

    In the `overrides.yaml` file, add `unordered_writes` for each tenant
    permitted to have out-of-order writes:

    ```
    overrides:
      "tenantA":
        unordered_writes: false
    ```

How far into the past accepted out-of-order log entries may be
is configurable with `max_chunk_age`.
`max_chunk_age` defaults to 2 hour.
Loki calculates the earliest time that out-of-order entries may have
and be accepted with

```
time_of_most_recent_line - (max_chunk_age/2)
```

Log entries with timestamps that are after this earliest time are accepted.
Log entries further back in time return an out-of-order error.
=======
<!-- The shared `configuration.md` file is generated from `/docs/templates/configuration.template`. To make changes to the included content, modify the template file and run `make doc` from root directory to regenerate the shared file. -->
>>>>>>> e39677f9

{{< docs/shared lookup="configuration.md" source="loki" version="<LOKI_VERSION>" >}}<|MERGE_RESOLUTION|>--- conflicted
+++ resolved
@@ -15,6363 +15,6 @@
 
 Configuration examples can be found in the [Configuration Examples]({{< relref "./examples/configuration-examples" >}}) document.
 
-<<<<<<< HEAD
-## Printing Loki config at runtime
-
-If you pass Loki the flag `-print-config-stderr` or `-log-config-reverse-order`, (or `-print-config-stderr=true`)
-Loki will dump the entire config object it has created from the built-in defaults combined first with
-overrides from config file, and second by overrides from flags.
-
-The result is the value for every config object in the Loki config struct, which is very large...
-
-Many values will not be relevant to your install such as storage configs which you are not using and which you did not define,
-this is expected as every option has a default value if it is being used or not.
-
-This config is what Loki will use to run, it can be invaluable for debugging issues related to configuration and
-is especially useful in making sure your config files and flags are being read and loaded properly.
-
-`-print-config-stderr` is nice when running Loki directly e.g. `./loki ` as you can get a quick output of the entire Loki config.
-
-`-log-config-reverse-order` is the flag we run Loki with in all our environments, the config entries are reversed so
-that the order of configs reads correctly top to bottom when viewed in Grafana's Explore.
-
-## Reload at runtime
-
-Promtail can reload its configuration at runtime. If the new configuration
-is not well-formed, the changes will not be applied.
-A configuration reload is triggered by sending a `SIGHUP` to the Promtail process or
-sending a HTTP POST request to the `/reload` endpoint (when the `--server.enable-runtime-reload` flag is enabled).
-
-## Configuration file reference
-
-To specify which configuration file to load, pass the `-config.file` flag at the
-command line. The value can be a list of comma separated paths, then the first
-file that exists will be used.
-If no `-config.file` argument is specified, Loki will look up the `config.yaml` in the
-current working directory and the `config/` subdirectory and try to use that.
-
-The file is written in [YAML
-format](https://en.wikipedia.org/wiki/YAML), defined by the scheme below.
-Brackets indicate that a parameter is optional. For non-list parameters the
-value is set to the specified default.
-
-### Use environment variables in the configuration
-
-> **Note:** This feature is only available in Loki 2.1+.
-
-You can use environment variable references in the configuration file to set values that need to be configurable during deployment.
-To do this, pass `-config.expand-env=true` and use:
-
-```
-${VAR}
-```
-
-Where VAR is the name of the environment variable.
-
-Each variable reference is replaced at startup by the value of the environment variable.
-The replacement is case-sensitive and occurs before the YAML file is parsed.
-References to undefined variables are replaced by empty strings unless you specify a default value or custom error text.
-
-To specify a default value, use:
-
-```
-${VAR:-default_value}
-```
-
-Where default_value is the value to use if the environment variable is undefined.
-
-Pass the `-config.expand-env` flag at the command line to enable this way of setting configs.
-
-### Generic placeholders
-
-- `<boolean>` : a boolean that can take the values `true` or `false`
-- `<int>` : any integer matching the regular expression `[1-9]+[0-9]*`
-- `<duration>` : a duration matching the regular expression `[0-9]+(ns|us|µs|ms|[smh])`
-- `<labelname>` : a string matching the regular expression `[a-zA-Z_][a-zA-Z0-9_]*`
-- `<labelvalue>` : a string of unicode characters
-- `<filename>` : a valid path relative to current working directory or an absolute path.
-- `<host>` : a valid string consisting of a hostname or IP followed by an optional port number
-- `<string>` : a string
-- `<secret>` : a string that represents a secret, such as a password
-
-### Supported contents and default values of `loki.yaml`
-
-```yaml
-# A comma-separated list of components to run. The default value 'all' runs Loki
-# in single binary mode. The value 'read' is an alias to run only read-path
-# related components such as the querier and query-frontend, but all in the same
-# process. The value 'write' is an alias to run only write-path related
-# components such as the distributor and compactor, but all in the same process.
-# Supported values: all, compactor, distributor, ingester, querier,
-# query-scheduler, ingester-querier, query-frontend, index-gateway, ruler,
-# table-manager, read, write. A full list of available targets can be printed
-# when running Loki with the '-list-targets' command line flag.
-# CLI flag: -target
-[target: <string> | default = "all"]
-
-# Enables authentication through the X-Scope-OrgID header, which must be present
-# if true. If false, the OrgID will always be set to 'fake'.
-# CLI flag: -auth.enabled
-[auth_enabled: <boolean> | default = true]
-
-# The amount of virtual memory in bytes to reserve as ballast in order to
-# optimize garbage collection. Larger ballasts result in fewer garbage
-# collection passes, reducing CPU overhead at the cost of heap size. The ballast
-# will not consume physical memory, because it is never read from. It will,
-# however, distort metrics, because it is counted as live memory.
-# CLI flag: -config.ballast-bytes
-[ballast_bytes: <int> | default = 0]
-
-# Configures the server of the launched module(s).
-[server: <server>]
-
-# Configures the distributor.
-[distributor: <distributor>]
-
-# Configures the querier. Only appropriate when running all modules or just the
-# querier.
-[querier: <querier>]
-
-# The query_scheduler block configures the Loki query scheduler. When configured
-# it separates the tenant query queues from the query-frontend.
-[query_scheduler: <query_scheduler>]
-
-# The frontend block configures the Loki query-frontend.
-[frontend: <frontend>]
-
-# The query_range block configures the query splitting and caching in the Loki
-# query-frontend.
-[query_range: <query_range>]
-
-# The ruler block configures the Loki ruler.
-[ruler: <ruler>]
-
-# The ingester_client block configures how the distributor will connect to
-# ingesters. Only appropriate when running all components, the distributor, or
-# the querier.
-[ingester_client: <ingester_client>]
-
-# The ingester block configures the ingester and how the ingester will register
-# itself to a key value store.
-[ingester: <ingester>]
-
-# The index_gateway block configures the Loki index gateway server, responsible
-# for serving index queries without the need to constantly interact with the
-# object store.
-[index_gateway: <index_gateway>]
-
-# The bloom_compactor block configures the Loki bloom compactor server,
-# responsible for compacting stream indexes into bloom filters and merging them
-# as bloom blocks
-[bloom_compactor: <bloom_compactor>]
-
-# The bloom_gateway block configures the Loki bloom gateway server, responsible
-# for serving queries for filtering chunks based on filter expressions.
-[bloom_gateway: <bloom_gateway>]
-
-# The storage_config block configures one of many possible stores for both the
-# index and chunks. Which configuration to be picked should be defined in
-# schema_config block.
-[storage_config: <storage_config>]
-
-# The chunk_store_config block configures how chunks will be cached and how long
-# to wait before saving them to the backing store.
-[chunk_store_config: <chunk_store_config>]
-
-# Configures the chunk index schema and where it is stored.
-[schema_config: <schema_config>]
-
-# The compactor block configures the compactor component, which compacts index
-# shards for performance.
-[compactor: <compactor>]
-
-# The limits_config block configures global and per-tenant limits in Loki.
-[limits_config: <limits_config>]
-
-# The frontend_worker configures the worker - running within the Loki querier -
-# picking up and executing queries enqueued by the query-frontend.
-[frontend_worker: <frontend_worker>]
-
-# The table_manager block configures the table manager for retention.
-[table_manager: <table_manager>]
-
-# Configuration for memberlist client. Only applies if the selected kvstore is
-# memberlist.
-# 
-# When a memberlist config with atleast 1 join_members is defined, kvstore of
-# type memberlist is automatically selected for all the components that require
-# a ring unless otherwise specified in the component's configuration section.
-[memberlist: <memberlist>]
-
-# Configuration for 'runtime config' module, responsible for reloading runtime
-# configuration file.
-[runtime_config: <runtime_config>]
-
-# Configuration for tracing.
-[tracing: <tracing>]
-
-# Configuration for analytics.
-[analytics: <analytics>]
-
-# Common configuration to be shared between multiple modules. If a more specific
-# configuration is given in other sections, the related configuration within
-# this section will be ignored.
-[common: <common>]
-
-# How long to wait between SIGTERM and shutdown. After receiving SIGTERM, Loki
-# will report 503 Service Unavailable status via /ready endpoint.
-# CLI flag: -shutdown-delay
-[shutdown_delay: <duration> | default = 0s]
-
-# Namespace of the metrics that in previous releases had cortex as namespace.
-# This setting is deprecated and will be removed in the next minor release.
-# CLI flag: -metrics-namespace
-[metrics_namespace: <string> | default = "loki"]
-```
-
-### server
-
-Configures the `server` of the launched module(s).
-
-```yaml
-# HTTP server listen network, default tcp
-# CLI flag: -server.http-listen-network
-[http_listen_network: <string> | default = "tcp"]
-
-# HTTP server listen address.
-# CLI flag: -server.http-listen-address
-[http_listen_address: <string> | default = ""]
-
-# HTTP server listen port.
-# CLI flag: -server.http-listen-port
-[http_listen_port: <int> | default = 3100]
-
-# Maximum number of simultaneous http connections, <=0 to disable
-# CLI flag: -server.http-conn-limit
-[http_listen_conn_limit: <int> | default = 0]
-
-# gRPC server listen network
-# CLI flag: -server.grpc-listen-network
-[grpc_listen_network: <string> | default = "tcp"]
-
-# gRPC server listen address.
-# CLI flag: -server.grpc-listen-address
-[grpc_listen_address: <string> | default = ""]
-
-# gRPC server listen port.
-# CLI flag: -server.grpc-listen-port
-[grpc_listen_port: <int> | default = 9095]
-
-# Maximum number of simultaneous grpc connections, <=0 to disable
-# CLI flag: -server.grpc-conn-limit
-[grpc_listen_conn_limit: <int> | default = 0]
-
-# Comma-separated list of cipher suites to use. If blank, the default Go cipher
-# suites is used.
-# CLI flag: -server.tls-cipher-suites
-[tls_cipher_suites: <string> | default = ""]
-
-# Minimum TLS version to use. Allowed values: VersionTLS10, VersionTLS11,
-# VersionTLS12, VersionTLS13. If blank, the Go TLS minimum version is used.
-# CLI flag: -server.tls-min-version
-[tls_min_version: <string> | default = ""]
-
-http_tls_config:
-  # Server TLS certificate. This configuration parameter is YAML only.
-  [cert: <string> | default = ""]
-
-  # Server TLS key. This configuration parameter is YAML only.
-  [key: <string> | default = ""]
-
-  # Root certificate authority used to verify client certificates. This
-  # configuration parameter is YAML only.
-  [client_ca: <string> | default = ""]
-
-  # HTTP server cert path.
-  # CLI flag: -server.http-tls-cert-path
-  [cert_file: <string> | default = ""]
-
-  # HTTP server key path.
-  # CLI flag: -server.http-tls-key-path
-  [key_file: <string> | default = ""]
-
-  # HTTP TLS Client Auth type.
-  # CLI flag: -server.http-tls-client-auth
-  [client_auth_type: <string> | default = ""]
-
-  # HTTP TLS Client CA path.
-  # CLI flag: -server.http-tls-ca-path
-  [client_ca_file: <string> | default = ""]
-
-grpc_tls_config:
-  # Server TLS certificate. This configuration parameter is YAML only.
-  [cert: <string> | default = ""]
-
-  # Server TLS key. This configuration parameter is YAML only.
-  [key: <string> | default = ""]
-
-  # Root certificate authority used to verify client certificates. This
-  # configuration parameter is YAML only.
-  [client_ca: <string> | default = ""]
-
-  # GRPC TLS server cert path.
-  # CLI flag: -server.grpc-tls-cert-path
-  [cert_file: <string> | default = ""]
-
-  # GRPC TLS server key path.
-  # CLI flag: -server.grpc-tls-key-path
-  [key_file: <string> | default = ""]
-
-  # GRPC TLS Client Auth type.
-  # CLI flag: -server.grpc-tls-client-auth
-  [client_auth_type: <string> | default = ""]
-
-  # GRPC TLS Client CA path.
-  # CLI flag: -server.grpc-tls-ca-path
-  [client_ca_file: <string> | default = ""]
-
-# Register the intrumentation handlers (/metrics etc).
-# CLI flag: -server.register-instrumentation
-[register_instrumentation: <boolean> | default = true]
-
-# If set to true, gRPC statuses will be reported in instrumentation labels with
-# their string representations. Otherwise, they will be reported as "error".
-# CLI flag: -server.report-grpc-codes-in-instrumentation-label-enabled
-[report_grpc_codes_in_instrumentation_label_enabled: <boolean> | default = false]
-
-# Timeout for graceful shutdowns
-# CLI flag: -server.graceful-shutdown-timeout
-[graceful_shutdown_timeout: <duration> | default = 30s]
-
-# Read timeout for entire HTTP request, including headers and body.
-# CLI flag: -server.http-read-timeout
-[http_server_read_timeout: <duration> | default = 30s]
-
-# Read timeout for HTTP request headers. If set to 0, value of
-# -server.http-read-timeout is used.
-# CLI flag: -server.http-read-header-timeout
-[http_server_read_header_timeout: <duration> | default = 0s]
-
-# Write timeout for HTTP server
-# CLI flag: -server.http-write-timeout
-[http_server_write_timeout: <duration> | default = 30s]
-
-# Idle timeout for HTTP server
-# CLI flag: -server.http-idle-timeout
-[http_server_idle_timeout: <duration> | default = 2m]
-
-# Log closed connections that did not receive any response, most likely because
-# client didn't send any request within timeout.
-# CLI flag: -server.http-log-closed-connections-without-response-enabled
-[http_log_closed_connections_without_response_enabled: <boolean> | default = false]
-
-# Limit on the size of a gRPC message this server can receive (bytes).
-# CLI flag: -server.grpc-max-recv-msg-size-bytes
-[grpc_server_max_recv_msg_size: <int> | default = 4194304]
-
-# Limit on the size of a gRPC message this server can send (bytes).
-# CLI flag: -server.grpc-max-send-msg-size-bytes
-[grpc_server_max_send_msg_size: <int> | default = 4194304]
-
-# Limit on the number of concurrent streams for gRPC calls per client connection
-# (0 = unlimited)
-# CLI flag: -server.grpc-max-concurrent-streams
-[grpc_server_max_concurrent_streams: <int> | default = 100]
-
-# The duration after which an idle connection should be closed. Default:
-# infinity
-# CLI flag: -server.grpc.keepalive.max-connection-idle
-[grpc_server_max_connection_idle: <duration> | default = 2562047h47m16.854775807s]
-
-# The duration for the maximum amount of time a connection may exist before it
-# will be closed. Default: infinity
-# CLI flag: -server.grpc.keepalive.max-connection-age
-[grpc_server_max_connection_age: <duration> | default = 2562047h47m16.854775807s]
-
-# An additive period after max-connection-age after which the connection will be
-# forcibly closed. Default: infinity
-# CLI flag: -server.grpc.keepalive.max-connection-age-grace
-[grpc_server_max_connection_age_grace: <duration> | default = 2562047h47m16.854775807s]
-
-# Duration after which a keepalive probe is sent in case of no activity over the
-# connection., Default: 2h
-# CLI flag: -server.grpc.keepalive.time
-[grpc_server_keepalive_time: <duration> | default = 2h]
-
-# After having pinged for keepalive check, the duration after which an idle
-# connection should be closed, Default: 20s
-# CLI flag: -server.grpc.keepalive.timeout
-[grpc_server_keepalive_timeout: <duration> | default = 20s]
-
-# Minimum amount of time a client should wait before sending a keepalive ping.
-# If client sends keepalive ping more often, server will send GOAWAY and close
-# the connection.
-# CLI flag: -server.grpc.keepalive.min-time-between-pings
-[grpc_server_min_time_between_pings: <duration> | default = 10s]
-
-# If true, server allows keepalive pings even when there are no active
-# streams(RPCs). If false, and client sends ping when there are no active
-# streams, server will send GOAWAY and close the connection.
-# CLI flag: -server.grpc.keepalive.ping-without-stream-allowed
-[grpc_server_ping_without_stream_allowed: <boolean> | default = true]
-
-# If non-zero, configures the amount of GRPC server workers used to serve the
-# requests.
-# CLI flag: -server.grpc.num-workers
-[grpc_server_num_workers: <int> | default = 0]
-
-# Output log messages in the given format. Valid formats: [logfmt, json]
-# CLI flag: -log.format
-[log_format: <string> | default = "logfmt"]
-
-# Only log messages with the given severity or above. Valid levels: [debug,
-# info, warn, error]
-# CLI flag: -log.level
-[log_level: <string> | default = "info"]
-
-# Optionally log the source IPs.
-# CLI flag: -server.log-source-ips-enabled
-[log_source_ips_enabled: <boolean> | default = false]
-
-# Header field storing the source IPs. Only used if
-# server.log-source-ips-enabled is true. If not set the default Forwarded,
-# X-Real-IP and X-Forwarded-For headers are used
-# CLI flag: -server.log-source-ips-header
-[log_source_ips_header: <string> | default = ""]
-
-# Regex for matching the source IPs. Only used if server.log-source-ips-enabled
-# is true. If not set the default Forwarded, X-Real-IP and X-Forwarded-For
-# headers are used
-# CLI flag: -server.log-source-ips-regex
-[log_source_ips_regex: <string> | default = ""]
-
-# Optionally log request headers.
-# CLI flag: -server.log-request-headers
-[log_request_headers: <boolean> | default = false]
-
-# Optionally log requests at info level instead of debug level. Applies to
-# request headers as well if server.log-request-headers is enabled.
-# CLI flag: -server.log-request-at-info-level-enabled
-[log_request_at_info_level_enabled: <boolean> | default = false]
-
-# Comma separated list of headers to exclude from loggin. Only used if
-# server.log-request-headers is true.
-# CLI flag: -server.log-request-headers-exclude-list
-[log_request_exclude_headers_list: <string> | default = ""]
-
-# Base path to serve all API routes from (e.g. /v1/)
-# CLI flag: -server.path-prefix
-[http_path_prefix: <string> | default = ""]
-```
-
-### distributor
-
-Configures the `distributor`.
-
-```yaml
-ring:
-  kvstore:
-    # Backend storage to use for the ring. Supported values are: consul, etcd,
-    # inmemory, memberlist, multi.
-    # CLI flag: -distributor.ring.store
-    [store: <string> | default = "consul"]
-
-    # The prefix for the keys in the store. Should end with a /.
-    # CLI flag: -distributor.ring.prefix
-    [prefix: <string> | default = "collectors/"]
-
-    # Configuration for a Consul client. Only applies if the selected kvstore is
-    # consul.
-    # The CLI flags prefix for this block configuration is: distributor.ring
-    [consul: <consul>]
-
-    # Configuration for an ETCD v3 client. Only applies if the selected kvstore
-    # is etcd.
-    # The CLI flags prefix for this block configuration is: distributor.ring
-    [etcd: <etcd>]
-
-    multi:
-      # Primary backend storage used by multi-client.
-      # CLI flag: -distributor.ring.multi.primary
-      [primary: <string> | default = ""]
-
-      # Secondary backend storage used by multi-client.
-      # CLI flag: -distributor.ring.multi.secondary
-      [secondary: <string> | default = ""]
-
-      # Mirror writes to secondary store.
-      # CLI flag: -distributor.ring.multi.mirror-enabled
-      [mirror_enabled: <boolean> | default = false]
-
-      # Timeout for storing value to secondary store.
-      # CLI flag: -distributor.ring.multi.mirror-timeout
-      [mirror_timeout: <duration> | default = 2s]
-
-  # Period at which to heartbeat to the ring. 0 = disabled.
-  # CLI flag: -distributor.ring.heartbeat-period
-  [heartbeat_period: <duration> | default = 5s]
-
-  # The heartbeat timeout after which distributors are considered unhealthy
-  # within the ring. 0 = never (timeout disabled).
-  # CLI flag: -distributor.ring.heartbeat-timeout
-  [heartbeat_timeout: <duration> | default = 1m]
-
-  # Name of network interface to read address from.
-  # CLI flag: -distributor.ring.instance-interface-names
-  [instance_interface_names: <list of strings> | default = [<private network interfaces>]]
-
-rate_store:
-  # The max number of concurrent requests to make to ingester stream apis
-  # CLI flag: -distributor.rate-store.max-request-parallelism
-  [max_request_parallelism: <int> | default = 200]
-
-  # The interval on which distributors will update current stream rates from
-  # ingesters
-  # CLI flag: -distributor.rate-store.stream-rate-update-interval
-  [stream_rate_update_interval: <duration> | default = 1s]
-
-  # Timeout for communication between distributors and any given ingester when
-  # updating rates
-  # CLI flag: -distributor.rate-store.ingester-request-timeout
-  [ingester_request_timeout: <duration> | default = 500ms]
-
-  # If enabled, detailed logs and spans will be emitted.
-  # CLI flag: -distributor.rate-store.debug
-  [debug: <boolean> | default = false]
-
-# Experimental. Customize the logging of write failures.
-write_failures_logging:
-  # Experimental and subject to change. Log volume allowed (per second).
-  # Default: 1KB.
-  # CLI flag: -distributor.write-failures-logging.rate
-  [rate: <int> | default = 1KB]
-
-  # Experimental and subject to change. Whether a insight=true key should be
-  # logged or not. Default: false.
-  # CLI flag: -distributor.write-failures-logging.add-insights-label
-  [add_insights_label: <boolean> | default = false]
-
-otlp_config:
-  # List of default otlp resource attributes to be picked as index labels
-  # CLI flag: -distributor.otlp.default_resource_attributes_as_index_labels
-  [default_resource_attributes_as_index_labels: <list of strings> | default = [service.name service.namespace service.instance.id deployment.environment cloud.region cloud.availability_zone k8s.cluster.name k8s.namespace.name k8s.pod.name k8s.container.name container.name k8s.replicaset.name k8s.deployment.name k8s.statefulset.name k8s.daemonset.name k8s.cronjob.name k8s.job.name]]
-```
-
-### querier
-
-Configures the `querier`. Only appropriate when running all modules or just the querier.
-
-```yaml
-# Maximum duration for which the live tailing requests are served.
-# CLI flag: -querier.tail-max-duration
-[tail_max_duration: <duration> | default = 1h]
-
-# Time to wait before sending more than the minimum successful query requests.
-# CLI flag: -querier.extra-query-delay
-[extra_query_delay: <duration> | default = 0s]
-
-# Maximum lookback beyond which queries are not sent to ingester. 0 means all
-# queries are sent to ingester.
-# CLI flag: -querier.query-ingesters-within
-[query_ingesters_within: <duration> | default = 3h]
-
-engine:
-  # The maximum amount of time to look back for log lines. Used only for instant
-  # log queries.
-  # CLI flag: -querier.engine.max-lookback-period
-  [max_look_back_period: <duration> | default = 30s]
-
-# The maximum number of queries that can be simultaneously processed by the
-# querier.
-# CLI flag: -querier.max-concurrent
-[max_concurrent: <int> | default = 4]
-
-# Only query the store, and not attempt any ingesters. This is useful for
-# running a standalone querier pool operating only against stored data.
-# CLI flag: -querier.query-store-only
-[query_store_only: <boolean> | default = false]
-
-# When true, queriers only query the ingesters, and not stored data. This is
-# useful when the object store is unavailable.
-# CLI flag: -querier.query-ingester-only
-[query_ingester_only: <boolean> | default = false]
-
-# When true, allow queries to span multiple tenants.
-# CLI flag: -querier.multi-tenant-queries-enabled
-[multi_tenant_queries_enabled: <boolean> | default = false]
-
-# When true, querier limits sent via a header are enforced.
-# CLI flag: -querier.per-request-limits-enabled
-[per_request_limits_enabled: <boolean> | default = false]
-```
-
-### query_scheduler
-
-The `query_scheduler` block configures the Loki query scheduler. When configured it separates the tenant query queues from the query-frontend.
-
-```yaml
-# Maximum number of outstanding requests per tenant per query-scheduler.
-# In-flight requests above this limit will fail with HTTP response status code
-# 429.
-# CLI flag: -query-scheduler.max-outstanding-requests-per-tenant
-[max_outstanding_requests_per_tenant: <int> | default = 32000]
-
-# Maximum number of levels of nesting of hierarchical queues. 0 means that
-# hierarchical queues are disabled.
-# CLI flag: -query-scheduler.max-queue-hierarchy-levels
-[max_queue_hierarchy_levels: <int> | default = 3]
-
-# If a querier disconnects without sending notification about graceful shutdown,
-# the query-scheduler will keep the querier in the tenant's shard until the
-# forget delay has passed. This feature is useful to reduce the blast radius
-# when shuffle-sharding is enabled.
-# CLI flag: -query-scheduler.querier-forget-delay
-[querier_forget_delay: <duration> | default = 0s]
-
-# This configures the gRPC client used to report errors back to the
-# query-frontend.
-# The CLI flags prefix for this block configuration is:
-# query-scheduler.grpc-client-config
-[grpc_client_config: <grpc_client>]
-
-# Set to true to have the query schedulers create and place themselves in a
-# ring. If no frontend_address or scheduler_address are present anywhere else in
-# the configuration, Loki will toggle this value to true.
-# CLI flag: -query-scheduler.use-scheduler-ring
-[use_scheduler_ring: <boolean> | default = false]
-
-# The hash ring configuration. This option is required only if
-# use_scheduler_ring is true.
-scheduler_ring:
-  kvstore:
-    # Backend storage to use for the ring. Supported values are: consul, etcd,
-    # inmemory, memberlist, multi.
-    # CLI flag: -query-scheduler.ring.store
-    [store: <string> | default = "consul"]
-
-    # The prefix for the keys in the store. Should end with a /.
-    # CLI flag: -query-scheduler.ring.prefix
-    [prefix: <string> | default = "collectors/"]
-
-    # Configuration for a Consul client. Only applies if the selected kvstore is
-    # consul.
-    # The CLI flags prefix for this block configuration is: query-scheduler.ring
-    [consul: <consul>]
-
-    # Configuration for an ETCD v3 client. Only applies if the selected kvstore
-    # is etcd.
-    # The CLI flags prefix for this block configuration is: query-scheduler.ring
-    [etcd: <etcd>]
-
-    multi:
-      # Primary backend storage used by multi-client.
-      # CLI flag: -query-scheduler.ring.multi.primary
-      [primary: <string> | default = ""]
-
-      # Secondary backend storage used by multi-client.
-      # CLI flag: -query-scheduler.ring.multi.secondary
-      [secondary: <string> | default = ""]
-
-      # Mirror writes to secondary store.
-      # CLI flag: -query-scheduler.ring.multi.mirror-enabled
-      [mirror_enabled: <boolean> | default = false]
-
-      # Timeout for storing value to secondary store.
-      # CLI flag: -query-scheduler.ring.multi.mirror-timeout
-      [mirror_timeout: <duration> | default = 2s]
-
-  # Period at which to heartbeat to the ring. 0 = disabled.
-  # CLI flag: -query-scheduler.ring.heartbeat-period
-  [heartbeat_period: <duration> | default = 15s]
-
-  # The heartbeat timeout after which compactors are considered unhealthy within
-  # the ring. 0 = never (timeout disabled).
-  # CLI flag: -query-scheduler.ring.heartbeat-timeout
-  [heartbeat_timeout: <duration> | default = 1m]
-
-  # File path where tokens are stored. If empty, tokens are not stored at
-  # shutdown and restored at startup.
-  # CLI flag: -query-scheduler.ring.tokens-file-path
-  [tokens_file_path: <string> | default = ""]
-
-  # True to enable zone-awareness and replicate blocks across different
-  # availability zones.
-  # CLI flag: -query-scheduler.ring.zone-awareness-enabled
-  [zone_awareness_enabled: <boolean> | default = false]
-
-  # Instance ID to register in the ring.
-  # CLI flag: -query-scheduler.ring.instance-id
-  [instance_id: <string> | default = "<hostname>"]
-
-  # Name of network interface to read address from.
-  # CLI flag: -query-scheduler.ring.instance-interface-names
-  [instance_interface_names: <list of strings> | default = [<private network interfaces>]]
-
-  # Port to advertise in the ring (defaults to server.grpc-listen-port).
-  # CLI flag: -query-scheduler.ring.instance-port
-  [instance_port: <int> | default = 0]
-
-  # IP address to advertise in the ring.
-  # CLI flag: -query-scheduler.ring.instance-addr
-  [instance_addr: <string> | default = ""]
-
-  # The availability zone where this instance is running. Required if
-  # zone-awareness is enabled.
-  # CLI flag: -query-scheduler.ring.instance-availability-zone
-  [instance_availability_zone: <string> | default = ""]
-
-  # Enable using a IPv6 instance address.
-  # CLI flag: -query-scheduler.ring.instance-enable-ipv6
-  [instance_enable_ipv6: <boolean> | default = false]
-```
-
-### frontend
-
-The `frontend` block configures the Loki query-frontend.
-
-```yaml
-# Log queries that are slower than the specified duration. Set to 0 to disable.
-# Set to < 0 to enable on all queries.
-# CLI flag: -frontend.log-queries-longer-than
-[log_queries_longer_than: <duration> | default = 0s]
-
-# Comma-separated list of request header names to include in query logs. Applies
-# to both query stats and slow queries logs.
-# CLI flag: -frontend.log-query-request-headers
-[log_query_request_headers: <string> | default = ""]
-
-# Max body size for downstream prometheus.
-# CLI flag: -frontend.max-body-size
-[max_body_size: <int> | default = 10485760]
-
-# True to enable query statistics tracking. When enabled, a message with some
-# statistics is logged for every query.
-# CLI flag: -frontend.query-stats-enabled
-[query_stats_enabled: <boolean> | default = false]
-
-# Maximum number of outstanding requests per tenant per frontend; requests
-# beyond this error with HTTP 429.
-# CLI flag: -querier.max-outstanding-requests-per-tenant
-[max_outstanding_per_tenant: <int> | default = 2048]
-
-# In the event a tenant is repeatedly sending queries that lead the querier to
-# crash or be killed due to an out-of-memory error, the crashed querier will be
-# disconnected from the query frontend and a new querier will be immediately
-# assigned to the tenant’s shard. This invalidates the assumption that shuffle
-# sharding can be used to reduce the impact on tenants. This option mitigates
-# the impact by configuring a delay between when a querier disconnects because
-# of a crash and when the crashed querier is actually removed from the tenant's
-# shard.
-# CLI flag: -query-frontend.querier-forget-delay
-[querier_forget_delay: <duration> | default = 0s]
-
-# DNS hostname used for finding query-schedulers.
-# CLI flag: -frontend.scheduler-address
-[scheduler_address: <string> | default = ""]
-
-# How often to resolve the scheduler-address, in order to look for new
-# query-scheduler instances. Also used to determine how often to poll the
-# scheduler-ring for addresses if the scheduler-ring is configured.
-# CLI flag: -frontend.scheduler-dns-lookup-period
-[scheduler_dns_lookup_period: <duration> | default = 10s]
-
-# Number of concurrent workers forwarding queries to single query-scheduler.
-# CLI flag: -frontend.scheduler-worker-concurrency
-[scheduler_worker_concurrency: <int> | default = 5]
-
-# The grpc_client block configures the gRPC client used to communicate between
-# two Loki components.
-# The CLI flags prefix for this block configuration is:
-# frontend.grpc-client-config
-[grpc_client_config: <grpc_client>]
-
-# Time to wait for inflight requests to finish before forcefully shutting down.
-# This needs to be aligned with the query timeout and the graceful termination
-# period of the process orchestrator.
-# CLI flag: -frontend.graceful-shutdown-timeout
-[graceful_shutdown_timeout: <duration> | default = 5m]
-
-# Name of network interface to read address from. This address is sent to
-# query-scheduler and querier, which uses it to send the query response back to
-# query-frontend.
-# CLI flag: -frontend.instance-interface-names
-[instance_interface_names: <list of strings> | default = [<private network interfaces>]]
-
-# Defines the encoding for requests to and responses from the scheduler and
-# querier. Can be 'json' or 'protobuf' (defaults to 'json').
-# CLI flag: -frontend.encoding
-[encoding: <string> | default = "json"]
-
-# Compress HTTP responses.
-# CLI flag: -querier.compress-http-responses
-[compress_responses: <boolean> | default = true]
-
-# URL of downstream Loki.
-# CLI flag: -frontend.downstream-url
-[downstream_url: <string> | default = ""]
-
-# URL of querier for tail proxy.
-# CLI flag: -frontend.tail-proxy-url
-[tail_proxy_url: <string> | default = ""]
-
-# The TLS configuration.
-[tail_tls_config: <tls_config>]
-```
-
-### query_range
-
-The `query_range` block configures the query splitting and caching in the Loki query-frontend.
-
-```yaml
-# Mutate incoming queries to align their start and end with their step.
-# CLI flag: -querier.align-querier-with-step
-[align_queries_with_step: <boolean> | default = false]
-
-results_cache:
-  # The cache block configures the cache backend.
-  # The CLI flags prefix for this block configuration is: frontend
-  [cache: <cache_config>]
-
-  # Use compression in cache. The default is an empty value '', which disables
-  # compression. Supported values are: 'snappy' and ''.
-  # CLI flag: -frontend.compression
-  [compression: <string> | default = ""]
-
-# Cache query results.
-# CLI flag: -querier.cache-results
-[cache_results: <boolean> | default = false]
-
-# Maximum number of retries for a single request; beyond this, the downstream
-# error is returned.
-# CLI flag: -querier.max-retries-per-request
-[max_retries: <int> | default = 5]
-
-# Perform query parallelisations based on storage sharding configuration and
-# query ASTs. This feature is supported only by the chunks storage engine.
-# CLI flag: -querier.parallelise-shardable-queries
-[parallelise_shardable_queries: <boolean> | default = true]
-
-# A comma-separated list of LogQL vector and range aggregations that should be
-# sharded
-# CLI flag: -querier.shard-aggregations
-[shard_aggregations: <string> | default = ""]
-
-# Cache index stats query results.
-# CLI flag: -querier.cache-index-stats-results
-[cache_index_stats_results: <boolean> | default = false]
-
-# If a cache config is not specified and cache_index_stats_results is true, the
-# config for the results cache is used.
-index_stats_results_cache:
-  # The cache block configures the cache backend.
-  # The CLI flags prefix for this block configuration is:
-  # frontend.index-stats-results-cache
-  [cache: <cache_config>]
-
-  # Use compression in cache. The default is an empty value '', which disables
-  # compression. Supported values are: 'snappy' and ''.
-  # CLI flag: -frontend.index-stats-results-cache.compression
-  [compression: <string> | default = ""]
-
-# Cache volume query results.
-# CLI flag: -querier.cache-volume-results
-[cache_volume_results: <boolean> | default = false]
-
-# If a cache config is not specified and cache_volume_results is true, the
-# config for the results cache is used.
-volume_results_cache:
-  # The cache block configures the cache backend.
-  # The CLI flags prefix for this block configuration is:
-  # frontend.volume-results-cache
-  [cache: <cache_config>]
-
-  # Use compression in cache. The default is an empty value '', which disables
-  # compression. Supported values are: 'snappy' and ''.
-  # CLI flag: -frontend.volume-results-cache.compression
-  [compression: <string> | default = ""]
-
-# Cache instant metric query results.
-# CLI flag: -querier.cache-instant-metric-results
-[cache_instant_metric_results: <boolean> | default = false]
-
-# If a cache config is not specified and cache_instant_metric_results is true,
-# the config for the results cache is used.
-instant_metric_results_cache:
-  # The cache block configures the cache backend.
-  # The CLI flags prefix for this block configuration is:
-  # frontend.instant-metric-results-cache
-  [cache: <cache_config>]
-
-  # Use compression in cache. The default is an empty value '', which disables
-  # compression. Supported values are: 'snappy' and ''.
-  # CLI flag: -frontend.instant-metric-results-cache.compression
-  [compression: <string> | default = ""]
-
-# Whether to align the splits of instant metric query with splitByInterval and
-# query's exec time. Useful when instant_metric_cache is enabled
-# CLI flag: -querier.instant-metric-query-split-align
-[instant_metric_query_split_align: <boolean> | default = false]
-
-# Cache series query results.
-# CLI flag: -querier.cache-series-results
-[cache_series_results: <boolean> | default = false]
-
-# If series_results_cache is not configured and cache_series_results is true,
-# the config for the results cache is used.
-series_results_cache:
-  # The cache block configures the cache backend.
-  # The CLI flags prefix for this block configuration is:
-  # frontend.series-results-cache
-  [cache: <cache_config>]
-
-  # Use compression in cache. The default is an empty value '', which disables
-  # compression. Supported values are: 'snappy' and ''.
-  # CLI flag: -frontend.series-results-cache.compression
-  [compression: <string> | default = ""]
-
-# Cache label query results.
-# CLI flag: -querier.cache-label-results
-[cache_label_results: <boolean> | default = false]
-
-# If label_results_cache is not configured and cache_label_results is true, the
-# config for the results cache is used.
-label_results_cache:
-  # The cache block configures the cache backend.
-  # The CLI flags prefix for this block configuration is:
-  # frontend.label-results-cache
-  [cache: <cache_config>]
-
-  # Use compression in cache. The default is an empty value '', which disables
-  # compression. Supported values are: 'snappy' and ''.
-  # CLI flag: -frontend.label-results-cache.compression
-  [compression: <string> | default = ""]
-```
-
-### ruler
-
-The `ruler` block configures the Loki ruler.
-
-```yaml
-# Base URL of the Grafana instance.
-# CLI flag: -ruler.external.url
-[external_url: <url>]
-
-# Datasource UID for the dashboard.
-# CLI flag: -ruler.datasource-uid
-[datasource_uid: <string> | default = ""]
-
-# Labels to add to all alerts.
-[external_labels: <list of Labels>]
-
-# The grpc_client block configures the gRPC client used to communicate between
-# two Loki components.
-# The CLI flags prefix for this block configuration is: ruler.client
-[ruler_client: <grpc_client>]
-
-# How frequently to evaluate rules.
-# CLI flag: -ruler.evaluation-interval
-[evaluation_interval: <duration> | default = 1m]
-
-# How frequently to poll for rule changes.
-# CLI flag: -ruler.poll-interval
-[poll_interval: <duration> | default = 1m]
-
-# Deprecated: Use -ruler-storage. CLI flags and their respective YAML config
-# options instead.
-storage:
-  # Method to use for backend rule storage (configdb, azure, gcs, s3, swift,
-  # local, bos, cos)
-  # CLI flag: -ruler.storage.type
-  [type: <string> | default = ""]
-
-  # Configures backend rule storage for Azure.
-  # The CLI flags prefix for this block configuration is: ruler.storage
-  [azure: <azure_storage_config>]
-
-  # Configures backend rule storage for AlibabaCloud Object Storage (OSS).
-  # The CLI flags prefix for this block configuration is: ruler
-  [alibabacloud: <alibabacloud_storage_config>]
-
-  # Configures backend rule storage for GCS.
-  # The CLI flags prefix for this block configuration is: ruler.storage
-  [gcs: <gcs_storage_config>]
-
-  # Configures backend rule storage for S3.
-  # The CLI flags prefix for this block configuration is: ruler
-  [s3: <s3_storage_config>]
-
-  # Configures backend rule storage for Baidu Object Storage (BOS).
-  # The CLI flags prefix for this block configuration is: ruler.storage
-  [bos: <bos_storage_config>]
-
-  # Configures backend rule storage for Swift.
-  # The CLI flags prefix for this block configuration is: ruler.storage
-  [swift: <swift_storage_config>]
-
-  # Configures backend rule storage for IBM Cloud Object Storage (COS).
-  # The CLI flags prefix for this block configuration is: ruler.storage
-  [cos: <cos_storage_config>]
-
-  # Configures backend rule storage for a local file system directory.
-  local:
-    # Directory to scan for rules
-    # CLI flag: -ruler.storage.local.directory
-    [directory: <string> | default = ""]
-
-  [thanos_objstore: <boolean>]
-
-  objstore_config:
-    [backend: <string> | default = ""]
-
-    s3:
-      [endpoint: <string> | default = ""]
-
-      [region: <string> | default = ""]
-
-      [bucket_name: <string> | default = ""]
-
-      secret_access_key:
-
-      session_token:
-
-      [access_key_id: <string> | default = ""]
-
-      [insecure: <boolean>]
-
-      [signature_version: <string> | default = ""]
-
-      [storage_class: <string> | default = ""]
-
-      sse:
-        [type: <string> | default = ""]
-
-        [kms_key_id: <string> | default = ""]
-
-        [kms_encryption_context: <string> | default = ""]
-
-      http:
-        [idle_conn_timeout: <duration>]
-
-        [response_header_timeout: <duration>]
-
-        [insecure_skip_verify: <boolean>]
-
-        [tls_handshake_timeout: <duration>]
-
-        [expect_continue_timeout: <duration>]
-
-        [max_idle_connections: <int>]
-
-        [max_idle_connections_per_host: <int>]
-
-        [max_connections_per_host: <int>]
-
-        [ca_file: <string> | default = ""]
-
-    gcs:
-      [bucket_name: <string> | default = ""]
-
-      service_account:
-
-      http:
-        [idle_conn_timeout: <duration>]
-
-        [response_header_timeout: <duration>]
-
-        [insecure_skip_verify: <boolean>]
-
-        [tls_handshake_timeout: <duration>]
-
-        [expect_continue_timeout: <duration>]
-
-        [max_idle_connections: <int>]
-
-        [max_idle_connections_per_host: <int>]
-
-        [max_connections_per_host: <int>]
-
-        [ca_file: <string> | default = ""]
-
-    azure:
-      [account_name: <string> | default = ""]
-
-      account_key:
-
-      connection_string:
-
-      [container_name: <string> | default = ""]
-
-      [endpoint_suffix: <string> | default = ""]
-
-      [max_retries: <int>]
-
-      http:
-        [idle_conn_timeout: <duration>]
-
-        [response_header_timeout: <duration>]
-
-        [insecure_skip_verify: <boolean>]
-
-        [tls_handshake_timeout: <duration>]
-
-        [expect_continue_timeout: <duration>]
-
-        [max_idle_connections: <int>]
-
-        [max_idle_connections_per_host: <int>]
-
-        [max_connections_per_host: <int>]
-
-        [ca_file: <string> | default = ""]
-
-    swift:
-      [auth_version: <int>]
-
-      [auth_url: <string> | default = ""]
-
-      [internal: <boolean>]
-
-      [username: <string> | default = ""]
-
-      [user_domain_name: <string> | default = ""]
-
-      [user_domain_id: <string> | default = ""]
-
-      [user_id: <string> | default = ""]
-
-      [password: <string> | default = ""]
-
-      [domain_id: <string> | default = ""]
-
-      [domain_name: <string> | default = ""]
-
-      [project_id: <string> | default = ""]
-
-      [project_name: <string> | default = ""]
-
-      [project_domain_id: <string> | default = ""]
-
-      [project_domain_name: <string> | default = ""]
-
-      [region_name: <string> | default = ""]
-
-      [container_name: <string> | default = ""]
-
-      [max_retries: <int>]
-
-      [connect_timeout: <duration>]
-
-      [request_timeout: <duration>]
-
-    filesystem:
-      [dir: <string> | default = ""]
-
-    [storage_prefix: <string> | default = ""]
-
-    configdb:
-      configs_api_url:
-        [url: <url>]
-
-      [client_timeout: <duration>]
-
-      [tls_cert_path: <string> | default = ""]
-
-      [tls_key_path: <string> | default = ""]
-
-      [tls_ca_path: <string> | default = ""]
-
-      [tls_server_name: <string> | default = ""]
-
-      [tls_insecure_skip_verify: <boolean>]
-
-      # Override the default cipher suite list (separated by commas). Allowed
-      # values:
-      # 
-      # Secure Ciphers:
-      # - TLS_RSA_WITH_AES_128_CBC_SHA
-      # - TLS_RSA_WITH_AES_256_CBC_SHA
-      # - TLS_RSA_WITH_AES_128_GCM_SHA256
-      # - TLS_RSA_WITH_AES_256_GCM_SHA384
-      # - TLS_AES_128_GCM_SHA256
-      # - TLS_AES_256_GCM_SHA384
-      # - TLS_CHACHA20_POLY1305_SHA256
-      # - TLS_ECDHE_ECDSA_WITH_AES_128_CBC_SHA
-      # - TLS_ECDHE_ECDSA_WITH_AES_256_CBC_SHA
-      # - TLS_ECDHE_RSA_WITH_AES_128_CBC_SHA
-      # - TLS_ECDHE_RSA_WITH_AES_256_CBC_SHA
-      # - TLS_ECDHE_ECDSA_WITH_AES_128_GCM_SHA256
-      # - TLS_ECDHE_ECDSA_WITH_AES_256_GCM_SHA384
-      # - TLS_ECDHE_RSA_WITH_AES_128_GCM_SHA256
-      # - TLS_ECDHE_RSA_WITH_AES_256_GCM_SHA384
-      # - TLS_ECDHE_RSA_WITH_CHACHA20_POLY1305_SHA256
-      # - TLS_ECDHE_ECDSA_WITH_CHACHA20_POLY1305_SHA256
-      # 
-      # Insecure Ciphers:
-      # - TLS_RSA_WITH_RC4_128_SHA
-      # - TLS_RSA_WITH_3DES_EDE_CBC_SHA
-      # - TLS_RSA_WITH_AES_128_CBC_SHA256
-      # - TLS_ECDHE_ECDSA_WITH_RC4_128_SHA
-      # - TLS_ECDHE_RSA_WITH_RC4_128_SHA
-      # - TLS_ECDHE_RSA_WITH_3DES_EDE_CBC_SHA
-      # - TLS_ECDHE_ECDSA_WITH_AES_128_CBC_SHA256
-      # - TLS_ECDHE_RSA_WITH_AES_128_CBC_SHA256
-      [tls_cipher_suites: <string> | default = ""]
-
-      [tls_min_version: <string> | default = ""]
-
-    local:
-      [directory: <string> | default = ""]
-
-# File path to store temporary rule files.
-# CLI flag: -ruler.rule-path
-[rule_path: <string> | default = "/rules"]
-
-# Comma-separated list of Alertmanager URLs to send notifications to. Each
-# Alertmanager URL is treated as a separate group in the configuration. Multiple
-# Alertmanagers in HA per group can be supported by using DNS resolution via
-# '-ruler.alertmanager-discovery'.
-# CLI flag: -ruler.alertmanager-url
-[alertmanager_url: <string> | default = ""]
-
-# Use DNS SRV records to discover Alertmanager hosts.
-# CLI flag: -ruler.alertmanager-discovery
-[enable_alertmanager_discovery: <boolean> | default = false]
-
-# How long to wait between refreshing DNS resolutions of Alertmanager hosts.
-# CLI flag: -ruler.alertmanager-refresh-interval
-[alertmanager_refresh_interval: <duration> | default = 1m]
-
-# If enabled requests to Alertmanager will utilize the V2 API.
-# CLI flag: -ruler.alertmanager-use-v2
-[enable_alertmanager_v2: <boolean> | default = false]
-
-# List of alert relabel configs.
-[alert_relabel_configs: <relabel_config...>]
-
-# Capacity of the queue for notifications to be sent to the Alertmanager.
-# CLI flag: -ruler.notification-queue-capacity
-[notification_queue_capacity: <int> | default = 10000]
-
-# HTTP timeout duration when sending notifications to the Alertmanager.
-# CLI flag: -ruler.notification-timeout
-[notification_timeout: <duration> | default = 10s]
-
-alertmanager_client:
-  # Path to the client certificate, which will be used for authenticating with
-  # the server. Also requires the key path to be configured.
-  # CLI flag: -ruler.alertmanager-client.tls-cert-path
-  [tls_cert_path: <string> | default = ""]
-
-  # Path to the key for the client certificate. Also requires the client
-  # certificate to be configured.
-  # CLI flag: -ruler.alertmanager-client.tls-key-path
-  [tls_key_path: <string> | default = ""]
-
-  # Path to the CA certificates to validate server certificate against. If not
-  # set, the host's root CA certificates are used.
-  # CLI flag: -ruler.alertmanager-client.tls-ca-path
-  [tls_ca_path: <string> | default = ""]
-
-  # Override the expected name on the server certificate.
-  # CLI flag: -ruler.alertmanager-client.tls-server-name
-  [tls_server_name: <string> | default = ""]
-
-  # Skip validating server certificate.
-  # CLI flag: -ruler.alertmanager-client.tls-insecure-skip-verify
-  [tls_insecure_skip_verify: <boolean> | default = false]
-
-  # Override the default cipher suite list (separated by commas). Allowed
-  # values:
-  # 
-  # Secure Ciphers:
-  # - TLS_RSA_WITH_AES_128_CBC_SHA
-  # - TLS_RSA_WITH_AES_256_CBC_SHA
-  # - TLS_RSA_WITH_AES_128_GCM_SHA256
-  # - TLS_RSA_WITH_AES_256_GCM_SHA384
-  # - TLS_AES_128_GCM_SHA256
-  # - TLS_AES_256_GCM_SHA384
-  # - TLS_CHACHA20_POLY1305_SHA256
-  # - TLS_ECDHE_ECDSA_WITH_AES_128_CBC_SHA
-  # - TLS_ECDHE_ECDSA_WITH_AES_256_CBC_SHA
-  # - TLS_ECDHE_RSA_WITH_AES_128_CBC_SHA
-  # - TLS_ECDHE_RSA_WITH_AES_256_CBC_SHA
-  # - TLS_ECDHE_ECDSA_WITH_AES_128_GCM_SHA256
-  # - TLS_ECDHE_ECDSA_WITH_AES_256_GCM_SHA384
-  # - TLS_ECDHE_RSA_WITH_AES_128_GCM_SHA256
-  # - TLS_ECDHE_RSA_WITH_AES_256_GCM_SHA384
-  # - TLS_ECDHE_RSA_WITH_CHACHA20_POLY1305_SHA256
-  # - TLS_ECDHE_ECDSA_WITH_CHACHA20_POLY1305_SHA256
-  # 
-  # Insecure Ciphers:
-  # - TLS_RSA_WITH_RC4_128_SHA
-  # - TLS_RSA_WITH_3DES_EDE_CBC_SHA
-  # - TLS_RSA_WITH_AES_128_CBC_SHA256
-  # - TLS_ECDHE_ECDSA_WITH_RC4_128_SHA
-  # - TLS_ECDHE_RSA_WITH_RC4_128_SHA
-  # - TLS_ECDHE_RSA_WITH_3DES_EDE_CBC_SHA
-  # - TLS_ECDHE_ECDSA_WITH_AES_128_CBC_SHA256
-  # - TLS_ECDHE_RSA_WITH_AES_128_CBC_SHA256
-  # CLI flag: -ruler.alertmanager-client.tls-cipher-suites
-  [tls_cipher_suites: <string> | default = ""]
-
-  # Override the default minimum TLS version. Allowed values: VersionTLS10,
-  # VersionTLS11, VersionTLS12, VersionTLS13
-  # CLI flag: -ruler.alertmanager-client.tls-min-version
-  [tls_min_version: <string> | default = ""]
-
-  # HTTP Basic authentication username. It overrides the username set in the URL
-  # (if any).
-  # CLI flag: -ruler.alertmanager-client.basic-auth-username
-  [basic_auth_username: <string> | default = ""]
-
-  # HTTP Basic authentication password. It overrides the password set in the URL
-  # (if any).
-  # CLI flag: -ruler.alertmanager-client.basic-auth-password
-  [basic_auth_password: <string> | default = ""]
-
-  # HTTP Header authorization type (default: Bearer).
-  # CLI flag: -ruler.alertmanager-client.type
-  [type: <string> | default = "Bearer"]
-
-  # HTTP Header authorization credentials.
-  # CLI flag: -ruler.alertmanager-client.credentials
-  [credentials: <string> | default = ""]
-
-  # HTTP Header authorization credentials file.
-  # CLI flag: -ruler.alertmanager-client.credentials-file
-  [credentials_file: <string> | default = ""]
-
-# Max time to tolerate outage for restoring "for" state of alert.
-# CLI flag: -ruler.for-outage-tolerance
-[for_outage_tolerance: <duration> | default = 1h]
-
-# Minimum duration between alert and restored "for" state. This is maintained
-# only for alerts with configured "for" time greater than the grace period.
-# CLI flag: -ruler.for-grace-period
-[for_grace_period: <duration> | default = 10m]
-
-# Minimum amount of time to wait before resending an alert to Alertmanager.
-# CLI flag: -ruler.resend-delay
-[resend_delay: <duration> | default = 1m]
-
-# Distribute rule evaluation using ring backend.
-# CLI flag: -ruler.enable-sharding
-[enable_sharding: <boolean> | default = false]
-
-# The sharding strategy to use. Supported values are: default, shuffle-sharding.
-# CLI flag: -ruler.sharding-strategy
-[sharding_strategy: <string> | default = "default"]
-
-# The sharding algorithm to use for deciding how rules & groups are sharded.
-# Supported values are: by-group, by-rule.
-# CLI flag: -ruler.sharding-algo
-[sharding_algo: <string> | default = "by-group"]
-
-# Time to spend searching for a pending ruler when shutting down.
-# CLI flag: -ruler.search-pending-for
-[search_pending_for: <duration> | default = 5m]
-
-# Ring used by Loki ruler. The CLI flags prefix for this block configuration is
-# 'ruler.ring'.
-ring:
-  kvstore:
-    # Backend storage to use for the ring. Supported values are: consul, etcd,
-    # inmemory, memberlist, multi.
-    # CLI flag: -ruler.ring.store
-    [store: <string> | default = "consul"]
-
-    # The prefix for the keys in the store. Should end with a /.
-    # CLI flag: -ruler.ring.prefix
-    [prefix: <string> | default = "rulers/"]
-
-    # Configuration for a Consul client. Only applies if the selected kvstore is
-    # consul.
-    # The CLI flags prefix for this block configuration is: ruler.ring
-    [consul: <consul>]
-
-    # Configuration for an ETCD v3 client. Only applies if the selected kvstore
-    # is etcd.
-    # The CLI flags prefix for this block configuration is: ruler.ring
-    [etcd: <etcd>]
-
-    multi:
-      # Primary backend storage used by multi-client.
-      # CLI flag: -ruler.ring.multi.primary
-      [primary: <string> | default = ""]
-
-      # Secondary backend storage used by multi-client.
-      # CLI flag: -ruler.ring.multi.secondary
-      [secondary: <string> | default = ""]
-
-      # Mirror writes to secondary store.
-      # CLI flag: -ruler.ring.multi.mirror-enabled
-      [mirror_enabled: <boolean> | default = false]
-
-      # Timeout for storing value to secondary store.
-      # CLI flag: -ruler.ring.multi.mirror-timeout
-      [mirror_timeout: <duration> | default = 2s]
-
-  # Interval between heartbeats sent to the ring. 0 = disabled.
-  # CLI flag: -ruler.ring.heartbeat-period
-  [heartbeat_period: <duration> | default = 5s]
-
-  # The heartbeat timeout after which ruler ring members are considered
-  # unhealthy within the ring. 0 = never (timeout disabled).
-  # CLI flag: -ruler.ring.heartbeat-timeout
-  [heartbeat_timeout: <duration> | default = 1m]
-
-  # Name of network interface to read addresses from.
-  # CLI flag: -ruler.ring.instance-interface-names
-  [instance_interface_names: <list of strings> | default = [<private network interfaces>]]
-
-  # The number of tokens the lifecycler will generate and put into the ring if
-  # it joined without transferring tokens from another lifecycler.
-  # CLI flag: -ruler.ring.num-tokens
-  [num_tokens: <int> | default = 128]
-
-# Period with which to attempt to flush rule groups.
-# CLI flag: -ruler.flush-period
-[flush_period: <duration> | default = 1m]
-
-# Enable the ruler API.
-# CLI flag: -ruler.enable-api
-[enable_api: <boolean> | default = true]
-
-# Comma separated list of tenants whose rules this ruler can evaluate. If
-# specified, only these tenants will be handled by ruler, otherwise this ruler
-# can process rules from all tenants. Subject to sharding.
-# CLI flag: -ruler.enabled-tenants
-[enabled_tenants: <string> | default = ""]
-
-# Comma separated list of tenants whose rules this ruler cannot evaluate. If
-# specified, a ruler that would normally pick the specified tenant(s) for
-# processing will ignore them instead. Subject to sharding.
-# CLI flag: -ruler.disabled-tenants
-[disabled_tenants: <string> | default = ""]
-
-# Report the wall time for ruler queries to complete as a per user metric and as
-# an info level log message.
-# CLI flag: -ruler.query-stats-enabled
-[query_stats_enabled: <boolean> | default = false]
-
-# Disable the rule_group label on exported metrics.
-# CLI flag: -ruler.disable-rule-group-label
-[disable_rule_group_label: <boolean> | default = false]
-
-wal:
-  # The directory in which to write tenant WAL files. Each tenant will have its
-  # own directory one level below this directory.
-  # CLI flag: -ruler.wal.dir
-  [dir: <string> | default = "ruler-wal"]
-
-  # Frequency with which to run the WAL truncation process.
-  # CLI flag: -ruler.wal.truncate-frequency
-  [truncate_frequency: <duration> | default = 1h]
-
-  # Minimum age that samples must exist in the WAL before being truncated.
-  # CLI flag: -ruler.wal.min-age
-  [min_age: <duration> | default = 5m]
-
-  # Maximum age that samples must exist in the WAL before being truncated.
-  # CLI flag: -ruler.wal.max-age
-  [max_age: <duration> | default = 4h]
-
-wal_cleaner:
-  # The minimum age of a WAL to consider for cleaning.
-  # CLI flag: -ruler.wal-cleaner.min-age
-  [min_age: <duration> | default = 12h]
-
-  # How often to run the WAL cleaner. 0 = disabled.
-  # CLI flag: -ruler.wal-cleaner.period
-  [period: <duration> | default = 0s]
-
-# Remote-write configuration to send rule samples to a Prometheus remote-write
-# endpoint.
-remote_write:
-  # Deprecated: Use 'clients' instead. Configure remote write client.
-  [client: <RemoteWriteConfig>]
-
-  # Configure remote write clients. A map with remote client id as key.
-  [clients: <map of string to RemoteWriteConfig>]
-
-  # Enable remote-write functionality.
-  # CLI flag: -ruler.remote-write.enabled
-  [enabled: <boolean> | default = false]
-
-  # Minimum period to wait between refreshing remote-write reconfigurations.
-  # This should be greater than or equivalent to
-  # -limits.per-user-override-period.
-  # CLI flag: -ruler.remote-write.config-refresh-period
-  [config_refresh_period: <duration> | default = 10s]
-
-  # Add X-Scope-OrgID header in remote write requests.
-  # CLI flag: -ruler.remote-write.add-org-id-header
-  [add_org_id_header: <boolean> | default = true]
-
-# Configuration for rule evaluation.
-evaluation:
-  # The evaluation mode for the ruler. Can be either 'local' or 'remote'. If set
-  # to 'local', the ruler will evaluate rules locally. If set to 'remote', the
-  # ruler will evaluate rules remotely. If unset, the ruler will evaluate rules
-  # locally.
-  # CLI flag: -ruler.evaluation.mode
-  [mode: <string> | default = "local"]
-
-  # Upper bound of random duration to wait before rule evaluation to avoid
-  # contention during concurrent execution of rules. Jitter is calculated
-  # consistently for a given rule. Set 0 to disable (default).
-  # CLI flag: -ruler.evaluation.max-jitter
-  [max_jitter: <duration> | default = 0s]
-
-  query_frontend:
-    # GRPC listen address of the query-frontend(s). Must be a DNS address
-    # (prefixed with dns:///) to enable client side load balancing.
-    # CLI flag: -ruler.evaluation.query-frontend.address
-    [address: <string> | default = ""]
-
-    # Set to true if query-frontend connection requires TLS.
-    # CLI flag: -ruler.evaluation.query-frontend.tls-enabled
-    [tls_enabled: <boolean> | default = false]
-
-    # Path to the client certificate, which will be used for authenticating with
-    # the server. Also requires the key path to be configured.
-    # CLI flag: -ruler.evaluation.query-frontend.tls-cert-path
-    [tls_cert_path: <string> | default = ""]
-
-    # Path to the key for the client certificate. Also requires the client
-    # certificate to be configured.
-    # CLI flag: -ruler.evaluation.query-frontend.tls-key-path
-    [tls_key_path: <string> | default = ""]
-
-    # Path to the CA certificates to validate server certificate against. If not
-    # set, the host's root CA certificates are used.
-    # CLI flag: -ruler.evaluation.query-frontend.tls-ca-path
-    [tls_ca_path: <string> | default = ""]
-
-    # Override the expected name on the server certificate.
-    # CLI flag: -ruler.evaluation.query-frontend.tls-server-name
-    [tls_server_name: <string> | default = ""]
-
-    # Skip validating server certificate.
-    # CLI flag: -ruler.evaluation.query-frontend.tls-insecure-skip-verify
-    [tls_insecure_skip_verify: <boolean> | default = false]
-
-    # Override the default cipher suite list (separated by commas). Allowed
-    # values:
-    # 
-    # Secure Ciphers:
-    # - TLS_RSA_WITH_AES_128_CBC_SHA
-    # - TLS_RSA_WITH_AES_256_CBC_SHA
-    # - TLS_RSA_WITH_AES_128_GCM_SHA256
-    # - TLS_RSA_WITH_AES_256_GCM_SHA384
-    # - TLS_AES_128_GCM_SHA256
-    # - TLS_AES_256_GCM_SHA384
-    # - TLS_CHACHA20_POLY1305_SHA256
-    # - TLS_ECDHE_ECDSA_WITH_AES_128_CBC_SHA
-    # - TLS_ECDHE_ECDSA_WITH_AES_256_CBC_SHA
-    # - TLS_ECDHE_RSA_WITH_AES_128_CBC_SHA
-    # - TLS_ECDHE_RSA_WITH_AES_256_CBC_SHA
-    # - TLS_ECDHE_ECDSA_WITH_AES_128_GCM_SHA256
-    # - TLS_ECDHE_ECDSA_WITH_AES_256_GCM_SHA384
-    # - TLS_ECDHE_RSA_WITH_AES_128_GCM_SHA256
-    # - TLS_ECDHE_RSA_WITH_AES_256_GCM_SHA384
-    # - TLS_ECDHE_RSA_WITH_CHACHA20_POLY1305_SHA256
-    # - TLS_ECDHE_ECDSA_WITH_CHACHA20_POLY1305_SHA256
-    # 
-    # Insecure Ciphers:
-    # - TLS_RSA_WITH_RC4_128_SHA
-    # - TLS_RSA_WITH_3DES_EDE_CBC_SHA
-    # - TLS_RSA_WITH_AES_128_CBC_SHA256
-    # - TLS_ECDHE_ECDSA_WITH_RC4_128_SHA
-    # - TLS_ECDHE_RSA_WITH_RC4_128_SHA
-    # - TLS_ECDHE_RSA_WITH_3DES_EDE_CBC_SHA
-    # - TLS_ECDHE_ECDSA_WITH_AES_128_CBC_SHA256
-    # - TLS_ECDHE_RSA_WITH_AES_128_CBC_SHA256
-    # CLI flag: -ruler.evaluation.query-frontend.tls-cipher-suites
-    [tls_cipher_suites: <string> | default = ""]
-
-    # Override the default minimum TLS version. Allowed values: VersionTLS10,
-    # VersionTLS11, VersionTLS12, VersionTLS13
-    # CLI flag: -ruler.evaluation.query-frontend.tls-min-version
-    [tls_min_version: <string> | default = ""]
-```
-
-### ingester_client
-
-The `ingester_client` block configures how the distributor will connect to ingesters. Only appropriate when running all components, the distributor, or the querier.
-
-```yaml
-# Configures how connections are pooled.
-pool_config:
-  # How frequently to clean up clients for ingesters that have gone away.
-  # CLI flag: -distributor.client-cleanup-period
-  [client_cleanup_period: <duration> | default = 15s]
-
-  # Run a health check on each ingester client during periodic cleanup.
-  # CLI flag: -distributor.health-check-ingesters
-  [health_check_ingesters: <boolean> | default = true]
-
-  # How quickly a dead client will be removed after it has been detected to
-  # disappear. Set this to a value to allow time for a secondary health check to
-  # recover the missing client.
-  # CLI flag: -ingester.client.healthcheck-timeout
-  [remote_timeout: <duration> | default = 1s]
-
-# The remote request timeout on the client side.
-# CLI flag: -ingester.client.timeout
-[remote_timeout: <duration> | default = 5s]
-
-# Configures how the gRPC connection to ingesters work as a client.
-# The CLI flags prefix for this block configuration is: ingester.client
-[grpc_client_config: <grpc_client>]
-```
-
-### ingester
-
-The `ingester` block configures the ingester and how the ingester will register itself to a key value store.
-
-```yaml
-# Configures how the lifecycle of the ingester will operate and where it will
-# register for discovery.
-lifecycler:
-  ring:
-    kvstore:
-      # Backend storage to use for the ring. Supported values are: consul, etcd,
-      # inmemory, memberlist, multi.
-      # CLI flag: -ring.store
-      [store: <string> | default = "consul"]
-
-      # The prefix for the keys in the store. Should end with a /.
-      # CLI flag: -ring.prefix
-      [prefix: <string> | default = "collectors/"]
-
-      # Configuration for a Consul client. Only applies if the selected kvstore
-      # is consul.
-      [consul: <consul>]
-
-      # Configuration for an ETCD v3 client. Only applies if the selected
-      # kvstore is etcd.
-      [etcd: <etcd>]
-
-      multi:
-        # Primary backend storage used by multi-client.
-        # CLI flag: -multi.primary
-        [primary: <string> | default = ""]
-
-        # Secondary backend storage used by multi-client.
-        # CLI flag: -multi.secondary
-        [secondary: <string> | default = ""]
-
-        # Mirror writes to secondary store.
-        # CLI flag: -multi.mirror-enabled
-        [mirror_enabled: <boolean> | default = false]
-
-        # Timeout for storing value to secondary store.
-        # CLI flag: -multi.mirror-timeout
-        [mirror_timeout: <duration> | default = 2s]
-
-    # The heartbeat timeout after which ingesters are skipped for reads/writes.
-    # 0 = never (timeout disabled).
-    # CLI flag: -ring.heartbeat-timeout
-    [heartbeat_timeout: <duration> | default = 1m]
-
-    # The number of ingesters to write to and read from.
-    # CLI flag: -distributor.replication-factor
-    [replication_factor: <int> | default = 3]
-
-    # True to enable the zone-awareness and replicate ingested samples across
-    # different availability zones.
-    # CLI flag: -distributor.zone-awareness-enabled
-    [zone_awareness_enabled: <boolean> | default = false]
-
-    # Comma-separated list of zones to exclude from the ring. Instances in
-    # excluded zones will be filtered out from the ring.
-    # CLI flag: -distributor.excluded-zones
-    [excluded_zones: <string> | default = ""]
-
-  # Number of tokens for each ingester.
-  # CLI flag: -ingester.num-tokens
-  [num_tokens: <int> | default = 128]
-
-  # Period at which to heartbeat to consul. 0 = disabled.
-  # CLI flag: -ingester.heartbeat-period
-  [heartbeat_period: <duration> | default = 5s]
-
-  # Heartbeat timeout after which instance is assumed to be unhealthy. 0 =
-  # disabled.
-  # CLI flag: -ingester.heartbeat-timeout
-  [heartbeat_timeout: <duration> | default = 1m]
-
-  # Observe tokens after generating to resolve collisions. Useful when using
-  # gossiping ring.
-  # CLI flag: -ingester.observe-period
-  [observe_period: <duration> | default = 0s]
-
-  # Period to wait for a claim from another member; will join automatically
-  # after this.
-  # CLI flag: -ingester.join-after
-  [join_after: <duration> | default = 0s]
-
-  # Minimum duration to wait after the internal readiness checks have passed but
-  # before succeeding the readiness endpoint. This is used to slowdown
-  # deployment controllers (eg. Kubernetes) after an instance is ready and
-  # before they proceed with a rolling update, to give the rest of the cluster
-  # instances enough time to receive ring updates.
-  # CLI flag: -ingester.min-ready-duration
-  [min_ready_duration: <duration> | default = 15s]
-
-  # Name of network interface to read address from.
-  # CLI flag: -ingester.lifecycler.interface
-  [interface_names: <list of strings> | default = [<private network interfaces>]]
-
-  # Enable IPv6 support. Required to make use of IP addresses from IPv6
-  # interfaces.
-  # CLI flag: -ingester.enable-inet6
-  [enable_inet6: <boolean> | default = false]
-
-  # Duration to sleep for before exiting, to ensure metrics are scraped.
-  # CLI flag: -ingester.final-sleep
-  [final_sleep: <duration> | default = 0s]
-
-  # File path where tokens are stored. If empty, tokens are not stored at
-  # shutdown and restored at startup.
-  # CLI flag: -ingester.tokens-file-path
-  [tokens_file_path: <string> | default = ""]
-
-  # The availability zone where this instance is running.
-  # CLI flag: -ingester.availability-zone
-  [availability_zone: <string> | default = ""]
-
-  # Unregister from the ring upon clean shutdown. It can be useful to disable
-  # for rolling restarts with consistent naming in conjunction with
-  # -distributor.extend-writes=false.
-  # CLI flag: -ingester.unregister-on-shutdown
-  [unregister_on_shutdown: <boolean> | default = true]
-
-  # When enabled the readiness probe succeeds only after all instances are
-  # ACTIVE and healthy in the ring, otherwise only the instance itself is
-  # checked. This option should be disabled if in your cluster multiple
-  # instances can be rolled out simultaneously, otherwise rolling updates may be
-  # slowed down.
-  # CLI flag: -ingester.readiness-check-ring-health
-  [readiness_check_ring_health: <boolean> | default = true]
-
-  # IP address to advertise in the ring.
-  # CLI flag: -ingester.lifecycler.addr
-  [address: <string> | default = ""]
-
-  # port to advertise in consul (defaults to server.grpc-listen-port).
-  # CLI flag: -ingester.lifecycler.port
-  [port: <int> | default = 0]
-
-  # ID to register in the ring.
-  # CLI flag: -ingester.lifecycler.ID
-  [id: <string> | default = "<hostname>"]
-
-# How many flushes can happen concurrently from each stream.
-# CLI flag: -ingester.concurrent-flushes
-[concurrent_flushes: <int> | default = 32]
-
-# How often should the ingester see if there are any blocks to flush. The first
-# flush check is delayed by a random time up to 0.8x the flush check period.
-# Additionally, there is +/- 1% jitter added to the interval.
-# CLI flag: -ingester.flush-check-period
-[flush_check_period: <duration> | default = 30s]
-
-# The timeout before a flush is cancelled.
-# CLI flag: -ingester.flush-op-timeout
-[flush_op_timeout: <duration> | default = 10m]
-
-# How long chunks should be retained in-memory after they've been flushed.
-# CLI flag: -ingester.chunks-retain-period
-[chunk_retain_period: <duration> | default = 0s]
-
-# How long chunks should sit in-memory with no updates before being flushed if
-# they don't hit the max block size. This means that half-empty chunks will
-# still be flushed after a certain period as long as they receive no further
-# activity.
-# CLI flag: -ingester.chunks-idle-period
-[chunk_idle_period: <duration> | default = 30m]
-
-# The targeted _uncompressed_ size in bytes of a chunk block When this threshold
-# is exceeded the head block will be cut and compressed inside the chunk.
-# CLI flag: -ingester.chunks-block-size
-[chunk_block_size: <int> | default = 262144]
-
-# A target _compressed_ size in bytes for chunks. This is a desired size not an
-# exact size, chunks may be slightly bigger or significantly smaller if they get
-# flushed for other reasons (e.g. chunk_idle_period). A value of 0 creates
-# chunks with a fixed 10 blocks, a non zero value will create chunks with a
-# variable number of blocks to meet the target size.
-# CLI flag: -ingester.chunk-target-size
-[chunk_target_size: <int> | default = 1572864]
-
-# The algorithm to use for compressing chunk. (none, gzip, lz4-64k, snappy,
-# lz4-256k, lz4-1M, lz4, flate, zstd)
-# CLI flag: -ingester.chunk-encoding
-[chunk_encoding: <string> | default = "gzip"]
-
-# The maximum duration of a timeseries chunk in memory. If a timeseries runs for
-# longer than this, the current chunk will be flushed to the store and a new
-# chunk created.
-# CLI flag: -ingester.max-chunk-age
-[max_chunk_age: <duration> | default = 2h]
-
-# Forget about ingesters having heartbeat timestamps older than
-# `ring.kvstore.heartbeat_timeout`. This is equivalent to clicking on the
-# `/ring` `forget` button in the UI: the ingester is removed from the ring. This
-# is a useful setting when you are sure that an unhealthy node won't return. An
-# example is when not using stateful sets or the equivalent. Use
-# `memberlist.rejoin_interval` > 0 to handle network partition cases when using
-# a memberlist.
-# CLI flag: -ingester.autoforget-unhealthy
-[autoforget_unhealthy: <boolean> | default = false]
-
-# Parameters used to synchronize ingesters to cut chunks at the same moment.
-# Sync period is used to roll over incoming entry to a new chunk. If chunk's
-# utilization isn't high enough (eg. less than 50% when sync_min_utilization is
-# set to 0.5), then this chunk rollover doesn't happen.
-# CLI flag: -ingester.sync-period
-[sync_period: <duration> | default = 1h]
-
-# Minimum utilization of chunk when doing synchronization.
-# CLI flag: -ingester.sync-min-utilization
-[sync_min_utilization: <float> | default = 0.1]
-
-# The maximum number of errors a stream will report to the user when a push
-# fails. 0 to make unlimited.
-# CLI flag: -ingester.max-ignored-stream-errors
-[max_returned_stream_errors: <int> | default = 10]
-
-# How far back should an ingester be allowed to query the store for data, for
-# use only with boltdb-shipper/tsdb index and filesystem object store. -1 for
-# infinite.
-# CLI flag: -ingester.query-store-max-look-back-period
-[query_store_max_look_back_period: <duration> | default = 0s]
-
-# The ingester WAL (Write Ahead Log) records incoming logs and stores them on
-# the local file systems in order to guarantee persistence of acknowledged data
-# in the event of a process crash.
-wal:
-  # Enable writing of ingested data into WAL.
-  # CLI flag: -ingester.wal-enabled
-  [enabled: <boolean> | default = true]
-
-  # Directory where the WAL data is stored and/or recovered from.
-  # CLI flag: -ingester.wal-dir
-  [dir: <string> | default = "wal"]
-
-  # Interval at which checkpoints should be created.
-  # CLI flag: -ingester.checkpoint-duration
-  [checkpoint_duration: <duration> | default = 5m]
-
-  # When WAL is enabled, should chunks be flushed to long-term storage on
-  # shutdown.
-  # CLI flag: -ingester.flush-on-shutdown
-  [flush_on_shutdown: <boolean> | default = false]
-
-  # Maximum memory size the WAL may use during replay. After hitting this, it
-  # will flush data to storage before continuing. A unit suffix (KB, MB, GB) may
-  # be applied.
-  # CLI flag: -ingester.wal-replay-memory-ceiling
-  [replay_memory_ceiling: <int> | default = 4GB]
-
-# Shard factor used in the ingesters for the in process reverse index. This MUST
-# be evenly divisible by ALL schema shard factors or Loki will not start.
-# CLI flag: -ingester.index-shards
-[index_shards: <int> | default = 32]
-
-# Maximum number of dropped streams to keep in memory during tailing.
-# CLI flag: -ingester.tailer.max-dropped-streams
-[max_dropped_streams: <int> | default = 10]
-
-# Path where the shutdown marker file is stored. If not set and
-# common.path_prefix is set then common.path_prefix will be used.
-# CLI flag: -ingester.shutdown-marker-path
-[shutdown_marker_path: <string> | default = ""]
-```
-
-### index_gateway
-
-The `index_gateway` block configures the Loki index gateway server, responsible for serving index queries without the need to constantly interact with the object store.
-
-```yaml
-# Defines in which mode the index gateway server will operate (default to
-# 'simple'). It supports two modes:
-# - 'simple': an index gateway server instance is responsible for handling,
-# storing and returning requests for all indices for all tenants.
-# - 'ring': an index gateway server instance is responsible for a subset of
-# tenants instead of all tenants.
-# CLI flag: -index-gateway.mode
-[mode: <string> | default = "simple"]
-
-# Defines the ring to be used by the index gateway servers and clients in case
-# the servers are configured to run in 'ring' mode. In case this isn't
-# configured, this block supports inheriting configuration from the common ring
-# section.
-ring:
-  kvstore:
-    # Backend storage to use for the ring. Supported values are: consul, etcd,
-    # inmemory, memberlist, multi.
-    # CLI flag: -index-gateway.ring.store
-    [store: <string> | default = "consul"]
-
-    # The prefix for the keys in the store. Should end with a /.
-    # CLI flag: -index-gateway.ring.prefix
-    [prefix: <string> | default = "collectors/"]
-
-    # Configuration for a Consul client. Only applies if the selected kvstore is
-    # consul.
-    # The CLI flags prefix for this block configuration is: index-gateway.ring
-    [consul: <consul>]
-
-    # Configuration for an ETCD v3 client. Only applies if the selected kvstore
-    # is etcd.
-    # The CLI flags prefix for this block configuration is: index-gateway.ring
-    [etcd: <etcd>]
-
-    multi:
-      # Primary backend storage used by multi-client.
-      # CLI flag: -index-gateway.ring.multi.primary
-      [primary: <string> | default = ""]
-
-      # Secondary backend storage used by multi-client.
-      # CLI flag: -index-gateway.ring.multi.secondary
-      [secondary: <string> | default = ""]
-
-      # Mirror writes to secondary store.
-      # CLI flag: -index-gateway.ring.multi.mirror-enabled
-      [mirror_enabled: <boolean> | default = false]
-
-      # Timeout for storing value to secondary store.
-      # CLI flag: -index-gateway.ring.multi.mirror-timeout
-      [mirror_timeout: <duration> | default = 2s]
-
-  # Period at which to heartbeat to the ring. 0 = disabled.
-  # CLI flag: -index-gateway.ring.heartbeat-period
-  [heartbeat_period: <duration> | default = 15s]
-
-  # The heartbeat timeout after which compactors are considered unhealthy within
-  # the ring. 0 = never (timeout disabled).
-  # CLI flag: -index-gateway.ring.heartbeat-timeout
-  [heartbeat_timeout: <duration> | default = 1m]
-
-  # File path where tokens are stored. If empty, tokens are not stored at
-  # shutdown and restored at startup.
-  # CLI flag: -index-gateway.ring.tokens-file-path
-  [tokens_file_path: <string> | default = ""]
-
-  # True to enable zone-awareness and replicate blocks across different
-  # availability zones.
-  # CLI flag: -index-gateway.ring.zone-awareness-enabled
-  [zone_awareness_enabled: <boolean> | default = false]
-
-  # Deprecated: How many index gateway instances are assigned to each tenant.
-  # Use -index-gateway.shard-size instead. The shard size is also a per-tenant
-  # setting.
-  # CLI flag: -replication-factor
-  [replication_factor: <int> | default = 3]
-
-  # Instance ID to register in the ring.
-  # CLI flag: -index-gateway.ring.instance-id
-  [instance_id: <string> | default = "<hostname>"]
-
-  # Name of network interface to read address from.
-  # CLI flag: -index-gateway.ring.instance-interface-names
-  [instance_interface_names: <list of strings> | default = [<private network interfaces>]]
-
-  # Port to advertise in the ring (defaults to server.grpc-listen-port).
-  # CLI flag: -index-gateway.ring.instance-port
-  [instance_port: <int> | default = 0]
-
-  # IP address to advertise in the ring.
-  # CLI flag: -index-gateway.ring.instance-addr
-  [instance_addr: <string> | default = ""]
-
-  # The availability zone where this instance is running. Required if
-  # zone-awareness is enabled.
-  # CLI flag: -index-gateway.ring.instance-availability-zone
-  [instance_availability_zone: <string> | default = ""]
-
-  # Enable using a IPv6 instance address.
-  # CLI flag: -index-gateway.ring.instance-enable-ipv6
-  [instance_enable_ipv6: <boolean> | default = false]
-```
-
-### bloom_gateway
-
-The `bloom_gateway` block configures the Loki bloom gateway server, responsible for serving queries for filtering chunks based on filter expressions.
-
-```yaml
-# Defines the ring to be used by the bloom gateway servers and clients. In case
-# this isn't configured, this block supports inheriting configuration from the
-# common ring section.
-ring:
-  kvstore:
-    # Backend storage to use for the ring. Supported values are: consul, etcd,
-    # inmemory, memberlist, multi.
-    # CLI flag: -bloom-gateway.ring.store
-    [store: <string> | default = "consul"]
-
-    # The prefix for the keys in the store. Should end with a /.
-    # CLI flag: -bloom-gateway.ring.prefix
-    [prefix: <string> | default = "collectors/"]
-
-    # Configuration for a Consul client. Only applies if the selected kvstore is
-    # consul.
-    # The CLI flags prefix for this block configuration is: bloom-gateway.ring
-    [consul: <consul>]
-
-    # Configuration for an ETCD v3 client. Only applies if the selected kvstore
-    # is etcd.
-    # The CLI flags prefix for this block configuration is: bloom-gateway.ring
-    [etcd: <etcd>]
-
-    multi:
-      # Primary backend storage used by multi-client.
-      # CLI flag: -bloom-gateway.ring.multi.primary
-      [primary: <string> | default = ""]
-
-      # Secondary backend storage used by multi-client.
-      # CLI flag: -bloom-gateway.ring.multi.secondary
-      [secondary: <string> | default = ""]
-
-      # Mirror writes to secondary store.
-      # CLI flag: -bloom-gateway.ring.multi.mirror-enabled
-      [mirror_enabled: <boolean> | default = false]
-
-      # Timeout for storing value to secondary store.
-      # CLI flag: -bloom-gateway.ring.multi.mirror-timeout
-      [mirror_timeout: <duration> | default = 2s]
-
-  # Period at which to heartbeat to the ring. 0 = disabled.
-  # CLI flag: -bloom-gateway.ring.heartbeat-period
-  [heartbeat_period: <duration> | default = 15s]
-
-  # The heartbeat timeout after which compactors are considered unhealthy within
-  # the ring. 0 = never (timeout disabled).
-  # CLI flag: -bloom-gateway.ring.heartbeat-timeout
-  [heartbeat_timeout: <duration> | default = 1m]
-
-  # File path where tokens are stored. If empty, tokens are not stored at
-  # shutdown and restored at startup.
-  # CLI flag: -bloom-gateway.ring.tokens-file-path
-  [tokens_file_path: <string> | default = ""]
-
-  # True to enable zone-awareness and replicate blocks across different
-  # availability zones.
-  # CLI flag: -bloom-gateway.ring.zone-awareness-enabled
-  [zone_awareness_enabled: <boolean> | default = false]
-
-  # Number of tokens to use in the ring. The bigger the number of tokens, the
-  # more fingerprint ranges the compactor will own, but the smaller these ranges
-  # will be. Bigger number of tokens means that more but smaller requests will
-  # be handled by each gateway.
-  # CLI flag: -bloom-gateway.ring.tokens
-  [num_tokens: <int> | default = 16]
-
-  # Factor for data replication.
-  # CLI flag: -bloom-gateway.ring.replication-factor
-  [replication_factor: <int> | default = 3]
-
-  # Instance ID to register in the ring.
-  # CLI flag: -bloom-gateway.ring.instance-id
-  [instance_id: <string> | default = "<hostname>"]
-
-  # Name of network interface to read address from.
-  # CLI flag: -bloom-gateway.ring.instance-interface-names
-  [instance_interface_names: <list of strings> | default = [<private network interfaces>]]
-
-  # Port to advertise in the ring (defaults to server.grpc-listen-port).
-  # CLI flag: -bloom-gateway.ring.instance-port
-  [instance_port: <int> | default = 0]
-
-  # IP address to advertise in the ring.
-  # CLI flag: -bloom-gateway.ring.instance-addr
-  [instance_addr: <string> | default = ""]
-
-  # The availability zone where this instance is running. Required if
-  # zone-awareness is enabled.
-  # CLI flag: -bloom-gateway.ring.instance-availability-zone
-  [instance_availability_zone: <string> | default = ""]
-
-  # Enable using a IPv6 instance address.
-  # CLI flag: -bloom-gateway.ring.instance-enable-ipv6
-  [instance_enable_ipv6: <boolean> | default = false]
-
-# Flag to enable or disable the bloom gateway component globally.
-# CLI flag: -bloom-gateway.enabled
-[enabled: <boolean> | default = false]
-
-client:
-  # Configures the behavior of the connection pool.
-  pool_config:
-    [client_cleanup_period: <duration>]
-
-    [health_check_ingesters: <boolean>]
-
-    [remote_timeout: <duration>]
-
-  # The grpc_client block configures the gRPC client used to communicate between
-  # two Loki components.
-  # The CLI flags prefix for this block configuration is:
-  # bloom-gateway-client.grpc
-  [grpc_client_config: <grpc_client>]
-
-  # Flag to control whether requests sent to the gateway should be logged or
-  # not.
-  # CLI flag: -bloom-gateway-client.log-gateway-requests
-  [log_gateway_requests: <boolean> | default = false]
-
-  results_cache:
-    # The cache block configures the cache backend.
-    # The CLI flags prefix for this block configuration is:
-    # bloom-gateway-client.cache
-    [cache: <cache_config>]
-
-    # Use compression in cache. The default is an empty value '', which disables
-    # compression. Supported values are: 'snappy' and ''.
-    # CLI flag: -bloom-gateway-client.cache.compression
-    [compression: <string> | default = ""]
-
-  # Flag to control whether to cache bloom gateway client requests/responses.
-  # CLI flag: -bloom-gateway-client.cache_results
-  [cache_results: <boolean> | default = false]
-
-# Number of workers to use for filtering chunks concurrently.
-# CLI flag: -bloom-gateway.worker-concurrency
-[worker_concurrency: <int> | default = 4]
-
-# Maximum number of outstanding tasks per tenant.
-# CLI flag: -bloom-gateway.max-outstanding-per-tenant
-[max_outstanding_per_tenant: <int> | default = 1024]
-
-# How many tasks are multiplexed at once.
-# CLI flag: -bloom-gateway.num-multiplex-tasks
-[num_multiplex_tasks: <int> | default = 512]
-```
-
-### storage_config
-
-The `storage_config` block configures one of many possible stores for both the index and chunks. Which configuration to be picked should be defined in schema_config block.
-
-```yaml
-# The alibabacloud_storage_config block configures the connection to Alibaba
-# Cloud Storage object storage backend.
-# The CLI flags prefix for this block configuration is: common
-[alibabacloud: <alibabacloud_storage_config>]
-
-# The aws_storage_config block configures the connection to dynamoDB and S3
-# object storage. Either one of them or both can be configured.
-[aws: <aws_storage_config>]
-
-# The azure_storage_config block configures the connection to Azure object
-# storage backend.
-[azure: <azure_storage_config>]
-
-# The bos_storage_config block configures the connection to Baidu Object Storage
-# (BOS) object storage backend.
-[bos: <bos_storage_config>]
-
-# Deprecated: Configures storing indexes in Bigtable. Required fields only
-# required when bigtable is defined in config.
-bigtable:
-  # Bigtable project ID.
-  # CLI flag: -bigtable.project
-  [project: <string> | default = ""]
-
-  # Bigtable instance ID. Please refer to
-  # https://cloud.google.com/docs/authentication/production for more information
-  # about how to configure authentication.
-  # CLI flag: -bigtable.instance
-  [instance: <string> | default = ""]
-
-  # The grpc_client block configures the gRPC client used to communicate between
-  # two Loki components.
-  # The CLI flags prefix for this block configuration is: bigtable
-  [grpc_client_config: <grpc_client>]
-
-  # If enabled, once a tables info is fetched, it is cached.
-  # CLI flag: -bigtable.table-cache.enabled
-  [table_cache_enabled: <boolean> | default = true]
-
-  # Duration to cache tables before checking again.
-  # CLI flag: -bigtable.table-cache.expiration
-  [table_cache_expiration: <duration> | default = 30m]
-
-# Configures storing chunks in GCS. Required fields only required when gcs is
-# defined in config.
-[gcs: <gcs_storage_config>]
-
-# Deprecated: Configures storing chunks and/or the index in Cassandra.
-cassandra:
-  # Comma-separated hostnames or IPs of Cassandra instances.
-  # CLI flag: -cassandra.addresses
-  [addresses: <string> | default = ""]
-
-  # Port that Cassandra is running on
-  # CLI flag: -cassandra.port
-  [port: <int> | default = 9042]
-
-  # Keyspace to use in Cassandra.
-  # CLI flag: -cassandra.keyspace
-  [keyspace: <string> | default = ""]
-
-  # Consistency level for Cassandra.
-  # CLI flag: -cassandra.consistency
-  [consistency: <string> | default = "QUORUM"]
-
-  # Replication factor to use in Cassandra.
-  # CLI flag: -cassandra.replication-factor
-  [replication_factor: <int> | default = 3]
-
-  # Instruct the cassandra driver to not attempt to get host info from the
-  # system.peers table.
-  # CLI flag: -cassandra.disable-initial-host-lookup
-  [disable_initial_host_lookup: <boolean> | default = false]
-
-  # Use SSL when connecting to cassandra instances.
-  # CLI flag: -cassandra.ssl
-  [SSL: <boolean> | default = false]
-
-  # Require SSL certificate validation.
-  # CLI flag: -cassandra.host-verification
-  [host_verification: <boolean> | default = true]
-
-  # Policy for selecting Cassandra host. Supported values are: round-robin,
-  # token-aware.
-  # CLI flag: -cassandra.host-selection-policy
-  [host_selection_policy: <string> | default = "round-robin"]
-
-  # Path to certificate file to verify the peer.
-  # CLI flag: -cassandra.ca-path
-  [CA_path: <string> | default = ""]
-
-  # Path to certificate file used by TLS.
-  # CLI flag: -cassandra.tls-cert-path
-  [tls_cert_path: <string> | default = ""]
-
-  # Path to private key file used by TLS.
-  # CLI flag: -cassandra.tls-key-path
-  [tls_key_path: <string> | default = ""]
-
-  # Enable password authentication when connecting to cassandra.
-  # CLI flag: -cassandra.auth
-  [auth: <boolean> | default = false]
-
-  # Username to use when connecting to cassandra.
-  # CLI flag: -cassandra.username
-  [username: <string> | default = ""]
-
-  # Password to use when connecting to cassandra.
-  # CLI flag: -cassandra.password
-  [password: <string> | default = ""]
-
-  # File containing password to use when connecting to cassandra.
-  # CLI flag: -cassandra.password-file
-  [password_file: <string> | default = ""]
-
-  # If set, when authenticating with cassandra a custom authenticator will be
-  # expected during the handshake. This flag can be set multiple times.
-  # CLI flag: -cassandra.custom-authenticator
-  [custom_authenticators: <list of strings> | default = []]
-
-  # Timeout when connecting to cassandra.
-  # CLI flag: -cassandra.timeout
-  [timeout: <duration> | default = 2s]
-
-  # Initial connection timeout, used during initial dial to server.
-  # CLI flag: -cassandra.connect-timeout
-  [connect_timeout: <duration> | default = 5s]
-
-  # Interval to retry connecting to cassandra nodes marked as DOWN.
-  # CLI flag: -cassandra.reconnent-interval
-  [reconnect_interval: <duration> | default = 1s]
-
-  # Number of retries to perform on a request. Set to 0 to disable retries.
-  # CLI flag: -cassandra.max-retries
-  [max_retries: <int> | default = 0]
-
-  # Maximum time to wait before retrying a failed request.
-  # CLI flag: -cassandra.retry-max-backoff
-  [retry_max_backoff: <duration> | default = 10s]
-
-  # Minimum time to wait before retrying a failed request.
-  # CLI flag: -cassandra.retry-min-backoff
-  [retry_min_backoff: <duration> | default = 100ms]
-
-  # Limit number of concurrent queries to Cassandra. Set to 0 to disable the
-  # limit.
-  # CLI flag: -cassandra.query-concurrency
-  [query_concurrency: <int> | default = 0]
-
-  # Number of TCP connections per host.
-  # CLI flag: -cassandra.num-connections
-  [num_connections: <int> | default = 2]
-
-  # Convict hosts of being down on failure.
-  # CLI flag: -cassandra.convict-hosts-on-failure
-  [convict_hosts_on_failure: <boolean> | default = true]
-
-  # Table options used to create index or chunk tables. This value is used as
-  # plain text in the table `WITH` like this, "CREATE TABLE
-  # <generated_by_cortex> (...) WITH <cassandra.table-options>". For details,
-  # see https://cortexmetrics.io/docs/production/cassandra. By default it will
-  # use the default table options of your Cassandra cluster.
-  # CLI flag: -cassandra.table-options
-  [table_options: <string> | default = ""]
-
-# Deprecated: Configures storing index in BoltDB. Required fields only required
-# when boltdb is present in the configuration.
-boltdb:
-  # Location of BoltDB index files.
-  # CLI flag: -boltdb.dir
-  [directory: <string> | default = ""]
-
-# Configures storing the chunks on the local file system. Required fields only
-# required when filesystem is present in the configuration.
-[filesystem: <local_storage_config>]
-
-# The swift_storage_config block configures the connection to OpenStack Object
-# Storage (Swift) object storage backend.
-[swift: <swift_storage_config>]
-
-# Deprecated:
-grpc_store:
-  # Hostname or IP of the gRPC store instance.
-  # CLI flag: -grpc-store.server-address
-  [server_address: <string> | default = ""]
-
-hedging:
-  # If set to a non-zero value a second request will be issued at the provided
-  # duration. Default is 0 (disabled)
-  # CLI flag: -store.hedge-requests-at
-  [at: <duration> | default = 0s]
-
-  # The maximum of hedge requests allowed.
-  # CLI flag: -store.hedge-requests-up-to
-  [up_to: <int> | default = 2]
-
-  # The maximum of hedge requests allowed per seconds.
-  # CLI flag: -store.hedge-max-per-second
-  [max_per_second: <int> | default = 5]
-
-# Configures additional object stores for a given storage provider.
-# Supported stores: aws, azure, bos, filesystem, gcs, swift.
-# Example:
-# storage_config:
-#   named_stores:
-#     aws:
-#       store-1:
-#         endpoint: s3://foo-bucket
-#         region: us-west1
-# Named store from this example can be used by setting object_store to store-1
-# in period_config.
-[named_stores: <named_stores_config>]
-
-# The cos_storage_config block configures the connection to IBM Cloud Object
-# Storage (COS) backend.
-[cos: <cos_storage_config>]
-
-# Cache validity for active index entries. Should be no higher than
-# -ingester.max-chunk-idle.
-# CLI flag: -store.index-cache-validity
-[index_cache_validity: <duration> | default = 5m]
-
-congestion_control:
-  # Use storage congestion control (default: disabled).
-  # CLI flag: -store.congestion-control.enabled
-  [enabled: <boolean> | default = false]
-
-  controller:
-    # Congestion control strategy to use (default: none, options: 'aimd').
-    # CLI flag: -store.congestion-control.strategy
-    [strategy: <string> | default = ""]
-
-    aimd:
-      # AIMD starting throughput window size: how many requests can be sent per
-      # second (default: 2000).
-      # CLI flag: -store.congestion-control.strategy.aimd.start
-      [start: <int> | default = 2000]
-
-      # AIMD maximum throughput window size: upper limit of requests sent per
-      # second (default: 10000).
-      # CLI flag: -store.congestion-control.strategy.aimd.upper-bound
-      [upper_bound: <int> | default = 10000]
-
-      # AIMD backoff factor when upstream service is throttled to decrease
-      # number of requests sent per second (default: 0.5).
-      # CLI flag: -store.congestion-control.strategy.aimd.backoff-factor
-      [backoff_factor: <float> | default = 0.5]
-
-  retry:
-    # Congestion control retry strategy to use (default: none, options:
-    # 'limited').
-    # CLI flag: -store.congestion-control.retry.strategy
-    [strategy: <string> | default = ""]
-
-    # Maximum number of retries allowed.
-    # CLI flag: -store.congestion-control.retry.strategy.limited.limit
-    [limit: <int> | default = 2]
-
-  hedging:
-    config:
-      [at: <duration>]
-
-      [up_to: <int>]
-
-      [max_per_second: <int>]
-
-    # Congestion control hedge strategy to use (default: none, options:
-    # 'limited').
-    # CLI flag: -store.congestion-control.hedge.strategy
-    [strategy: <string> | default = ""]
-
-# Experimental. Sets a constant prefix for all keys inserted into object
-# storage. Example: loki/
-# CLI flag: -store.object-prefix
-[object_prefix: <string> | default = ""]
-
-# The cache block configures the cache backend.
-# The CLI flags prefix for this block configuration is: store.index-cache-read
-[index_queries_cache_config: <cache_config>]
-
-# Disable broad index queries which results in reduced cache usage and faster
-# query performance at the expense of somewhat higher QPS on the index store.
-# CLI flag: -store.disable-broad-index-queries
-[disable_broad_index_queries: <boolean> | default = false]
-
-# Maximum number of parallel chunk reads.
-# CLI flag: -store.max-parallel-get-chunk
-[max_parallel_get_chunk: <int> | default = 150]
-
-# Enable the thanos.io/objstore to be the backend for object storage
-# CLI flag: -thanos.enable
-[thanos_objstore: <boolean> | default = false]
-
-objstore_config:
-  # Backend storage to use. Supported backends are: s3, gcs, azure, swift,
-  # filesystem.
-  # CLI flag: -thanos.backend
-  [backend: <string> | default = "filesystem"]
-
-  s3:
-    # The S3 bucket endpoint. It could be an AWS S3 endpoint listed at
-    # https://docs.aws.amazon.com/general/latest/gr/s3.html or the address of an
-    # S3-compatible service in hostname:port format.
-    # CLI flag: -thanos.s3.endpoint
-    [endpoint: <string> | default = ""]
-
-    # S3 region. If unset, the client will issue a S3 GetBucketLocation API call
-    # to autodetect it.
-    # CLI flag: -thanos.s3.region
-    [region: <string> | default = ""]
-
-    # S3 bucket name
-    # CLI flag: -thanos.s3.bucket-name
-    [bucket_name: <string> | default = ""]
-
-    # S3 secret access key
-    # CLI flag: -thanos.s3.secret-access-key
-    [secret_access_key: <string> | default = ""]
-
-    # S3 session token
-    # CLI flag: -thanos.s3.session-token
-    [session_token: <string> | default = ""]
-
-    # S3 access key ID
-    # CLI flag: -thanos.s3.access-key-id
-    [access_key_id: <string> | default = ""]
-
-    # If enabled, use http:// for the S3 endpoint instead of https://. This
-    # could be useful in local dev/test environments while using an
-    # S3-compatible backend storage, like Minio.
-    # CLI flag: -thanos.s3.insecure
-    [insecure: <boolean> | default = false]
-
-    # The signature version to use for authenticating against S3. Supported
-    # values are: v4.
-    # CLI flag: -thanos.s3.signature-version
-    [signature_version: <string> | default = "v4"]
-
-    # The S3 storage class to use. Details can be found at
-    # https://aws.amazon.com/s3/storage-classes/.
-    # CLI flag: -thanos.s3.storage-class
-    [storage_class: <string> | default = "STANDARD"]
-
-    sse:
-      # Enable AWS Server Side Encryption. Supported values: SSE-KMS, SSE-S3.
-      # CLI flag: -thanos.s3.sse.type
-      [type: <string> | default = ""]
-
-      # KMS Key ID used to encrypt objects in S3
-      # CLI flag: -thanos.s3.sse.kms-key-id
-      [kms_key_id: <string> | default = ""]
-
-      # KMS Encryption Context used for object encryption. It expects JSON
-      # formatted string.
-      # CLI flag: -thanos.s3.sse.kms-encryption-context
-      [kms_encryption_context: <string> | default = ""]
-
-    http:
-      # The time an idle connection will remain idle before closing.
-      # CLI flag: -thanos.s3.idle-conn-timeout
-      [idle_conn_timeout: <duration> | default = 1m30s]
-
-      # The amount of time the client will wait for a servers response headers.
-      # CLI flag: -thanos.s3.response-header-timeout
-      [response_header_timeout: <duration> | default = 2m]
-
-      # If the client connects via HTTPS and this option is enabled, the client
-      # will accept any certificate and hostname.
-      # CLI flag: -thanos.s3.insecure-skip-verify
-      [insecure_skip_verify: <boolean> | default = false]
-
-      # Maximum time to wait for a TLS handshake. 0 means no limit.
-      # CLI flag: -thanos.s3.tls-handshake-timeout
-      [tls_handshake_timeout: <duration> | default = 10s]
-
-      # The time to wait for a server's first response headers after fully
-      # writing the request headers if the request has an Expect header. 0 to
-      # send the request body immediately.
-      # CLI flag: -thanos.s3.expect-continue-timeout
-      [expect_continue_timeout: <duration> | default = 1s]
-
-      # Maximum number of idle (keep-alive) connections across all hosts. 0
-      # means no limit.
-      # CLI flag: -thanos.s3.max-idle-connections
-      [max_idle_connections: <int> | default = 100]
-
-      # Maximum number of idle (keep-alive) connections to keep per-host. If 0,
-      # a built-in default value is used.
-      # CLI flag: -thanos.s3.max-idle-connections-per-host
-      [max_idle_connections_per_host: <int> | default = 100]
-
-      # Maximum number of connections per host. 0 means no limit.
-      # CLI flag: -thanos.s3.max-connections-per-host
-      [max_connections_per_host: <int> | default = 0]
-
-      # Path to the trusted CA file that signed the SSL certificate of the
-      # object storage endpoint.
-      # CLI flag: -thanos.s3.ca-file
-      [ca_file: <string> | default = ""]
-
-  gcs:
-    # GCS bucket name
-    # CLI flag: -thanos.gcs.bucket-name
-    [bucket_name: <string> | default = ""]
-
-    # JSON representing either a Google Developers Console
-    # client_credentials.json file or a Google Developers service account key
-    # file. If empty, fallback to Google default logic.
-    # CLI flag: -thanos.gcs.service-account
-    [service_account: <string> | default = ""]
-
-    http:
-      # The time an idle connection will remain idle before closing.
-      # CLI flag: -thanos.s3.http.idle-conn-timeout
-      [idle_conn_timeout: <duration> | default = 1m30s]
-
-      # The amount of time the client will wait for a servers response headers.
-      # CLI flag: -thanos.s3.http.response-header-timeout
-      [response_header_timeout: <duration> | default = 2m]
-
-      # If the client connects via HTTPS and this option is enabled, the client
-      # will accept any certificate and hostname.
-      # CLI flag: -thanos.s3.http.insecure-skip-verify
-      [insecure_skip_verify: <boolean> | default = false]
-
-      # Maximum time to wait for a TLS handshake. 0 means no limit.
-      # CLI flag: -thanos.s3.http.tls-handshake-timeout
-      [tls_handshake_timeout: <duration> | default = 10s]
-
-      # The time to wait for a server's first response headers after fully
-      # writing the request headers if the request has an Expect header. 0 to
-      # send the request body immediately.
-      # CLI flag: -thanos.s3.http.expect-continue-timeout
-      [expect_continue_timeout: <duration> | default = 1s]
-
-      # Maximum number of idle (keep-alive) connections across all hosts. 0
-      # means no limit.
-      # CLI flag: -thanos.s3.http.max-idle-connections
-      [max_idle_connections: <int> | default = 100]
-
-      # Maximum number of idle (keep-alive) connections to keep per-host. If 0,
-      # a built-in default value is used.
-      # CLI flag: -thanos.s3.http.max-idle-connections-per-host
-      [max_idle_connections_per_host: <int> | default = 100]
-
-      # Maximum number of connections per host. 0 means no limit.
-      # CLI flag: -thanos.s3.http.max-connections-per-host
-      [max_connections_per_host: <int> | default = 0]
-
-      # Path to the trusted CA file that signed the SSL certificate of the
-      # object storage endpoint.
-      # CLI flag: -thanos.s3.http.ca-file
-      [ca_file: <string> | default = ""]
-
-  azure:
-    # Azure storage account name
-    # CLI flag: -thanos.azure.account-name
-    [account_name: <string> | default = ""]
-
-    # Azure storage account key
-    # CLI flag: -thanos.azure.account-key
-    [account_key: <string> | default = ""]
-
-    # If `connection-string` is set, the values of `account-name` and
-    # `endpoint-suffix` values will not be used. Use this method over
-    # `account-key` if you need to authenticate via a SAS token. Or if you use
-    # the Azurite emulator.
-    # CLI flag: -thanos.azure.connection-string
-    [connection_string: <string> | default = ""]
-
-    # Azure storage container name
-    # CLI flag: -thanos.azure.container-name
-    [container_name: <string> | default = "loki"]
-
-    # Azure storage endpoint suffix without schema. The account name will be
-    # prefixed to this value to create the FQDN
-    # CLI flag: -thanos.azure.endpoint-suffix
-    [endpoint_suffix: <string> | default = ""]
-
-    # Number of retries for recoverable errors
-    # CLI flag: -thanos.azure.max-retries
-    [max_retries: <int> | default = 20]
-
-    http:
-      # The time an idle connection will remain idle before closing.
-      # CLI flag: -thanos.azure.idle-conn-timeout
-      [idle_conn_timeout: <duration> | default = 1m30s]
-
-      # The amount of time the client will wait for a servers response headers.
-      # CLI flag: -thanos.azure.response-header-timeout
-      [response_header_timeout: <duration> | default = 2m]
-
-      # If the client connects via HTTPS and this option is enabled, the client
-      # will accept any certificate and hostname.
-      # CLI flag: -thanos.azure.insecure-skip-verify
-      [insecure_skip_verify: <boolean> | default = false]
-
-      # Maximum time to wait for a TLS handshake. 0 means no limit.
-      # CLI flag: -thanos.azure.tls-handshake-timeout
-      [tls_handshake_timeout: <duration> | default = 10s]
-
-      # The time to wait for a server's first response headers after fully
-      # writing the request headers if the request has an Expect header. 0 to
-      # send the request body immediately.
-      # CLI flag: -thanos.azure.expect-continue-timeout
-      [expect_continue_timeout: <duration> | default = 1s]
-
-      # Maximum number of idle (keep-alive) connections across all hosts. 0
-      # means no limit.
-      # CLI flag: -thanos.azure.max-idle-connections
-      [max_idle_connections: <int> | default = 100]
-
-      # Maximum number of idle (keep-alive) connections to keep per-host. If 0,
-      # a built-in default value is used.
-      # CLI flag: -thanos.azure.max-idle-connections-per-host
-      [max_idle_connections_per_host: <int> | default = 100]
-
-      # Maximum number of connections per host. 0 means no limit.
-      # CLI flag: -thanos.azure.max-connections-per-host
-      [max_connections_per_host: <int> | default = 0]
-
-      # Path to the trusted CA file that signed the SSL certificate of the
-      # object storage endpoint.
-      # CLI flag: -thanos.azure.ca-file
-      [ca_file: <string> | default = ""]
-
-  swift:
-    # OpenStack Swift authentication API version. 0 to autodetect.
-    # CLI flag: -thanos.swift.auth-version
-    [auth_version: <int> | default = 0]
-
-    # OpenStack Swift authentication URL
-    # CLI flag: -thanos.swift.auth-url
-    [auth_url: <string> | default = ""]
-
-    # Set this to true to use the internal OpenStack Swift endpoint URL
-    # CLI flag: -thanos.swift.internal
-    [internal: <boolean> | default = false]
-
-    # OpenStack Swift username.
-    # CLI flag: -thanos.swift.username
-    [username: <string> | default = ""]
-
-    # OpenStack Swift user's domain name.
-    # CLI flag: -thanos.swift.user-domain-name
-    [user_domain_name: <string> | default = ""]
-
-    # OpenStack Swift user's domain ID.
-    # CLI flag: -thanos.swift.user-domain-id
-    [user_domain_id: <string> | default = ""]
-
-    # OpenStack Swift user ID.
-    # CLI flag: -thanos.swift.user-id
-    [user_id: <string> | default = ""]
-
-    # OpenStack Swift API key.
-    # CLI flag: -thanos.swift.password
-    [password: <string> | default = ""]
-
-    # OpenStack Swift user's domain ID.
-    # CLI flag: -thanos.swift.domain-id
-    [domain_id: <string> | default = ""]
-
-    # OpenStack Swift user's domain name.
-    # CLI flag: -thanos.swift.domain-name
-    [domain_name: <string> | default = ""]
-
-    # OpenStack Swift project ID (v2,v3 auth only).
-    # CLI flag: -thanos.swift.project-id
-    [project_id: <string> | default = ""]
-
-    # OpenStack Swift project name (v2,v3 auth only).
-    # CLI flag: -thanos.swift.project-name
-    [project_name: <string> | default = ""]
-
-    # ID of the OpenStack Swift project's domain (v3 auth only), only needed if
-    # it differs the from user domain.
-    # CLI flag: -thanos.swift.project-domain-id
-    [project_domain_id: <string> | default = ""]
-
-    # Name of the OpenStack Swift project's domain (v3 auth only), only needed
-    # if it differs from the user domain.
-    # CLI flag: -thanos.swift.project-domain-name
-    [project_domain_name: <string> | default = ""]
-
-    # OpenStack Swift Region to use (v2,v3 auth only).
-    # CLI flag: -thanos.swift.region-name
-    [region_name: <string> | default = ""]
-
-    # Name of the OpenStack Swift container to put chunks in.
-    # CLI flag: -thanos.swift.container-name
-    [container_name: <string> | default = ""]
-
-    # Max retries on requests error.
-    # CLI flag: -thanos.swift.max-retries
-    [max_retries: <int> | default = 3]
-
-    # Time after which a connection attempt is aborted.
-    # CLI flag: -thanos.swift.connect-timeout
-    [connect_timeout: <duration> | default = 10s]
-
-    # Time after which an idle request is aborted. The timeout watchdog is reset
-    # each time some data is received, so the timeout triggers after X time no
-    # data is received on a request.
-    # CLI flag: -thanos.swift.request-timeout
-    [request_timeout: <duration> | default = 5s]
-
-  filesystem:
-    # Local filesystem storage directory.
-    # CLI flag: -thanos.filesystem.dir
-    [dir: <string> | default = ""]
-
-  # Prefix for all objects stored in the backend storage. For simplicity, it may
-  # only contain digits and English alphabet letters.
-  # CLI flag: -thanos.storage-prefix
-  [storage_prefix: <string> | default = ""]
-
-# The maximum number of chunks to fetch per batch.
-# CLI flag: -store.max-chunk-batch-size
-[max_chunk_batch_size: <int> | default = 50]
-
-# Configures storing index in an Object Store
-# (GCS/S3/Azure/Swift/COS/Filesystem) in the form of boltdb files. Required
-# fields only required when boltdb-shipper is defined in config.
-boltdb_shipper:
-  # Directory where ingesters would write index files which would then be
-  # uploaded by shipper to configured storage
-  # CLI flag: -boltdb.shipper.active-index-directory
-  [active_index_directory: <string> | default = ""]
-
-  # Cache location for restoring index files from storage for queries
-  # CLI flag: -boltdb.shipper.cache-location
-  [cache_location: <string> | default = ""]
-
-  # TTL for index files restored in cache for queries
-  # CLI flag: -boltdb.shipper.cache-ttl
-  [cache_ttl: <duration> | default = 24h]
-
-  # Resync downloaded files with the storage
-  # CLI flag: -boltdb.shipper.resync-interval
-  [resync_interval: <duration> | default = 5m]
-
-  # Number of days of common index to be kept downloaded for queries. For per
-  # tenant index query readiness, use limits overrides config.
-  # CLI flag: -boltdb.shipper.query-ready-num-days
-  [query_ready_num_days: <int> | default = 0]
-
-  index_gateway_client:
-    # The grpc_client block configures the gRPC client used to communicate
-    # between two Loki components.
-    # The CLI flags prefix for this block configuration is:
-    # boltdb.shipper.index-gateway-client.grpc
-    [grpc_client_config: <grpc_client>]
-
-    # Hostname or IP of the Index Gateway gRPC server running in simple mode.
-    # Can also be prefixed with dns+, dnssrv+, or dnssrvnoa+ to resolve a DNS A
-    # record with multiple IP's, a DNS SRV record with a followup A record
-    # lookup, or a DNS SRV record without a followup A record lookup,
-    # respectively.
-    # CLI flag: -boltdb.shipper.index-gateway-client.server-address
-    [server_address: <string> | default = ""]
-
-    # Whether requests sent to the gateway should be logged or not.
-    # CLI flag: -boltdb.shipper.index-gateway-client.log-gateway-requests
-    [log_gateway_requests: <boolean> | default = false]
-
-  [ingestername: <string> | default = ""]
-
-  [mode: <string> | default = ""]
-
-  [ingesterdbretainperiod: <duration>]
-
-  # Build per tenant index files
-  # CLI flag: -boltdb.shipper.build-per-tenant-index
-  [build_per_tenant_index: <boolean> | default = false]
-
-# Configures storing index in an Object Store
-# (GCS/S3/Azure/Swift/COS/Filesystem) in a prometheus TSDB-like format. Required
-# fields only required when TSDB is defined in config.
-tsdb_shipper:
-  # Directory where ingesters would write index files which would then be
-  # uploaded by shipper to configured storage
-  # CLI flag: -tsdb.shipper.active-index-directory
-  [active_index_directory: <string> | default = ""]
-
-  # Cache location for restoring index files from storage for queries
-  # CLI flag: -tsdb.shipper.cache-location
-  [cache_location: <string> | default = ""]
-
-  # TTL for index files restored in cache for queries
-  # CLI flag: -tsdb.shipper.cache-ttl
-  [cache_ttl: <duration> | default = 24h]
-
-  # Resync downloaded files with the storage
-  # CLI flag: -tsdb.shipper.resync-interval
-  [resync_interval: <duration> | default = 5m]
-
-  # Number of days of common index to be kept downloaded for queries. For per
-  # tenant index query readiness, use limits overrides config.
-  # CLI flag: -tsdb.shipper.query-ready-num-days
-  [query_ready_num_days: <int> | default = 0]
-
-  index_gateway_client:
-    # The grpc_client block configures the gRPC client used to communicate
-    # between two Loki components.
-    # The CLI flags prefix for this block configuration is:
-    # tsdb.shipper.index-gateway-client.grpc
-    [grpc_client_config: <grpc_client>]
-
-    # Hostname or IP of the Index Gateway gRPC server running in simple mode.
-    # Can also be prefixed with dns+, dnssrv+, or dnssrvnoa+ to resolve a DNS A
-    # record with multiple IP's, a DNS SRV record with a followup A record
-    # lookup, or a DNS SRV record without a followup A record lookup,
-    # respectively.
-    # CLI flag: -tsdb.shipper.index-gateway-client.server-address
-    [server_address: <string> | default = ""]
-
-    # Whether requests sent to the gateway should be logged or not.
-    # CLI flag: -tsdb.shipper.index-gateway-client.log-gateway-requests
-    [log_gateway_requests: <boolean> | default = false]
-
-  [ingestername: <string> | default = ""]
-
-  [mode: <string> | default = ""]
-
-  [ingesterdbretainperiod: <duration>]
-
-# Configures Bloom Shipper.
-bloom_shipper:
-  # Working directory to store downloaded Bloom Blocks.
-  # CLI flag: -bloom.shipper.working-directory
-  [working_directory: <string> | default = "bloom-shipper"]
-
-  blocks_downloading_queue:
-    # The count of parallel workers that download Bloom Blocks.
-    # CLI flag: -bloom.shipper.blocks-downloading-queue.workers-count
-    [workers_count: <int> | default = 100]
-
-    # Maximum number of task in queue per tenant per bloom-gateway. Enqueuing
-    # the tasks above this limit will fail an error.
-    # CLI flag: -bloom.shipper.blocks-downloading-queue.max_tasks_enqueued_per_tenant
-    [max_tasks_enqueued_per_tenant: <int> | default = 10000]
-
-  blocks_cache:
-    # Cache for bloom blocks. Whether embedded cache is enabled.
-    # CLI flag: -bloom.blocks-cache.enabled
-    [enabled: <boolean> | default = false]
-
-    # Cache for bloom blocks. Maximum memory size of the cache in MB.
-    # CLI flag: -bloom.blocks-cache.max-size-mb
-    [max_size_mb: <int> | default = 100]
-
-    # Cache for bloom blocks. Maximum number of entries in the cache.
-    # CLI flag: -bloom.blocks-cache.max-size-items
-    [max_size_items: <int> | default = 0]
-
-    # Cache for bloom blocks. The time to live for items in the cache before
-    # they get purged.
-    # CLI flag: -bloom.blocks-cache.ttl
-    [ttl: <duration> | default = 24h]
-
-  # The cache block configures the cache backend.
-  # The CLI flags prefix for this block configuration is: bloom.metas-cache
-  [metas_cache: <cache_config>]
-```
-
-### chunk_store_config
-
-The `chunk_store_config` block configures how chunks will be cached and how long to wait before saving them to the backing store.
-
-```yaml
-# The cache block configures the cache backend.
-# The CLI flags prefix for this block configuration is: store.chunks-cache
-[chunk_cache_config: <cache_config>]
-
-# Write dedupe cache is deprecated along with legacy index types (aws,
-# aws-dynamo, bigtable, bigtable-hashed, cassandra, gcp, gcp-columnkey,
-# grpc-store).
-# Consider using TSDB index which does not require a write dedupe cache.
-# The CLI flags prefix for this block configuration is: store.index-cache-write
-[write_dedupe_cache_config: <cache_config>]
-
-# Cache index entries older than this period. 0 to disable.
-# CLI flag: -store.cache-lookups-older-than
-[cache_lookups_older_than: <duration> | default = 0s]
-```
-
-### schema_config
-
-Configures the chunk index schema and where it is stored.
-
-```yaml
-[configs: <list of period_configs>]
-```
-
-### compactor
-
-The `compactor` block configures the compactor component, which compacts index shards for performance.
-
-```yaml
-# Directory where files can be downloaded for compaction.
-# CLI flag: -compactor.working-directory
-[working_directory: <string> | default = ""]
-
-# Interval at which to re-run the compaction operation.
-# CLI flag: -compactor.compaction-interval
-[compaction_interval: <duration> | default = 10m]
-
-# Interval at which to apply/enforce retention. 0 means run at same interval as
-# compaction. If non-zero, it should always be a multiple of compaction
-# interval.
-# CLI flag: -compactor.apply-retention-interval
-[apply_retention_interval: <duration> | default = 0s]
-
-# (Experimental) Activate custom (per-stream,per-tenant) retention.
-# CLI flag: -compactor.retention-enabled
-[retention_enabled: <boolean> | default = false]
-
-# Delay after which chunks will be fully deleted during retention.
-# CLI flag: -compactor.retention-delete-delay
-[retention_delete_delay: <duration> | default = 2h]
-
-# The total amount of worker to use to delete chunks.
-# CLI flag: -compactor.retention-delete-worker-count
-[retention_delete_worker_count: <int> | default = 150]
-
-# The maximum amount of time to spend running retention and deletion on any
-# given table in the index.
-# CLI flag: -compactor.retention-table-timeout
-[retention_table_timeout: <duration> | default = 0s]
-
-# Store used for managing delete requests.
-# CLI flag: -compactor.delete-request-store
-[delete_request_store: <string> | default = ""]
-
-# Path prefix for storing delete requests.
-# CLI flag: -compactor.delete-request-store.key-prefix
-[delete_request_store_key_prefix: <string> | default = "index/"]
-
-# The max number of delete requests to run per compaction cycle.
-# CLI flag: -compactor.delete-batch-size
-[delete_batch_size: <int> | default = 70]
-
-# Allow cancellation of delete request until duration after they are created.
-# Data would be deleted only after delete requests have been older than this
-# duration. Ideally this should be set to at least 24h.
-# CLI flag: -compactor.delete-request-cancel-period
-[delete_request_cancel_period: <duration> | default = 24h]
-
-# Constrain the size of any single delete request. When a delete request >
-# delete_max_interval is input, the request is sharded into smaller requests of
-# no more than delete_max_interval
-# CLI flag: -compactor.delete-max-interval
-[delete_max_interval: <duration> | default = 24h]
-
-# Maximum number of tables to compact in parallel. While increasing this value,
-# please make sure compactor has enough disk space allocated to be able to store
-# and compact as many tables.
-# CLI flag: -compactor.max-compaction-parallelism
-[max_compaction_parallelism: <int> | default = 1]
-
-# Number of upload/remove operations to execute in parallel when finalizing a
-# compaction. NOTE: This setting is per compaction operation, which can be
-# executed in parallel. The upper bound on the number of concurrent uploads is
-# upload_parallelism * max_compaction_parallelism.
-# CLI flag: -compactor.upload-parallelism
-[upload_parallelism: <int> | default = 10]
-
-# The hash ring configuration used by compactors to elect a single instance for
-# running compactions. The CLI flags prefix for this block config is:
-# compactor.ring
-compactor_ring:
-  kvstore:
-    # Backend storage to use for the ring. Supported values are: consul, etcd,
-    # inmemory, memberlist, multi.
-    # CLI flag: -compactor.ring.store
-    [store: <string> | default = "consul"]
-
-    # The prefix for the keys in the store. Should end with a /.
-    # CLI flag: -compactor.ring.prefix
-    [prefix: <string> | default = "collectors/"]
-
-    # Configuration for a Consul client. Only applies if the selected kvstore is
-    # consul.
-    # The CLI flags prefix for this block configuration is: compactor.ring
-    [consul: <consul>]
-
-    # Configuration for an ETCD v3 client. Only applies if the selected kvstore
-    # is etcd.
-    # The CLI flags prefix for this block configuration is: compactor.ring
-    [etcd: <etcd>]
-
-    multi:
-      # Primary backend storage used by multi-client.
-      # CLI flag: -compactor.ring.multi.primary
-      [primary: <string> | default = ""]
-
-      # Secondary backend storage used by multi-client.
-      # CLI flag: -compactor.ring.multi.secondary
-      [secondary: <string> | default = ""]
-
-      # Mirror writes to secondary store.
-      # CLI flag: -compactor.ring.multi.mirror-enabled
-      [mirror_enabled: <boolean> | default = false]
-
-      # Timeout for storing value to secondary store.
-      # CLI flag: -compactor.ring.multi.mirror-timeout
-      [mirror_timeout: <duration> | default = 2s]
-
-  # Period at which to heartbeat to the ring. 0 = disabled.
-  # CLI flag: -compactor.ring.heartbeat-period
-  [heartbeat_period: <duration> | default = 15s]
-
-  # The heartbeat timeout after which compactors are considered unhealthy within
-  # the ring. 0 = never (timeout disabled).
-  # CLI flag: -compactor.ring.heartbeat-timeout
-  [heartbeat_timeout: <duration> | default = 1m]
-
-  # File path where tokens are stored. If empty, tokens are not stored at
-  # shutdown and restored at startup.
-  # CLI flag: -compactor.ring.tokens-file-path
-  [tokens_file_path: <string> | default = ""]
-
-  # True to enable zone-awareness and replicate blocks across different
-  # availability zones.
-  # CLI flag: -compactor.ring.zone-awareness-enabled
-  [zone_awareness_enabled: <boolean> | default = false]
-
-  # Instance ID to register in the ring.
-  # CLI flag: -compactor.ring.instance-id
-  [instance_id: <string> | default = "<hostname>"]
-
-  # Name of network interface to read address from.
-  # CLI flag: -compactor.ring.instance-interface-names
-  [instance_interface_names: <list of strings> | default = [<private network interfaces>]]
-
-  # Port to advertise in the ring (defaults to server.grpc-listen-port).
-  # CLI flag: -compactor.ring.instance-port
-  [instance_port: <int> | default = 0]
-
-  # IP address to advertise in the ring.
-  # CLI flag: -compactor.ring.instance-addr
-  [instance_addr: <string> | default = ""]
-
-  # The availability zone where this instance is running. Required if
-  # zone-awareness is enabled.
-  # CLI flag: -compactor.ring.instance-availability-zone
-  [instance_availability_zone: <string> | default = ""]
-
-  # Enable using a IPv6 instance address.
-  # CLI flag: -compactor.ring.instance-enable-ipv6
-  [instance_enable_ipv6: <boolean> | default = false]
-
-# Number of tables that compactor will try to compact. Newer tables are chosen
-# when this is less than the number of tables available.
-# CLI flag: -compactor.tables-to-compact
-[tables_to_compact: <int> | default = 0]
-
-# Do not compact N latest tables. Together with -compactor.run-once and
-# -compactor.tables-to-compact, this is useful when clearing compactor backlogs.
-# CLI flag: -compactor.skip-latest-n-tables
-[skip_latest_n_tables: <int> | default = 0]
-```
-
-### bloom_compactor
-
-The `bloom_compactor` block configures the Loki bloom compactor server, responsible for compacting stream indexes into bloom filters and merging them as bloom blocks
-
-```yaml
-# Defines the ring to be used by the bloom-compactor servers. In case this isn't
-# configured, this block supports inheriting configuration from the common ring
-# section.
-ring:
-  kvstore:
-    # Backend storage to use for the ring. Supported values are: consul, etcd,
-    # inmemory, memberlist, multi.
-    # CLI flag: -bloom-compactor.ring.store
-    [store: <string> | default = "consul"]
-
-    # The prefix for the keys in the store. Should end with a /.
-    # CLI flag: -bloom-compactor.ring.prefix
-    [prefix: <string> | default = "collectors/"]
-
-    # Configuration for a Consul client. Only applies if the selected kvstore is
-    # consul.
-    # The CLI flags prefix for this block configuration is: bloom-compactor.ring
-    [consul: <consul>]
-
-    # Configuration for an ETCD v3 client. Only applies if the selected kvstore
-    # is etcd.
-    # The CLI flags prefix for this block configuration is: bloom-compactor.ring
-    [etcd: <etcd>]
-
-    multi:
-      # Primary backend storage used by multi-client.
-      # CLI flag: -bloom-compactor.ring.multi.primary
-      [primary: <string> | default = ""]
-
-      # Secondary backend storage used by multi-client.
-      # CLI flag: -bloom-compactor.ring.multi.secondary
-      [secondary: <string> | default = ""]
-
-      # Mirror writes to secondary store.
-      # CLI flag: -bloom-compactor.ring.multi.mirror-enabled
-      [mirror_enabled: <boolean> | default = false]
-
-      # Timeout for storing value to secondary store.
-      # CLI flag: -bloom-compactor.ring.multi.mirror-timeout
-      [mirror_timeout: <duration> | default = 2s]
-
-  # Period at which to heartbeat to the ring. 0 = disabled.
-  # CLI flag: -bloom-compactor.ring.heartbeat-period
-  [heartbeat_period: <duration> | default = 15s]
-
-  # The heartbeat timeout after which compactors are considered unhealthy within
-  # the ring. 0 = never (timeout disabled).
-  # CLI flag: -bloom-compactor.ring.heartbeat-timeout
-  [heartbeat_timeout: <duration> | default = 1m]
-
-  # File path where tokens are stored. If empty, tokens are not stored at
-  # shutdown and restored at startup.
-  # CLI flag: -bloom-compactor.ring.tokens-file-path
-  [tokens_file_path: <string> | default = ""]
-
-  # True to enable zone-awareness and replicate blocks across different
-  # availability zones.
-  # CLI flag: -bloom-compactor.ring.zone-awareness-enabled
-  [zone_awareness_enabled: <boolean> | default = false]
-
-  # Number of tokens to use in the ring per compactor. Higher number of tokens
-  # will result in more and smaller files (metas and blocks.)
-  # CLI flag: -bloom-compactor.ring.num-tokens
-  [num_tokens: <int> | default = 10]
-
-  # Instance ID to register in the ring.
-  # CLI flag: -bloom-compactor.ring.instance-id
-  [instance_id: <string> | default = "<hostname>"]
-
-  # Name of network interface to read address from.
-  # CLI flag: -bloom-compactor.ring.instance-interface-names
-  [instance_interface_names: <list of strings> | default = [<private network interfaces>]]
-
-  # Port to advertise in the ring (defaults to server.grpc-listen-port).
-  # CLI flag: -bloom-compactor.ring.instance-port
-  [instance_port: <int> | default = 0]
-
-  # IP address to advertise in the ring.
-  # CLI flag: -bloom-compactor.ring.instance-addr
-  [instance_addr: <string> | default = ""]
-
-  # The availability zone where this instance is running. Required if
-  # zone-awareness is enabled.
-  # CLI flag: -bloom-compactor.ring.instance-availability-zone
-  [instance_availability_zone: <string> | default = ""]
-
-  # Enable using a IPv6 instance address.
-  # CLI flag: -bloom-compactor.ring.instance-enable-ipv6
-  [instance_enable_ipv6: <boolean> | default = false]
-
-# Flag to enable or disable the usage of the bloom-compactor component.
-# CLI flag: -bloom-compactor.enabled
-[enabled: <boolean> | default = false]
-
-# Interval at which to re-run the compaction operation.
-# CLI flag: -bloom-compactor.compaction-interval
-[compaction_interval: <duration> | default = 10m]
-
-# How many index periods (days) to wait before building bloom filters for a
-# table. This can be used to lower cost by not re-writing data to object storage
-# too frequently since recent data changes more often.
-# CLI flag: -bloom-compactor.min-table-compaction-period
-[min_table_compaction_period: <int> | default = 1]
-
-# The maximum number of index periods (days) to build bloom filters for a table.
-# This can be used to lower cost by not trying to compact older data which
-# doesn't change. This can be optimized by aligning it with the maximum
-# `reject_old_samples_max_age` setting of any tenant.
-# CLI flag: -bloom-compactor.max-table-compaction-period
-[max_table_compaction_period: <int> | default = 7]
-
-# Number of workers to run in parallel for compaction.
-# CLI flag: -bloom-compactor.worker-parallelism
-[worker_parallelism: <int> | default = 1]
-
-# Minimum backoff time between retries.
-# CLI flag: -bloom-compactor.compaction-retries-min-backoff
-[compaction_retries_min_backoff: <duration> | default = 10s]
-
-# Maximum backoff time between retries.
-# CLI flag: -bloom-compactor.compaction-retries-max-backoff
-[compaction_retries_max_backoff: <duration> | default = 1m]
-
-# Number of retries to perform when compaction fails.
-# CLI flag: -bloom-compactor.compaction-retries
-[compaction_retries: <int> | default = 3]
-
-# Maximum number of tables to compact in parallel. While increasing this value,
-# please make sure compactor has enough disk space allocated to be able to store
-# and compact as many tables.
-# CLI flag: -bloom-compactor.max-compaction-parallelism
-[max_compaction_parallelism: <int> | default = 1]
-```
-
-### limits_config
-
-The `limits_config` block configures global and per-tenant limits in Loki.
-
-```yaml
-# Whether the ingestion rate limit should be applied individually to each
-# distributor instance (local), or evenly shared across the cluster (global).
-# The ingestion rate strategy cannot be overridden on a per-tenant basis.
-# - local: enforces the limit on a per distributor basis. The actual effective
-# rate limit will be N times higher, where N is the number of distributor
-# replicas.
-# - global: enforces the limit globally, configuring a per-distributor local
-# rate limiter as 'ingestion_rate / N', where N is the number of distributor
-# replicas (it's automatically adjusted if the number of replicas change). The
-# global strategy requires the distributors to form their own ring, which is
-# used to keep track of the current number of healthy distributor replicas.
-# CLI flag: -distributor.ingestion-rate-limit-strategy
-[ingestion_rate_strategy: <string> | default = "global"]
-
-# Per-user ingestion rate limit in sample size per second. Units in MB.
-# CLI flag: -distributor.ingestion-rate-limit-mb
-[ingestion_rate_mb: <float> | default = 4]
-
-# Per-user allowed ingestion burst size (in sample size). Units in MB. The burst
-# size refers to the per-distributor local rate limiter even in the case of the
-# 'global' strategy, and should be set at least to the maximum logs size
-# expected in a single push request.
-# CLI flag: -distributor.ingestion-burst-size-mb
-[ingestion_burst_size_mb: <float> | default = 6]
-
-# Maximum length accepted for label names.
-# CLI flag: -validation.max-length-label-name
-[max_label_name_length: <int> | default = 1024]
-
-# Maximum length accepted for label value. This setting also applies to the
-# metric name.
-# CLI flag: -validation.max-length-label-value
-[max_label_value_length: <int> | default = 2048]
-
-# Maximum number of label names per series.
-# CLI flag: -validation.max-label-names-per-series
-[max_label_names_per_series: <int> | default = 15]
-
-# Whether or not old samples will be rejected.
-# CLI flag: -validation.reject-old-samples
-[reject_old_samples: <boolean> | default = true]
-
-# Maximum accepted sample age before rejecting.
-# CLI flag: -validation.reject-old-samples.max-age
-[reject_old_samples_max_age: <duration> | default = 1w]
-
-# Duration which table will be created/deleted before/after it's needed; we
-# won't accept sample from before this time.
-# CLI flag: -validation.create-grace-period
-[creation_grace_period: <duration> | default = 10m]
-
-# Maximum line size on ingestion path. Example: 256kb. Any log line exceeding
-# this limit will be discarded unless `distributor.max-line-size-truncate` is
-# set which in case it is truncated instead of discarding it completely. There
-# is no limit when unset or set to 0.
-# CLI flag: -distributor.max-line-size
-[max_line_size: <int> | default = 256KB]
-
-# Whether to truncate lines that exceed max_line_size.
-# CLI flag: -distributor.max-line-size-truncate
-[max_line_size_truncate: <boolean> | default = false]
-
-# Alter the log line timestamp during ingestion when the timestamp is the same
-# as the previous entry for the same stream. When enabled, if a log line in a
-# push request has the same timestamp as the previous line for the same stream,
-# one nanosecond is added to the log line. This will preserve the received order
-# of log lines with the exact same timestamp when they are queried, by slightly
-# altering their stored timestamp. NOTE: This is imperfect, because Loki accepts
-# out of order writes, and another push request for the same stream could
-# contain duplicate timestamps to existing entries and they will not be
-# incremented.
-# CLI flag: -validation.increment-duplicate-timestamps
-[increment_duplicate_timestamp: <boolean> | default = false]
-
-# Maximum number of active streams per user, per ingester. 0 to disable.
-# CLI flag: -ingester.max-streams-per-user
-[max_streams_per_user: <int> | default = 0]
-
-# Maximum number of active streams per user, across the cluster. 0 to disable.
-# When the global limit is enabled, each ingester is configured with a dynamic
-# local limit based on the replication factor and the current number of healthy
-# ingesters, and is kept updated whenever the number of ingesters change.
-# CLI flag: -ingester.max-global-streams-per-user
-[max_global_streams_per_user: <int> | default = 5000]
-
-# Deprecated. When true, out-of-order writes are accepted.
-# CLI flag: -ingester.unordered-writes
-[unordered_writes: <boolean> | default = true]
-
-# Maximum byte rate per second per stream, also expressible in human readable
-# forms (1MB, 256KB, etc).
-# CLI flag: -ingester.per-stream-rate-limit
-[per_stream_rate_limit: <int> | default = 3MB]
-
-# Maximum burst bytes per stream, also expressible in human readable forms (1MB,
-# 256KB, etc). This is how far above the rate limit a stream can 'burst' before
-# the stream is limited.
-# CLI flag: -ingester.per-stream-rate-limit-burst
-[per_stream_rate_limit_burst: <int> | default = 15MB]
-
-# Maximum number of chunks that can be fetched in a single query.
-# CLI flag: -store.query-chunk-limit
-[max_chunks_per_query: <int> | default = 2000000]
-
-# Limit the maximum of unique series that is returned by a metric query. When
-# the limit is reached an error is returned.
-# CLI flag: -querier.max-query-series
-[max_query_series: <int> | default = 500]
-
-# Limit how far back in time series data and metadata can be queried, up until
-# lookback duration ago. This limit is enforced in the query frontend, the
-# querier and the ruler. If the requested time range is outside the allowed
-# range, the request will not fail, but will be modified to only query data
-# within the allowed time range. The default value of 0 does not set a limit.
-# CLI flag: -querier.max-query-lookback
-[max_query_lookback: <duration> | default = 0s]
-
-# The limit to length of chunk store queries. 0 to disable.
-# CLI flag: -store.max-query-length
-[max_query_length: <duration> | default = 30d1h]
-
-# Limit the length of the [range] inside a range query. Default is 0 or
-# unlimited
-# CLI flag: -querier.max-query-range
-[max_query_range: <duration> | default = 0s]
-
-# Maximum number of queries that will be scheduled in parallel by the frontend.
-# CLI flag: -querier.max-query-parallelism
-[max_query_parallelism: <int> | default = 32]
-
-# Maximum number of queries will be scheduled in parallel by the frontend for
-# TSDB schemas.
-# CLI flag: -querier.tsdb-max-query-parallelism
-[tsdb_max_query_parallelism: <int> | default = 128]
-
-# Maximum number of bytes assigned to a single sharded query. Also expressible
-# in human readable forms (1GB, etc).
-# CLI flag: -querier.tsdb-max-bytes-per-shard
-[tsdb_max_bytes_per_shard: <int> | default = 600MB]
-
-# Cardinality limit for index queries.
-# CLI flag: -store.cardinality-limit
-[cardinality_limit: <int> | default = 100000]
-
-# Maximum number of stream matchers per query.
-# CLI flag: -querier.max-streams-matcher-per-query
-[max_streams_matchers_per_query: <int> | default = 1000]
-
-# Maximum number of concurrent tail requests.
-# CLI flag: -querier.max-concurrent-tail-requests
-[max_concurrent_tail_requests: <int> | default = 10]
-
-# Maximum number of log entries that will be returned for a query.
-# CLI flag: -validation.max-entries-limit
-[max_entries_limit_per_query: <int> | default = 5000]
-
-# Most recent allowed cacheable result per-tenant, to prevent caching very
-# recent results that might still be in flux.
-# CLI flag: -frontend.max-cache-freshness
-[max_cache_freshness_per_query: <duration> | default = 10m]
-
-# Do not cache metadata request if the end time is within the
-# frontend.max-metadata-cache-freshness window. Set this to 0 to apply no such
-# limits. Defaults to 24h.
-# CLI flag: -frontend.max-metadata-cache-freshness
-[max_metadata_cache_freshness: <duration> | default = 1d]
-
-# Do not cache requests with an end time that falls within Now minus this
-# duration. 0 disables this feature (default).
-# CLI flag: -frontend.max-stats-cache-freshness
-[max_stats_cache_freshness: <duration> | default = 10m]
-
-# Maximum number of queriers that can handle requests for a single tenant. If
-# set to 0 or value higher than number of available queriers, *all* queriers
-# will handle requests for the tenant. Each frontend (or query-scheduler, if
-# used) will select the same set of queriers for the same tenant (given that all
-# queriers are connected to all frontends / query-schedulers). This option only
-# works with queriers connecting to the query-frontend / query-scheduler, not
-# when using downstream URL.
-# CLI flag: -frontend.max-queriers-per-tenant
-[max_queriers_per_tenant: <int> | default = 0]
-
-# How much of the available query capacity ("querier" components in distributed
-# mode, "read" components in SSD mode) can be used by a single tenant. Allowed
-# values are 0.0 to 1.0. For example, setting this to 0.5 would allow a tenant
-# to use half of the available queriers for processing the query workload. If
-# set to 0, query capacity is determined by frontend.max-queriers-per-tenant.
-# When both frontend.max-queriers-per-tenant and frontend.max-query-capacity are
-# configured, smaller value of the resulting querier replica count is
-# considered: min(frontend.max-queriers-per-tenant, ceil(querier_replicas *
-# frontend.max-query-capacity)). *All* queriers will handle requests for the
-# tenant if neither limits are applied. This option only works with queriers
-# connecting to the query-frontend / query-scheduler, not when using downstream
-# URL. Use this feature in a multi-tenant setup where you need to limit query
-# capacity for certain tenants.
-# CLI flag: -frontend.max-query-capacity
-[max_query_capacity: <float> | default = 0]
-
-# Number of days of index to be kept always downloaded for queries. Applies only
-# to per user index in boltdb-shipper index store. 0 to disable.
-# CLI flag: -store.query-ready-index-num-days
-[query_ready_index_num_days: <int> | default = 0]
-
-# Timeout when querying backends (ingesters or storage) during the execution of
-# a query request. When a specific per-tenant timeout is used, the global
-# timeout is ignored.
-# CLI flag: -querier.query-timeout
-[query_timeout: <duration> | default = 1m]
-
-# Split queries by a time interval and execute in parallel. The value 0 disables
-# splitting by time. This also determines how cache keys are chosen when result
-# caching is enabled.
-# CLI flag: -querier.split-queries-by-interval
-[split_queries_by_interval: <duration> | default = 1h]
-
-# Split metadata queries by a time interval and execute in parallel. The value 0
-# disables splitting metadata queries by time. This also determines how cache
-# keys are chosen when label/series result caching is enabled.
-# CLI flag: -querier.split-metadata-queries-by-interval
-[split_metadata_queries_by_interval: <duration> | default = 1d]
-
-# Experimental. Split interval to use for the portion of metadata request that
-# falls within `recent_metadata_query_window`. Rest of the request which is
-# outside the window still uses `split_metadata_queries_by_interval`. If set to
-# 0, the entire request defaults to using a split interval of
-# `split_metadata_queries_by_interval.`.
-# CLI flag: -experimental.querier.split-recent-metadata-queries-by-interval
-[split_recent_metadata_queries_by_interval: <duration> | default = 1h]
-
-# Experimental. Metadata query window inside which
-# `split_recent_metadata_queries_by_interval` gets applied, portion of the
-# metadata request that falls in this window is split using
-# `split_recent_metadata_queries_by_interval`. The value 0 disables using a
-# different split interval for recent metadata queries.
-# 
-# This is added to improve cacheability of recent metadata queries. Query split
-# interval also determines the interval used in cache key. The default split
-# interval of 24h is useful for caching long queries, each cache key holding 1
-# day's results. But metadata queries are often shorter than 24h, to cache them
-# effectively we need a smaller split interval. `recent_metadata_query_window`
-# along with `split_recent_metadata_queries_by_interval` help configure a
-# shorter split interval for recent metadata queries.
-# CLI flag: -experimental.querier.recent-metadata-query-window
-[recent_metadata_query_window: <duration> | default = 0s]
-
-# Split instant metric queries by a time interval and execute in parallel. The
-# value 0 disables splitting instant metric queries by time. This also
-# determines how cache keys are chosen when instant metric query result caching
-# is enabled.
-# CLI flag: -querier.split-instant-metric-queries-by-interval
-[split_instant_metric_queries_by_interval: <duration> | default = 1h]
-
-# Interval to use for time-based splitting when a request is within the
-# `query_ingesters_within` window; defaults to `split-queries-by-interval` by
-# setting to 0.
-# CLI flag: -querier.split-ingester-queries-by-interval
-[split_ingester_queries_by_interval: <duration> | default = 0s]
-
-# Limit queries that can be sharded. Queries within the time range of now and
-# now minus this sharding lookback are not sharded. The default value of 0s
-# disables the lookback, causing sharding of all queries at all times.
-# CLI flag: -frontend.min-sharding-lookback
-[min_sharding_lookback: <duration> | default = 0s]
-
-# Max number of bytes a query can fetch. Enforced in log and metric queries only
-# when TSDB is used. The default value of 0 disables this limit.
-# CLI flag: -frontend.max-query-bytes-read
-[max_query_bytes_read: <int> | default = 0B]
-
-# Max number of bytes a query can fetch after splitting and sharding. Enforced
-# in log and metric queries only when TSDB is used. The default value of 0
-# disables this limit.
-# CLI flag: -frontend.max-querier-bytes-read
-[max_querier_bytes_read: <int> | default = 150GB]
-
-# Enable log-volume endpoints.
-[volume_enabled: <boolean>]
-
-# The maximum number of aggregated series in a log-volume response
-# CLI flag: -limits.volume-max-series
-[volume_max_series: <int> | default = 1000]
-
-# Maximum number of rules per rule group per-tenant. 0 to disable.
-# CLI flag: -ruler.max-rules-per-rule-group
-[ruler_max_rules_per_rule_group: <int> | default = 0]
-
-# Maximum number of rule groups per-tenant. 0 to disable.
-# CLI flag: -ruler.max-rule-groups-per-tenant
-[ruler_max_rule_groups_per_tenant: <int> | default = 0]
-
-# The default tenant's shard size when shuffle-sharding is enabled in the ruler.
-# When this setting is specified in the per-tenant overrides, a value of 0
-# disables shuffle sharding for the tenant.
-# CLI flag: -ruler.tenant-shard-size
-[ruler_tenant_shard_size: <int> | default = 0]
-
-# Disable recording rules remote-write.
-[ruler_remote_write_disabled: <boolean>]
-
-# Deprecated: Use 'ruler_remote_write_config' instead. The URL of the endpoint
-# to send samples to.
-[ruler_remote_write_url: <string> | default = ""]
-
-# Deprecated: Use 'ruler_remote_write_config' instead. Timeout for requests to
-# the remote write endpoint.
-[ruler_remote_write_timeout: <duration>]
-
-# Deprecated: Use 'ruler_remote_write_config' instead. Custom HTTP headers to be
-# sent along with each remote write request. Be aware that headers that are set
-# by Loki itself can't be overwritten.
-[ruler_remote_write_headers: <headers>]
-
-# Deprecated: Use 'ruler_remote_write_config' instead. List of remote write
-# relabel configurations.
-[ruler_remote_write_relabel_configs: <relabel_config...>]
-
-# Deprecated: Use 'ruler_remote_write_config' instead. Number of samples to
-# buffer per shard before we block reading of more samples from the WAL. It is
-# recommended to have enough capacity in each shard to buffer several requests
-# to keep throughput up while processing occasional slow remote requests.
-[ruler_remote_write_queue_capacity: <int>]
-
-# Deprecated: Use 'ruler_remote_write_config' instead. Minimum number of shards,
-# i.e. amount of concurrency.
-[ruler_remote_write_queue_min_shards: <int>]
-
-# Deprecated: Use 'ruler_remote_write_config' instead. Maximum number of shards,
-# i.e. amount of concurrency.
-[ruler_remote_write_queue_max_shards: <int>]
-
-# Deprecated: Use 'ruler_remote_write_config' instead. Maximum number of samples
-# per send.
-[ruler_remote_write_queue_max_samples_per_send: <int>]
-
-# Deprecated: Use 'ruler_remote_write_config' instead. Maximum time a sample
-# will wait in buffer.
-[ruler_remote_write_queue_batch_send_deadline: <duration>]
-
-# Deprecated: Use 'ruler_remote_write_config' instead. Initial retry delay. Gets
-# doubled for every retry.
-[ruler_remote_write_queue_min_backoff: <duration>]
-
-# Deprecated: Use 'ruler_remote_write_config' instead. Maximum retry delay.
-[ruler_remote_write_queue_max_backoff: <duration>]
-
-# Deprecated: Use 'ruler_remote_write_config' instead. Retry upon receiving a
-# 429 status code from the remote-write storage. This is experimental and might
-# change in the future.
-[ruler_remote_write_queue_retry_on_ratelimit: <boolean>]
-
-# Deprecated: Use 'ruler_remote_write_config' instead. Configures AWS's
-# Signature Verification 4 signing process to sign every remote write request.
-ruler_remote_write_sigv4_config:
-  [region: <string> | default = ""]
-
-  [access_key: <string> | default = ""]
-
-  [secret_key: <string> | default = ""]
-
-  [profile: <string> | default = ""]
-
-  [role_arn: <string> | default = ""]
-
-# Configures global and per-tenant limits for remote write clients. A map with
-# remote client id as key.
-[ruler_remote_write_config: <map of string to RemoteWriteConfig>]
-
-# Timeout for a remote rule evaluation. Defaults to the value of
-# 'querier.query-timeout'.
-[ruler_remote_evaluation_timeout: <duration>]
-
-# Maximum size (in bytes) of the allowable response size from a remote rule
-# evaluation. Set to 0 to allow any response size (default).
-[ruler_remote_evaluation_max_response_size: <int>]
-
-# Deletion mode. Can be one of 'disabled', 'filter-only', or
-# 'filter-and-delete'. When set to 'filter-only' or 'filter-and-delete', and if
-# retention_enabled is true, then the log entry deletion API endpoints are
-# available.
-# CLI flag: -compactor.deletion-mode
-[deletion_mode: <string> | default = "filter-and-delete"]
-
-# Retention period to apply to stored data, only applies if retention_enabled is
-# true in the compactor config. As of version 2.8.0, a zero value of 0 or 0s
-# disables retention. In previous releases, Loki did not properly honor a zero
-# value to disable retention and a really large value should be used instead.
-# CLI flag: -store.retention
-[retention_period: <duration> | default = 0s]
-
-# Per-stream retention to apply, if the retention is enable on the compactor
-# side.
-# Example:
-#  retention_stream:
-#  - selector: '{namespace="dev"}'
-#  priority: 1
-#  period: 24h
-# - selector: '{container="nginx"}'
-#  priority: 1
-#  period: 744h
-# Selector is a Prometheus labels matchers that will apply the 'period'
-# retention only if the stream is matching. In case multiple stream are
-# matching, the highest priority will be picked. If no rule is matched the
-# 'retention_period' is used.
-[retention_stream: <list of StreamRetentions>]
-
-# Feature renamed to 'runtime configuration', flag deprecated in favor of
-# -runtime-config.file (runtime_config.file in YAML).
-# CLI flag: -limits.per-user-override-config
-[per_tenant_override_config: <string> | default = ""]
-
-# Feature renamed to 'runtime configuration'; flag deprecated in favor of
-# -runtime-config.reload-period (runtime_config.period in YAML).
-# CLI flag: -limits.per-user-override-period
-[per_tenant_override_period: <duration> | default = 10s]
-
-# S3 server-side encryption type. Required to enable server-side encryption
-# overrides for a specific tenant. If not set, the default S3 client settings
-# are used.
-[s3_sse_type: <string> | default = ""]
-
-# S3 server-side encryption KMS Key ID. Ignored if the SSE type override is not
-# set.
-[s3_sse_kms_key_id: <string> | default = ""]
-
-# S3 server-side encryption KMS encryption context. If unset and the key ID
-# override is set, the encryption context will not be provided to S3. Ignored if
-# the SSE type override is not set.
-[s3_sse_kms_encryption_context: <string> | default = ""]
-
-# Deprecated: Use deletion_mode per tenant configuration instead.
-[allow_deletes: <boolean>]
-
-shard_streams:
-  [enabled: <boolean>]
-
-  [logging_enabled: <boolean>]
-
-  [desired_rate: <int>]
-
-[blocked_queries: <blocked_query...>]
-
-# Define a list of required selector labels.
-[required_labels: <list of strings>]
-
-# Minimum number of label matchers a query should contain.
-[minimum_labels_number: <int>]
-
-# The shard size defines how many index gateways should be used by a tenant for
-# querying. If the global shard factor is 0, the global shard factor is set to
-# the deprecated -replication-factor for backwards compatibility reasons.
-# CLI flag: -index-gateway.shard-size
-[index_gateway_shard_size: <int> | default = 0]
-
-# The shard size defines how many bloom gateways should be used by a tenant for
-# querying.
-# CLI flag: -bloom-gateway.shard-size
-[bloom_gateway_shard_size: <int> | default = 0]
-
-# Whether to use the bloom gateway component in the read path to filter chunks.
-# CLI flag: -bloom-gateway.enable-filtering
-[bloom_gateway_enable_filtering: <boolean> | default = false]
-
-# The shard size defines how many bloom compactors should be used by a tenant
-# when computing blooms. If it's set to 0, shuffle sharding is disabled.
-# CLI flag: -bloom-compactor.shard-size
-[bloom_compactor_shard_size: <int> | default = 0]
-
-# Whether to compact chunks into bloom filters.
-# CLI flag: -bloom-compactor.enable-compaction
-[bloom_compactor_enable_compaction: <boolean> | default = false]
-
-# Length of the n-grams created when computing blooms from log lines.
-# CLI flag: -bloom-compactor.ngram-length
-[bloom_ngram_length: <int> | default = 4]
-
-# Skip factor for the n-grams created when computing blooms from log lines.
-# CLI flag: -bloom-compactor.ngram-skip
-[bloom_ngram_skip: <int> | default = 1]
-
-# Scalable Bloom Filter desired false-positive rate.
-# CLI flag: -bloom-compactor.false-positive-rate
-[bloom_false_positive_rate: <float> | default = 0.01]
-
-# Maximum number of blocks will be downloaded in parallel by the Bloom Gateway.
-# CLI flag: -bloom-gateway.blocks-downloading-parallelism
-[bloom_gateway_blocks_downloading_parallelism: <int> | default = 50]
-
-# Interval for computing the cache key in the Bloom Gateway.
-# CLI flag: -bloom-gateway.cache-key-interval
-[bloom_gateway_cache_key_interval: <duration> | default = 15m]
-
-# The maximum bloom block size. A value of 0 sets an unlimited size. Default is
-# 200MB. The actual block size might exceed this limit since blooms will be
-# added to blocks until the block exceeds the maximum block size.
-# CLI flag: -bloom-compactor.max-block-size
-[bloom_compactor_max_block_size: <int> | default = 200MB]
-
-# Allow user to send structured metadata in push payload.
-# CLI flag: -validation.allow-structured-metadata
-[allow_structured_metadata: <boolean> | default = false]
-
-# Maximum size accepted for structured metadata per log line.
-# CLI flag: -limits.max-structured-metadata-size
-[max_structured_metadata_size: <int> | default = 64KB]
-
-# Maximum number of structured metadata entries per log line.
-# CLI flag: -limits.max-structured-metadata-entries-count
-[max_structured_metadata_entries_count: <int> | default = 128]
-
-# OTLP log ingestion configurations
-otlp_config:
-  # Configuration for resource attributes to store them as index labels or
-  # Structured Metadata or drop them altogether
-  resource_attributes:
-    # Configure whether to ignore the default list of resource attributes set in
-    # 'distributor.otlp.default_resource_attributes_as_index_labels' to be
-    # stored as index labels and only use the given resource attributes config
-    [ignore_defaults: <boolean> | default = false]
-
-    [attributes_config: <list of attributes_configs>]
-
-  # Configuration for scope attributes to store them as Structured Metadata or
-  # drop them altogether
-  [scope_attributes: <list of attributes_configs>]
-
-  # Configuration for log attributes to store them as Structured Metadata or
-  # drop them altogether
-  [log_attributes: <list of attributes_configs>]
-```
-
-### frontend_worker
-
-The `frontend_worker` configures the worker - running within the Loki querier - picking up and executing queries enqueued by the query-frontend.
-
-```yaml
-# Address of query frontend service, in host:port format. If
-# -querier.scheduler-address is set as well, querier will use scheduler instead.
-# Only one of -querier.frontend-address or -querier.scheduler-address can be
-# set. If neither is set, queries are only received via HTTP endpoint.
-# CLI flag: -querier.frontend-address
-[frontend_address: <string> | default = ""]
-
-# Hostname (and port) of scheduler that querier will periodically resolve,
-# connect to and receive queries from. Only one of -querier.frontend-address or
-# -querier.scheduler-address can be set. If neither is set, queries are only
-# received via HTTP endpoint.
-# CLI flag: -querier.scheduler-address
-[scheduler_address: <string> | default = ""]
-
-# How often to query DNS for query-frontend or query-scheduler address. Also
-# used to determine how often to poll the scheduler-ring for addresses if the
-# scheduler-ring is configured.
-# CLI flag: -querier.dns-lookup-period
-[dns_lookup_duration: <duration> | default = 3s]
-
-# Querier ID, sent to frontend service to identify requests from the same
-# querier. Defaults to hostname.
-# CLI flag: -querier.id
-[id: <string> | default = ""]
-
-# The grpc_client block configures the gRPC client used to communicate between
-# two Loki components.
-# The CLI flags prefix for this block configuration is: querier.frontend-client
-[grpc_client_config: <grpc_client>]
-```
-
-### table_manager
-
-The `table_manager` block configures the table manager for retention.
-
-```yaml
-# If true, disable all changes to DB capacity
-# CLI flag: -table-manager.throughput-updates-disabled
-[throughput_updates_disabled: <boolean> | default = false]
-
-# If true, enables retention deletes of DB tables
-# CLI flag: -table-manager.retention-deletes-enabled
-[retention_deletes_enabled: <boolean> | default = false]
-
-# Tables older than this retention period are deleted. Must be either 0
-# (disabled) or a multiple of 24h. When enabled, be aware this setting is
-# destructive to data!
-# CLI flag: -table-manager.retention-period
-[retention_period: <duration> | default = 0s]
-
-# How frequently to poll backend to learn our capacity.
-# CLI flag: -table-manager.poll-interval
-[poll_interval: <duration> | default = 2m]
-
-# Periodic tables grace period (duration which table will be created/deleted
-# before/after it's needed).
-# CLI flag: -table-manager.periodic-table.grace-period
-[creation_grace_period: <duration> | default = 10m]
-
-index_tables_provisioning:
-  # Enables on demand throughput provisioning for the storage provider (if
-  # supported). Applies only to tables which are not autoscaled. Supported by
-  # DynamoDB
-  # CLI flag: -table-manager.index-table.enable-ondemand-throughput-mode
-  [enable_ondemand_throughput_mode: <boolean> | default = false]
-
-  # Table default write throughput. Supported by DynamoDB
-  # CLI flag: -table-manager.index-table.write-throughput
-  [provisioned_write_throughput: <int> | default = 1000]
-
-  # Table default read throughput. Supported by DynamoDB
-  # CLI flag: -table-manager.index-table.read-throughput
-  [provisioned_read_throughput: <int> | default = 300]
-
-  write_scale:
-    # Should we enable autoscale for the table.
-    # CLI flag: -table-manager.index-table.write-throughput.scale.enabled
-    [enabled: <boolean> | default = false]
-
-    # AWS AutoScaling role ARN
-    # CLI flag: -table-manager.index-table.write-throughput.scale.role-arn
-    [role_arn: <string> | default = ""]
-
-    # DynamoDB minimum provision capacity.
-    # CLI flag: -table-manager.index-table.write-throughput.scale.min-capacity
-    [min_capacity: <int> | default = 3000]
-
-    # DynamoDB maximum provision capacity.
-    # CLI flag: -table-manager.index-table.write-throughput.scale.max-capacity
-    [max_capacity: <int> | default = 6000]
-
-    # DynamoDB minimum seconds between each autoscale up.
-    # CLI flag: -table-manager.index-table.write-throughput.scale.out-cooldown
-    [out_cooldown: <int> | default = 1800]
-
-    # DynamoDB minimum seconds between each autoscale down.
-    # CLI flag: -table-manager.index-table.write-throughput.scale.in-cooldown
-    [in_cooldown: <int> | default = 1800]
-
-    # DynamoDB target ratio of consumed capacity to provisioned capacity.
-    # CLI flag: -table-manager.index-table.write-throughput.scale.target-value
-    [target: <float> | default = 80]
-
-  read_scale:
-    # Should we enable autoscale for the table.
-    # CLI flag: -table-manager.index-table.read-throughput.scale.enabled
-    [enabled: <boolean> | default = false]
-
-    # AWS AutoScaling role ARN
-    # CLI flag: -table-manager.index-table.read-throughput.scale.role-arn
-    [role_arn: <string> | default = ""]
-
-    # DynamoDB minimum provision capacity.
-    # CLI flag: -table-manager.index-table.read-throughput.scale.min-capacity
-    [min_capacity: <int> | default = 3000]
-
-    # DynamoDB maximum provision capacity.
-    # CLI flag: -table-manager.index-table.read-throughput.scale.max-capacity
-    [max_capacity: <int> | default = 6000]
-
-    # DynamoDB minimum seconds between each autoscale up.
-    # CLI flag: -table-manager.index-table.read-throughput.scale.out-cooldown
-    [out_cooldown: <int> | default = 1800]
-
-    # DynamoDB minimum seconds between each autoscale down.
-    # CLI flag: -table-manager.index-table.read-throughput.scale.in-cooldown
-    [in_cooldown: <int> | default = 1800]
-
-    # DynamoDB target ratio of consumed capacity to provisioned capacity.
-    # CLI flag: -table-manager.index-table.read-throughput.scale.target-value
-    [target: <float> | default = 80]
-
-  # Enables on demand throughput provisioning for the storage provider (if
-  # supported). Applies only to tables which are not autoscaled. Supported by
-  # DynamoDB
-  # CLI flag: -table-manager.index-table.inactive-enable-ondemand-throughput-mode
-  [enable_inactive_throughput_on_demand_mode: <boolean> | default = false]
-
-  # Table write throughput for inactive tables. Supported by DynamoDB
-  # CLI flag: -table-manager.index-table.inactive-write-throughput
-  [inactive_write_throughput: <int> | default = 1]
-
-  # Table read throughput for inactive tables. Supported by DynamoDB
-  # CLI flag: -table-manager.index-table.inactive-read-throughput
-  [inactive_read_throughput: <int> | default = 300]
-
-  inactive_write_scale:
-    # Should we enable autoscale for the table.
-    # CLI flag: -table-manager.index-table.inactive-write-throughput.scale.enabled
-    [enabled: <boolean> | default = false]
-
-    # AWS AutoScaling role ARN
-    # CLI flag: -table-manager.index-table.inactive-write-throughput.scale.role-arn
-    [role_arn: <string> | default = ""]
-
-    # DynamoDB minimum provision capacity.
-    # CLI flag: -table-manager.index-table.inactive-write-throughput.scale.min-capacity
-    [min_capacity: <int> | default = 3000]
-
-    # DynamoDB maximum provision capacity.
-    # CLI flag: -table-manager.index-table.inactive-write-throughput.scale.max-capacity
-    [max_capacity: <int> | default = 6000]
-
-    # DynamoDB minimum seconds between each autoscale up.
-    # CLI flag: -table-manager.index-table.inactive-write-throughput.scale.out-cooldown
-    [out_cooldown: <int> | default = 1800]
-
-    # DynamoDB minimum seconds between each autoscale down.
-    # CLI flag: -table-manager.index-table.inactive-write-throughput.scale.in-cooldown
-    [in_cooldown: <int> | default = 1800]
-
-    # DynamoDB target ratio of consumed capacity to provisioned capacity.
-    # CLI flag: -table-manager.index-table.inactive-write-throughput.scale.target-value
-    [target: <float> | default = 80]
-
-  inactive_read_scale:
-    # Should we enable autoscale for the table.
-    # CLI flag: -table-manager.index-table.inactive-read-throughput.scale.enabled
-    [enabled: <boolean> | default = false]
-
-    # AWS AutoScaling role ARN
-    # CLI flag: -table-manager.index-table.inactive-read-throughput.scale.role-arn
-    [role_arn: <string> | default = ""]
-
-    # DynamoDB minimum provision capacity.
-    # CLI flag: -table-manager.index-table.inactive-read-throughput.scale.min-capacity
-    [min_capacity: <int> | default = 3000]
-
-    # DynamoDB maximum provision capacity.
-    # CLI flag: -table-manager.index-table.inactive-read-throughput.scale.max-capacity
-    [max_capacity: <int> | default = 6000]
-
-    # DynamoDB minimum seconds between each autoscale up.
-    # CLI flag: -table-manager.index-table.inactive-read-throughput.scale.out-cooldown
-    [out_cooldown: <int> | default = 1800]
-
-    # DynamoDB minimum seconds between each autoscale down.
-    # CLI flag: -table-manager.index-table.inactive-read-throughput.scale.in-cooldown
-    [in_cooldown: <int> | default = 1800]
-
-    # DynamoDB target ratio of consumed capacity to provisioned capacity.
-    # CLI flag: -table-manager.index-table.inactive-read-throughput.scale.target-value
-    [target: <float> | default = 80]
-
-  # Number of last inactive tables to enable write autoscale.
-  # CLI flag: -table-manager.index-table.inactive-write-throughput.scale-last-n
-  [inactive_write_scale_lastn: <int> | default = 4]
-
-  # Number of last inactive tables to enable read autoscale.
-  # CLI flag: -table-manager.index-table.inactive-read-throughput.scale-last-n
-  [inactive_read_scale_lastn: <int> | default = 4]
-
-chunk_tables_provisioning:
-  # Enables on demand throughput provisioning for the storage provider (if
-  # supported). Applies only to tables which are not autoscaled. Supported by
-  # DynamoDB
-  # CLI flag: -table-manager.chunk-table.enable-ondemand-throughput-mode
-  [enable_ondemand_throughput_mode: <boolean> | default = false]
-
-  # Table default write throughput. Supported by DynamoDB
-  # CLI flag: -table-manager.chunk-table.write-throughput
-  [provisioned_write_throughput: <int> | default = 1000]
-
-  # Table default read throughput. Supported by DynamoDB
-  # CLI flag: -table-manager.chunk-table.read-throughput
-  [provisioned_read_throughput: <int> | default = 300]
-
-  write_scale:
-    # Should we enable autoscale for the table.
-    # CLI flag: -table-manager.chunk-table.write-throughput.scale.enabled
-    [enabled: <boolean> | default = false]
-
-    # AWS AutoScaling role ARN
-    # CLI flag: -table-manager.chunk-table.write-throughput.scale.role-arn
-    [role_arn: <string> | default = ""]
-
-    # DynamoDB minimum provision capacity.
-    # CLI flag: -table-manager.chunk-table.write-throughput.scale.min-capacity
-    [min_capacity: <int> | default = 3000]
-
-    # DynamoDB maximum provision capacity.
-    # CLI flag: -table-manager.chunk-table.write-throughput.scale.max-capacity
-    [max_capacity: <int> | default = 6000]
-
-    # DynamoDB minimum seconds between each autoscale up.
-    # CLI flag: -table-manager.chunk-table.write-throughput.scale.out-cooldown
-    [out_cooldown: <int> | default = 1800]
-
-    # DynamoDB minimum seconds between each autoscale down.
-    # CLI flag: -table-manager.chunk-table.write-throughput.scale.in-cooldown
-    [in_cooldown: <int> | default = 1800]
-
-    # DynamoDB target ratio of consumed capacity to provisioned capacity.
-    # CLI flag: -table-manager.chunk-table.write-throughput.scale.target-value
-    [target: <float> | default = 80]
-
-  read_scale:
-    # Should we enable autoscale for the table.
-    # CLI flag: -table-manager.chunk-table.read-throughput.scale.enabled
-    [enabled: <boolean> | default = false]
-
-    # AWS AutoScaling role ARN
-    # CLI flag: -table-manager.chunk-table.read-throughput.scale.role-arn
-    [role_arn: <string> | default = ""]
-
-    # DynamoDB minimum provision capacity.
-    # CLI flag: -table-manager.chunk-table.read-throughput.scale.min-capacity
-    [min_capacity: <int> | default = 3000]
-
-    # DynamoDB maximum provision capacity.
-    # CLI flag: -table-manager.chunk-table.read-throughput.scale.max-capacity
-    [max_capacity: <int> | default = 6000]
-
-    # DynamoDB minimum seconds between each autoscale up.
-    # CLI flag: -table-manager.chunk-table.read-throughput.scale.out-cooldown
-    [out_cooldown: <int> | default = 1800]
-
-    # DynamoDB minimum seconds between each autoscale down.
-    # CLI flag: -table-manager.chunk-table.read-throughput.scale.in-cooldown
-    [in_cooldown: <int> | default = 1800]
-
-    # DynamoDB target ratio of consumed capacity to provisioned capacity.
-    # CLI flag: -table-manager.chunk-table.read-throughput.scale.target-value
-    [target: <float> | default = 80]
-
-  # Enables on demand throughput provisioning for the storage provider (if
-  # supported). Applies only to tables which are not autoscaled. Supported by
-  # DynamoDB
-  # CLI flag: -table-manager.chunk-table.inactive-enable-ondemand-throughput-mode
-  [enable_inactive_throughput_on_demand_mode: <boolean> | default = false]
-
-  # Table write throughput for inactive tables. Supported by DynamoDB
-  # CLI flag: -table-manager.chunk-table.inactive-write-throughput
-  [inactive_write_throughput: <int> | default = 1]
-
-  # Table read throughput for inactive tables. Supported by DynamoDB
-  # CLI flag: -table-manager.chunk-table.inactive-read-throughput
-  [inactive_read_throughput: <int> | default = 300]
-
-  inactive_write_scale:
-    # Should we enable autoscale for the table.
-    # CLI flag: -table-manager.chunk-table.inactive-write-throughput.scale.enabled
-    [enabled: <boolean> | default = false]
-
-    # AWS AutoScaling role ARN
-    # CLI flag: -table-manager.chunk-table.inactive-write-throughput.scale.role-arn
-    [role_arn: <string> | default = ""]
-
-    # DynamoDB minimum provision capacity.
-    # CLI flag: -table-manager.chunk-table.inactive-write-throughput.scale.min-capacity
-    [min_capacity: <int> | default = 3000]
-
-    # DynamoDB maximum provision capacity.
-    # CLI flag: -table-manager.chunk-table.inactive-write-throughput.scale.max-capacity
-    [max_capacity: <int> | default = 6000]
-
-    # DynamoDB minimum seconds between each autoscale up.
-    # CLI flag: -table-manager.chunk-table.inactive-write-throughput.scale.out-cooldown
-    [out_cooldown: <int> | default = 1800]
-
-    # DynamoDB minimum seconds between each autoscale down.
-    # CLI flag: -table-manager.chunk-table.inactive-write-throughput.scale.in-cooldown
-    [in_cooldown: <int> | default = 1800]
-
-    # DynamoDB target ratio of consumed capacity to provisioned capacity.
-    # CLI flag: -table-manager.chunk-table.inactive-write-throughput.scale.target-value
-    [target: <float> | default = 80]
-
-  inactive_read_scale:
-    # Should we enable autoscale for the table.
-    # CLI flag: -table-manager.chunk-table.inactive-read-throughput.scale.enabled
-    [enabled: <boolean> | default = false]
-
-    # AWS AutoScaling role ARN
-    # CLI flag: -table-manager.chunk-table.inactive-read-throughput.scale.role-arn
-    [role_arn: <string> | default = ""]
-
-    # DynamoDB minimum provision capacity.
-    # CLI flag: -table-manager.chunk-table.inactive-read-throughput.scale.min-capacity
-    [min_capacity: <int> | default = 3000]
-
-    # DynamoDB maximum provision capacity.
-    # CLI flag: -table-manager.chunk-table.inactive-read-throughput.scale.max-capacity
-    [max_capacity: <int> | default = 6000]
-
-    # DynamoDB minimum seconds between each autoscale up.
-    # CLI flag: -table-manager.chunk-table.inactive-read-throughput.scale.out-cooldown
-    [out_cooldown: <int> | default = 1800]
-
-    # DynamoDB minimum seconds between each autoscale down.
-    # CLI flag: -table-manager.chunk-table.inactive-read-throughput.scale.in-cooldown
-    [in_cooldown: <int> | default = 1800]
-
-    # DynamoDB target ratio of consumed capacity to provisioned capacity.
-    # CLI flag: -table-manager.chunk-table.inactive-read-throughput.scale.target-value
-    [target: <float> | default = 80]
-
-  # Number of last inactive tables to enable write autoscale.
-  # CLI flag: -table-manager.chunk-table.inactive-write-throughput.scale-last-n
-  [inactive_write_scale_lastn: <int> | default = 4]
-
-  # Number of last inactive tables to enable read autoscale.
-  # CLI flag: -table-manager.chunk-table.inactive-read-throughput.scale-last-n
-  [inactive_read_scale_lastn: <int> | default = 4]
-```
-
-### runtime_config
-
-Configuration for 'runtime config' module, responsible for reloading runtime configuration file.
-
-```yaml
-# How often to check runtime config files.
-# CLI flag: -runtime-config.reload-period
-[period: <duration> | default = 10s]
-
-# Comma separated list of yaml files with the configuration that can be updated
-# at runtime. Runtime config files will be merged from left to right.
-# CLI flag: -runtime-config.file
-[file: <string> | default = ""]
-```
-
-### tracing
-
-Configuration for `tracing`.
-
-```yaml
-# Set to false to disable tracing.
-# CLI flag: -tracing.enabled
-[enabled: <boolean> | default = true]
-```
-
-### analytics
-
-Configuration for `analytics`.
-
-```yaml
-# Enable anonymous usage reporting.
-# CLI flag: -reporting.enabled
-[reporting_enabled: <boolean> | default = true]
-
-# URL to which reports are sent
-# CLI flag: -reporting.usage-stats-url
-[usage_stats_url: <string> | default = "https://stats.grafana.org/loki-usage-report"]
-```
-
-### common
-
-Common configuration to be shared between multiple modules. If a more specific configuration is given in other sections, the related configuration within this section will be ignored.
-
-```yaml
-[path_prefix: <string> | default = ""]
-
-storage:
-  # The s3_storage_config block configures the connection to Amazon S3 object
-  # storage backend.
-  # The CLI flags prefix for this block configuration is: common
-  [s3: <s3_storage_config>]
-
-  # The gcs_storage_config block configures the connection to Google Cloud
-  # Storage object storage backend.
-  # The CLI flags prefix for this block configuration is: common.storage
-  [gcs: <gcs_storage_config>]
-
-  # The azure_storage_config block configures the connection to Azure object
-  # storage backend.
-  # The CLI flags prefix for this block configuration is: common.storage
-  [azure: <azure_storage_config>]
-
-  # The alibabacloud_storage_config block configures the connection to Alibaba
-  # Cloud Storage object storage backend.
-  [alibabacloud: <alibabacloud_storage_config>]
-
-  # The bos_storage_config block configures the connection to Baidu Object
-  # Storage (BOS) object storage backend.
-  # The CLI flags prefix for this block configuration is: common.storage
-  [bos: <bos_storage_config>]
-
-  # The swift_storage_config block configures the connection to OpenStack Object
-  # Storage (Swift) object storage backend.
-  # The CLI flags prefix for this block configuration is: common.storage
-  [swift: <swift_storage_config>]
-
-  filesystem:
-    # Directory to store chunks in.
-    # CLI flag: -common.storage.filesystem.chunk-directory
-    [chunks_directory: <string> | default = ""]
-
-    # Directory to store rules in.
-    # CLI flag: -common.storage.filesystem.rules-directory
-    [rules_directory: <string> | default = ""]
-
-  hedging:
-    # If set to a non-zero value a second request will be issued at the provided
-    # duration. Default is 0 (disabled)
-    # CLI flag: -common.storage.hedge-requests-at
-    [at: <duration> | default = 0s]
-
-    # The maximum of hedge requests allowed.
-    # CLI flag: -common.storage.hedge-requests-up-to
-    [up_to: <int> | default = 2]
-
-    # The maximum of hedge requests allowed per seconds.
-    # CLI flag: -common.storage.hedge-max-per-second
-    [max_per_second: <int> | default = 5]
-
-  # The cos_storage_config block configures the connection to IBM Cloud Object
-  # Storage (COS) backend.
-  # The CLI flags prefix for this block configuration is: common.storage
-  [cos: <cos_storage_config>]
-
-  congestion_control:
-    # Use storage congestion control (default: disabled).
-    # CLI flag: -common.storage.congestion-control.enabled
-    [enabled: <boolean> | default = false]
-
-    controller:
-      # Congestion control strategy to use (default: none, options: 'aimd').
-      # CLI flag: -common.storage.congestion-control.strategy
-      [strategy: <string> | default = ""]
-
-      aimd:
-        # AIMD starting throughput window size: how many requests can be sent
-        # per second (default: 2000).
-        # CLI flag: -common.storage.congestion-control.strategy.aimd.start
-        [start: <int> | default = 2000]
-
-        # AIMD maximum throughput window size: upper limit of requests sent per
-        # second (default: 10000).
-        # CLI flag: -common.storage.congestion-control.strategy.aimd.upper-bound
-        [upper_bound: <int> | default = 10000]
-
-        # AIMD backoff factor when upstream service is throttled to decrease
-        # number of requests sent per second (default: 0.5).
-        # CLI flag: -common.storage.congestion-control.strategy.aimd.backoff-factor
-        [backoff_factor: <float> | default = 0.5]
-
-    retry:
-      # Congestion control retry strategy to use (default: none, options:
-      # 'limited').
-      # CLI flag: -common.storage.congestion-control.retry.strategy
-      [strategy: <string> | default = ""]
-
-      # Maximum number of retries allowed.
-      # CLI flag: -common.storage.congestion-control.retry.strategy.limited.limit
-      [limit: <int> | default = 2]
-
-    hedging:
-      config:
-        [at: <duration>]
-
-        [up_to: <int>]
-
-        [max_per_second: <int>]
-
-      # Congestion control hedge strategy to use (default: none, options:
-      # 'limited').
-      # CLI flag: -common.storage.congestion-control.hedge.strategy
-      [strategy: <string> | default = ""]
-
-  # Enable the thanos.io/objstore to be the backend for object storage
-  # CLI flag: -common.thanos.enable
-  [thanos_objstore: <boolean> | default = false]
-
-  objstore_config:
-    # Backend storage to use. Supported backends are: s3, gcs, azure, swift,
-    # filesystem.
-    # CLI flag: -common.storage.thanos.backend
-    [backend: <string> | default = "filesystem"]
-
-    s3:
-      # The S3 bucket endpoint. It could be an AWS S3 endpoint listed at
-      # https://docs.aws.amazon.com/general/latest/gr/s3.html or the address of
-      # an S3-compatible service in hostname:port format.
-      # CLI flag: -common.storage.thanos.s3.endpoint
-      [endpoint: <string> | default = ""]
-
-      # S3 region. If unset, the client will issue a S3 GetBucketLocation API
-      # call to autodetect it.
-      # CLI flag: -common.storage.thanos.s3.region
-      [region: <string> | default = ""]
-
-      # S3 bucket name
-      # CLI flag: -common.storage.thanos.s3.bucket-name
-      [bucket_name: <string> | default = ""]
-
-      # S3 secret access key
-      # CLI flag: -common.storage.thanos.s3.secret-access-key
-      [secret_access_key: <string> | default = ""]
-
-      # S3 session token
-      # CLI flag: -common.storage.thanos.s3.session-token
-      [session_token: <string> | default = ""]
-
-      # S3 access key ID
-      # CLI flag: -common.storage.thanos.s3.access-key-id
-      [access_key_id: <string> | default = ""]
-
-      # If enabled, use http:// for the S3 endpoint instead of https://. This
-      # could be useful in local dev/test environments while using an
-      # S3-compatible backend storage, like Minio.
-      # CLI flag: -common.storage.thanos.s3.insecure
-      [insecure: <boolean> | default = false]
-
-      # The signature version to use for authenticating against S3. Supported
-      # values are: v4.
-      # CLI flag: -common.storage.thanos.s3.signature-version
-      [signature_version: <string> | default = "v4"]
-
-      # The S3 storage class to use. Details can be found at
-      # https://aws.amazon.com/s3/storage-classes/.
-      # CLI flag: -common.storage.thanos.s3.storage-class
-      [storage_class: <string> | default = "STANDARD"]
-
-      sse:
-        # Enable AWS Server Side Encryption. Supported values: SSE-KMS, SSE-S3.
-        # CLI flag: -common.storage.thanos.s3.sse.type
-        [type: <string> | default = ""]
-
-        # KMS Key ID used to encrypt objects in S3
-        # CLI flag: -common.storage.thanos.s3.sse.kms-key-id
-        [kms_key_id: <string> | default = ""]
-
-        # KMS Encryption Context used for object encryption. It expects JSON
-        # formatted string.
-        # CLI flag: -common.storage.thanos.s3.sse.kms-encryption-context
-        [kms_encryption_context: <string> | default = ""]
-
-      http:
-        # The time an idle connection will remain idle before closing.
-        # CLI flag: -common.storage.thanos.s3.idle-conn-timeout
-        [idle_conn_timeout: <duration> | default = 1m30s]
-
-        # The amount of time the client will wait for a servers response
-        # headers.
-        # CLI flag: -common.storage.thanos.s3.response-header-timeout
-        [response_header_timeout: <duration> | default = 2m]
-
-        # If the client connects via HTTPS and this option is enabled, the
-        # client will accept any certificate and hostname.
-        # CLI flag: -common.storage.thanos.s3.insecure-skip-verify
-        [insecure_skip_verify: <boolean> | default = false]
-
-        # Maximum time to wait for a TLS handshake. 0 means no limit.
-        # CLI flag: -common.storage.thanos.s3.tls-handshake-timeout
-        [tls_handshake_timeout: <duration> | default = 10s]
-
-        # The time to wait for a server's first response headers after fully
-        # writing the request headers if the request has an Expect header. 0 to
-        # send the request body immediately.
-        # CLI flag: -common.storage.thanos.s3.expect-continue-timeout
-        [expect_continue_timeout: <duration> | default = 1s]
-
-        # Maximum number of idle (keep-alive) connections across all hosts. 0
-        # means no limit.
-        # CLI flag: -common.storage.thanos.s3.max-idle-connections
-        [max_idle_connections: <int> | default = 100]
-
-        # Maximum number of idle (keep-alive) connections to keep per-host. If
-        # 0, a built-in default value is used.
-        # CLI flag: -common.storage.thanos.s3.max-idle-connections-per-host
-        [max_idle_connections_per_host: <int> | default = 100]
-
-        # Maximum number of connections per host. 0 means no limit.
-        # CLI flag: -common.storage.thanos.s3.max-connections-per-host
-        [max_connections_per_host: <int> | default = 0]
-
-        # Path to the trusted CA file that signed the SSL certificate of the
-        # object storage endpoint.
-        # CLI flag: -common.storage.thanos.s3.ca-file
-        [ca_file: <string> | default = ""]
-
-    gcs:
-      # GCS bucket name
-      # CLI flag: -common.storage.thanos.gcs.bucket-name
-      [bucket_name: <string> | default = ""]
-
-      # JSON representing either a Google Developers Console
-      # client_credentials.json file or a Google Developers service account key
-      # file. If empty, fallback to Google default logic.
-      # CLI flag: -common.storage.thanos.gcs.service-account
-      [service_account: <string> | default = ""]
-
-      http:
-        # The time an idle connection will remain idle before closing.
-        # CLI flag: -common.storage.thanos.s3.http.idle-conn-timeout
-        [idle_conn_timeout: <duration> | default = 1m30s]
-
-        # The amount of time the client will wait for a servers response
-        # headers.
-        # CLI flag: -common.storage.thanos.s3.http.response-header-timeout
-        [response_header_timeout: <duration> | default = 2m]
-
-        # If the client connects via HTTPS and this option is enabled, the
-        # client will accept any certificate and hostname.
-        # CLI flag: -common.storage.thanos.s3.http.insecure-skip-verify
-        [insecure_skip_verify: <boolean> | default = false]
-
-        # Maximum time to wait for a TLS handshake. 0 means no limit.
-        # CLI flag: -common.storage.thanos.s3.http.tls-handshake-timeout
-        [tls_handshake_timeout: <duration> | default = 10s]
-
-        # The time to wait for a server's first response headers after fully
-        # writing the request headers if the request has an Expect header. 0 to
-        # send the request body immediately.
-        # CLI flag: -common.storage.thanos.s3.http.expect-continue-timeout
-        [expect_continue_timeout: <duration> | default = 1s]
-
-        # Maximum number of idle (keep-alive) connections across all hosts. 0
-        # means no limit.
-        # CLI flag: -common.storage.thanos.s3.http.max-idle-connections
-        [max_idle_connections: <int> | default = 100]
-
-        # Maximum number of idle (keep-alive) connections to keep per-host. If
-        # 0, a built-in default value is used.
-        # CLI flag: -common.storage.thanos.s3.http.max-idle-connections-per-host
-        [max_idle_connections_per_host: <int> | default = 100]
-
-        # Maximum number of connections per host. 0 means no limit.
-        # CLI flag: -common.storage.thanos.s3.http.max-connections-per-host
-        [max_connections_per_host: <int> | default = 0]
-
-        # Path to the trusted CA file that signed the SSL certificate of the
-        # object storage endpoint.
-        # CLI flag: -common.storage.thanos.s3.http.ca-file
-        [ca_file: <string> | default = ""]
-
-    azure:
-      # Azure storage account name
-      # CLI flag: -common.storage.thanos.azure.account-name
-      [account_name: <string> | default = ""]
-
-      # Azure storage account key
-      # CLI flag: -common.storage.thanos.azure.account-key
-      [account_key: <string> | default = ""]
-
-      # If `connection-string` is set, the values of `account-name` and
-      # `endpoint-suffix` values will not be used. Use this method over
-      # `account-key` if you need to authenticate via a SAS token. Or if you use
-      # the Azurite emulator.
-      # CLI flag: -common.storage.thanos.azure.connection-string
-      [connection_string: <string> | default = ""]
-
-      # Azure storage container name
-      # CLI flag: -common.storage.thanos.azure.container-name
-      [container_name: <string> | default = "loki"]
-
-      # Azure storage endpoint suffix without schema. The account name will be
-      # prefixed to this value to create the FQDN
-      # CLI flag: -common.storage.thanos.azure.endpoint-suffix
-      [endpoint_suffix: <string> | default = ""]
-
-      # Number of retries for recoverable errors
-      # CLI flag: -common.storage.thanos.azure.max-retries
-      [max_retries: <int> | default = 20]
-
-      http:
-        # The time an idle connection will remain idle before closing.
-        # CLI flag: -common.storage.thanos.azure.idle-conn-timeout
-        [idle_conn_timeout: <duration> | default = 1m30s]
-
-        # The amount of time the client will wait for a servers response
-        # headers.
-        # CLI flag: -common.storage.thanos.azure.response-header-timeout
-        [response_header_timeout: <duration> | default = 2m]
-
-        # If the client connects via HTTPS and this option is enabled, the
-        # client will accept any certificate and hostname.
-        # CLI flag: -common.storage.thanos.azure.insecure-skip-verify
-        [insecure_skip_verify: <boolean> | default = false]
-
-        # Maximum time to wait for a TLS handshake. 0 means no limit.
-        # CLI flag: -common.storage.thanos.azure.tls-handshake-timeout
-        [tls_handshake_timeout: <duration> | default = 10s]
-
-        # The time to wait for a server's first response headers after fully
-        # writing the request headers if the request has an Expect header. 0 to
-        # send the request body immediately.
-        # CLI flag: -common.storage.thanos.azure.expect-continue-timeout
-        [expect_continue_timeout: <duration> | default = 1s]
-
-        # Maximum number of idle (keep-alive) connections across all hosts. 0
-        # means no limit.
-        # CLI flag: -common.storage.thanos.azure.max-idle-connections
-        [max_idle_connections: <int> | default = 100]
-
-        # Maximum number of idle (keep-alive) connections to keep per-host. If
-        # 0, a built-in default value is used.
-        # CLI flag: -common.storage.thanos.azure.max-idle-connections-per-host
-        [max_idle_connections_per_host: <int> | default = 100]
-
-        # Maximum number of connections per host. 0 means no limit.
-        # CLI flag: -common.storage.thanos.azure.max-connections-per-host
-        [max_connections_per_host: <int> | default = 0]
-
-        # Path to the trusted CA file that signed the SSL certificate of the
-        # object storage endpoint.
-        # CLI flag: -common.storage.thanos.azure.ca-file
-        [ca_file: <string> | default = ""]
-
-    swift:
-      # OpenStack Swift authentication API version. 0 to autodetect.
-      # CLI flag: -common.storage.thanos.swift.auth-version
-      [auth_version: <int> | default = 0]
-
-      # OpenStack Swift authentication URL
-      # CLI flag: -common.storage.thanos.swift.auth-url
-      [auth_url: <string> | default = ""]
-
-      # Set this to true to use the internal OpenStack Swift endpoint URL
-      # CLI flag: -common.storage.thanos.swift.internal
-      [internal: <boolean> | default = false]
-
-      # OpenStack Swift username.
-      # CLI flag: -common.storage.thanos.swift.username
-      [username: <string> | default = ""]
-
-      # OpenStack Swift user's domain name.
-      # CLI flag: -common.storage.thanos.swift.user-domain-name
-      [user_domain_name: <string> | default = ""]
-
-      # OpenStack Swift user's domain ID.
-      # CLI flag: -common.storage.thanos.swift.user-domain-id
-      [user_domain_id: <string> | default = ""]
-
-      # OpenStack Swift user ID.
-      # CLI flag: -common.storage.thanos.swift.user-id
-      [user_id: <string> | default = ""]
-
-      # OpenStack Swift API key.
-      # CLI flag: -common.storage.thanos.swift.password
-      [password: <string> | default = ""]
-
-      # OpenStack Swift user's domain ID.
-      # CLI flag: -common.storage.thanos.swift.domain-id
-      [domain_id: <string> | default = ""]
-
-      # OpenStack Swift user's domain name.
-      # CLI flag: -common.storage.thanos.swift.domain-name
-      [domain_name: <string> | default = ""]
-
-      # OpenStack Swift project ID (v2,v3 auth only).
-      # CLI flag: -common.storage.thanos.swift.project-id
-      [project_id: <string> | default = ""]
-
-      # OpenStack Swift project name (v2,v3 auth only).
-      # CLI flag: -common.storage.thanos.swift.project-name
-      [project_name: <string> | default = ""]
-
-      # ID of the OpenStack Swift project's domain (v3 auth only), only needed
-      # if it differs the from user domain.
-      # CLI flag: -common.storage.thanos.swift.project-domain-id
-      [project_domain_id: <string> | default = ""]
-
-      # Name of the OpenStack Swift project's domain (v3 auth only), only needed
-      # if it differs from the user domain.
-      # CLI flag: -common.storage.thanos.swift.project-domain-name
-      [project_domain_name: <string> | default = ""]
-
-      # OpenStack Swift Region to use (v2,v3 auth only).
-      # CLI flag: -common.storage.thanos.swift.region-name
-      [region_name: <string> | default = ""]
-
-      # Name of the OpenStack Swift container to put chunks in.
-      # CLI flag: -common.storage.thanos.swift.container-name
-      [container_name: <string> | default = ""]
-
-      # Max retries on requests error.
-      # CLI flag: -common.storage.thanos.swift.max-retries
-      [max_retries: <int> | default = 3]
-
-      # Time after which a connection attempt is aborted.
-      # CLI flag: -common.storage.thanos.swift.connect-timeout
-      [connect_timeout: <duration> | default = 10s]
-
-      # Time after which an idle request is aborted. The timeout watchdog is
-      # reset each time some data is received, so the timeout triggers after X
-      # time no data is received on a request.
-      # CLI flag: -common.storage.thanos.swift.request-timeout
-      [request_timeout: <duration> | default = 5s]
-
-    filesystem:
-      # Local filesystem storage directory.
-      # CLI flag: -common.storage.thanos.filesystem.dir
-      [dir: <string> | default = ""]
-
-    # Prefix for all objects stored in the backend storage. For simplicity, it
-    # may only contain digits and English alphabet letters.
-    # CLI flag: -common.storage.thanos.storage-prefix
-    [storage_prefix: <string> | default = ""]
-
-[persist_tokens: <boolean>]
-
-[replication_factor: <int>]
-
-ring:
-  kvstore:
-    # Backend storage to use for the ring. Supported values are: consul, etcd,
-    # inmemory, memberlist, multi.
-    # CLI flag: -common.storage.ring.store
-    [store: <string> | default = "consul"]
-
-    # The prefix for the keys in the store. Should end with a /.
-    # CLI flag: -common.storage.ring.prefix
-    [prefix: <string> | default = "collectors/"]
-
-    # Configuration for a Consul client. Only applies if the selected kvstore is
-    # consul.
-    # The CLI flags prefix for this block configuration is: common.storage.ring
-    [consul: <consul>]
-
-    # Configuration for an ETCD v3 client. Only applies if the selected kvstore
-    # is etcd.
-    # The CLI flags prefix for this block configuration is: common.storage.ring
-    [etcd: <etcd>]
-
-    multi:
-      # Primary backend storage used by multi-client.
-      # CLI flag: -common.storage.ring.multi.primary
-      [primary: <string> | default = ""]
-
-      # Secondary backend storage used by multi-client.
-      # CLI flag: -common.storage.ring.multi.secondary
-      [secondary: <string> | default = ""]
-
-      # Mirror writes to secondary store.
-      # CLI flag: -common.storage.ring.multi.mirror-enabled
-      [mirror_enabled: <boolean> | default = false]
-
-      # Timeout for storing value to secondary store.
-      # CLI flag: -common.storage.ring.multi.mirror-timeout
-      [mirror_timeout: <duration> | default = 2s]
-
-  # Period at which to heartbeat to the ring. 0 = disabled.
-  # CLI flag: -common.storage.ring.heartbeat-period
-  [heartbeat_period: <duration> | default = 15s]
-
-  # The heartbeat timeout after which compactors are considered unhealthy within
-  # the ring. 0 = never (timeout disabled).
-  # CLI flag: -common.storage.ring.heartbeat-timeout
-  [heartbeat_timeout: <duration> | default = 1m]
-
-  # File path where tokens are stored. If empty, tokens are not stored at
-  # shutdown and restored at startup.
-  # CLI flag: -common.storage.ring.tokens-file-path
-  [tokens_file_path: <string> | default = ""]
-
-  # True to enable zone-awareness and replicate blocks across different
-  # availability zones.
-  # CLI flag: -common.storage.ring.zone-awareness-enabled
-  [zone_awareness_enabled: <boolean> | default = false]
-
-  # Number of tokens to own in the ring.
-  # CLI flag: -common.storage.ring.num-tokens
-  [num_tokens: <int> | default = 128]
-
-  # Factor for data replication.
-  # CLI flag: -common.storage.ring.replication-factor
-  [replication_factor: <int> | default = 3]
-
-  # Instance ID to register in the ring.
-  # CLI flag: -common.storage.ring.instance-id
-  [instance_id: <string> | default = "<hostname>"]
-
-  # Name of network interface to read address from.
-  # CLI flag: -common.storage.ring.instance-interface-names
-  [instance_interface_names: <list of strings> | default = [<private network interfaces>]]
-
-  # Port to advertise in the ring (defaults to server.grpc-listen-port).
-  # CLI flag: -common.storage.ring.instance-port
-  [instance_port: <int> | default = 0]
-
-  # IP address to advertise in the ring.
-  # CLI flag: -common.storage.ring.instance-addr
-  [instance_addr: <string> | default = ""]
-
-  # The availability zone where this instance is running. Required if
-  # zone-awareness is enabled.
-  # CLI flag: -common.storage.ring.instance-availability-zone
-  [instance_availability_zone: <string> | default = ""]
-
-  # Enable using a IPv6 instance address.
-  # CLI flag: -common.storage.ring.instance-enable-ipv6
-  [instance_enable_ipv6: <boolean> | default = false]
-
-[instance_interface_names: <list of strings> | default = [<private network interfaces>]]
-
-[instance_addr: <string> | default = ""]
-
-# the http address of the compactor in the form http://host:port
-# CLI flag: -common.compactor-address
-[compactor_address: <string> | default = ""]
-
-# the grpc address of the compactor in the form host:port
-# CLI flag: -common.compactor-grpc-address
-[compactor_grpc_address: <string> | default = ""]
-```
-
-### consul
-
-Configuration for a Consul client. Only applies if the selected kvstore is `consul`. The supported CLI flags `<prefix>` used to reference this configuration block are:
-
-- `bloom-compactor.ring`
-- `bloom-gateway.ring`
-- `common.storage.ring`
-- `compactor.ring`
-- `distributor.ring`
-- `index-gateway.ring`
-- `query-scheduler.ring`
-- `ruler.ring`
-
-&nbsp;
-
-```yaml
-# Hostname and port of Consul.
-# CLI flag: -<prefix>.consul.hostname
-[host: <string> | default = "localhost:8500"]
-
-# ACL Token used to interact with Consul.
-# CLI flag: -<prefix>.consul.acl-token
-[acl_token: <string> | default = ""]
-
-# HTTP timeout when talking to Consul
-# CLI flag: -<prefix>.consul.client-timeout
-[http_client_timeout: <duration> | default = 20s]
-
-# Enable consistent reads to Consul.
-# CLI flag: -<prefix>.consul.consistent-reads
-[consistent_reads: <boolean> | default = false]
-
-# Rate limit when watching key or prefix in Consul, in requests per second. 0
-# disables the rate limit.
-# CLI flag: -<prefix>.consul.watch-rate-limit
-[watch_rate_limit: <float> | default = 1]
-
-# Burst size used in rate limit. Values less than 1 are treated as 1.
-# CLI flag: -<prefix>.consul.watch-burst-size
-[watch_burst_size: <int> | default = 1]
-
-# Maximum duration to wait before retrying a Compare And Swap (CAS) operation.
-# CLI flag: -<prefix>.consul.cas-retry-delay
-[cas_retry_delay: <duration> | default = 1s]
-```
-
-### etcd
-
-Configuration for an ETCD v3 client. Only applies if the selected kvstore is `etcd`. The supported CLI flags `<prefix>` used to reference this configuration block are:
-
-- `bloom-compactor.ring`
-- `bloom-gateway.ring`
-- `common.storage.ring`
-- `compactor.ring`
-- `distributor.ring`
-- `index-gateway.ring`
-- `query-scheduler.ring`
-- `ruler.ring`
-
-&nbsp;
-
-```yaml
-# The etcd endpoints to connect to.
-# CLI flag: -<prefix>.etcd.endpoints
-[endpoints: <list of strings> | default = []]
-
-# The dial timeout for the etcd connection.
-# CLI flag: -<prefix>.etcd.dial-timeout
-[dial_timeout: <duration> | default = 10s]
-
-# The maximum number of retries to do for failed ops.
-# CLI flag: -<prefix>.etcd.max-retries
-[max_retries: <int> | default = 10]
-
-# Enable TLS.
-# CLI flag: -<prefix>.etcd.tls-enabled
-[tls_enabled: <boolean> | default = false]
-
-# Path to the client certificate, which will be used for authenticating with the
-# server. Also requires the key path to be configured.
-# CLI flag: -<prefix>.etcd.tls-cert-path
-[tls_cert_path: <string> | default = ""]
-
-# Path to the key for the client certificate. Also requires the client
-# certificate to be configured.
-# CLI flag: -<prefix>.etcd.tls-key-path
-[tls_key_path: <string> | default = ""]
-
-# Path to the CA certificates to validate server certificate against. If not
-# set, the host's root CA certificates are used.
-# CLI flag: -<prefix>.etcd.tls-ca-path
-[tls_ca_path: <string> | default = ""]
-
-# Override the expected name on the server certificate.
-# CLI flag: -<prefix>.etcd.tls-server-name
-[tls_server_name: <string> | default = ""]
-
-# Skip validating server certificate.
-# CLI flag: -<prefix>.etcd.tls-insecure-skip-verify
-[tls_insecure_skip_verify: <boolean> | default = false]
-
-# Override the default cipher suite list (separated by commas). Allowed values:
-# 
-# Secure Ciphers:
-# - TLS_RSA_WITH_AES_128_CBC_SHA
-# - TLS_RSA_WITH_AES_256_CBC_SHA
-# - TLS_RSA_WITH_AES_128_GCM_SHA256
-# - TLS_RSA_WITH_AES_256_GCM_SHA384
-# - TLS_AES_128_GCM_SHA256
-# - TLS_AES_256_GCM_SHA384
-# - TLS_CHACHA20_POLY1305_SHA256
-# - TLS_ECDHE_ECDSA_WITH_AES_128_CBC_SHA
-# - TLS_ECDHE_ECDSA_WITH_AES_256_CBC_SHA
-# - TLS_ECDHE_RSA_WITH_AES_128_CBC_SHA
-# - TLS_ECDHE_RSA_WITH_AES_256_CBC_SHA
-# - TLS_ECDHE_ECDSA_WITH_AES_128_GCM_SHA256
-# - TLS_ECDHE_ECDSA_WITH_AES_256_GCM_SHA384
-# - TLS_ECDHE_RSA_WITH_AES_128_GCM_SHA256
-# - TLS_ECDHE_RSA_WITH_AES_256_GCM_SHA384
-# - TLS_ECDHE_RSA_WITH_CHACHA20_POLY1305_SHA256
-# - TLS_ECDHE_ECDSA_WITH_CHACHA20_POLY1305_SHA256
-# 
-# Insecure Ciphers:
-# - TLS_RSA_WITH_RC4_128_SHA
-# - TLS_RSA_WITH_3DES_EDE_CBC_SHA
-# - TLS_RSA_WITH_AES_128_CBC_SHA256
-# - TLS_ECDHE_ECDSA_WITH_RC4_128_SHA
-# - TLS_ECDHE_RSA_WITH_RC4_128_SHA
-# - TLS_ECDHE_RSA_WITH_3DES_EDE_CBC_SHA
-# - TLS_ECDHE_ECDSA_WITH_AES_128_CBC_SHA256
-# - TLS_ECDHE_RSA_WITH_AES_128_CBC_SHA256
-# CLI flag: -<prefix>.etcd.tls-cipher-suites
-[tls_cipher_suites: <string> | default = ""]
-
-# Override the default minimum TLS version. Allowed values: VersionTLS10,
-# VersionTLS11, VersionTLS12, VersionTLS13
-# CLI flag: -<prefix>.etcd.tls-min-version
-[tls_min_version: <string> | default = ""]
-
-# Etcd username.
-# CLI flag: -<prefix>.etcd.username
-[username: <string> | default = ""]
-
-# Etcd password.
-# CLI flag: -<prefix>.etcd.password
-[password: <string> | default = ""]
-```
-
-### memberlist
-
-Configuration for `memberlist` client. Only applies if the selected kvstore is memberlist.
-
-When a memberlist config with atleast 1 join_members is defined, kvstore of type memberlist is automatically selected for all the components that require a ring unless otherwise specified in the component's configuration section.
-
-```yaml
-# Name of the node in memberlist cluster. Defaults to hostname.
-# CLI flag: -memberlist.nodename
-[node_name: <string> | default = ""]
-
-# Add random suffix to the node name.
-# CLI flag: -memberlist.randomize-node-name
-[randomize_node_name: <boolean> | default = true]
-
-# The timeout for establishing a connection with a remote node, and for
-# read/write operations.
-# CLI flag: -memberlist.stream-timeout
-[stream_timeout: <duration> | default = 10s]
-
-# Multiplication factor used when sending out messages (factor * log(N+1)).
-# CLI flag: -memberlist.retransmit-factor
-[retransmit_factor: <int> | default = 4]
-
-# How often to use pull/push sync.
-# CLI flag: -memberlist.pullpush-interval
-[pull_push_interval: <duration> | default = 30s]
-
-# How often to gossip.
-# CLI flag: -memberlist.gossip-interval
-[gossip_interval: <duration> | default = 200ms]
-
-# How many nodes to gossip to.
-# CLI flag: -memberlist.gossip-nodes
-[gossip_nodes: <int> | default = 3]
-
-# How long to keep gossiping to dead nodes, to give them chance to refute their
-# death.
-# CLI flag: -memberlist.gossip-to-dead-nodes-time
-[gossip_to_dead_nodes_time: <duration> | default = 30s]
-
-# How soon can dead node's name be reclaimed with new address. 0 to disable.
-# CLI flag: -memberlist.dead-node-reclaim-time
-[dead_node_reclaim_time: <duration> | default = 0s]
-
-# Enable message compression. This can be used to reduce bandwidth usage at the
-# cost of slightly more CPU utilization.
-# CLI flag: -memberlist.compression-enabled
-[compression_enabled: <boolean> | default = true]
-
-# Gossip address to advertise to other members in the cluster. Used for NAT
-# traversal.
-# CLI flag: -memberlist.advertise-addr
-[advertise_addr: <string> | default = ""]
-
-# Gossip port to advertise to other members in the cluster. Used for NAT
-# traversal.
-# CLI flag: -memberlist.advertise-port
-[advertise_port: <int> | default = 7946]
-
-# The cluster label is an optional string to include in outbound packets and
-# gossip streams. Other members in the memberlist cluster will discard any
-# message whose label doesn't match the configured one, unless the
-# 'cluster-label-verification-disabled' configuration option is set to true.
-# CLI flag: -memberlist.cluster-label
-[cluster_label: <string> | default = ""]
-
-# When true, memberlist doesn't verify that inbound packets and gossip streams
-# have the cluster label matching the configured one. This verification should
-# be disabled while rolling out the change to the configured cluster label in a
-# live memberlist cluster.
-# CLI flag: -memberlist.cluster-label-verification-disabled
-[cluster_label_verification_disabled: <boolean> | default = false]
-
-# Other cluster members to join. Can be specified multiple times. It can be an
-# IP, hostname or an entry specified in the DNS Service Discovery format.
-# CLI flag: -memberlist.join
-[join_members: <list of strings> | default = []]
-
-# Min backoff duration to join other cluster members.
-# CLI flag: -memberlist.min-join-backoff
-[min_join_backoff: <duration> | default = 1s]
-
-# Max backoff duration to join other cluster members.
-# CLI flag: -memberlist.max-join-backoff
-[max_join_backoff: <duration> | default = 1m]
-
-# Max number of retries to join other cluster members.
-# CLI flag: -memberlist.max-join-retries
-[max_join_retries: <int> | default = 10]
-
-# If this node fails to join memberlist cluster, abort.
-# CLI flag: -memberlist.abort-if-join-fails
-[abort_if_cluster_join_fails: <boolean> | default = false]
-
-# If not 0, how often to rejoin the cluster. Occasional rejoin can help to fix
-# the cluster split issue, and is harmless otherwise. For example when using
-# only few components as a seed nodes (via -memberlist.join), then it's
-# recommended to use rejoin. If -memberlist.join points to dynamic service that
-# resolves to all gossiping nodes (eg. Kubernetes headless service), then rejoin
-# is not needed.
-# CLI flag: -memberlist.rejoin-interval
-[rejoin_interval: <duration> | default = 0s]
-
-# How long to keep LEFT ingesters in the ring.
-# CLI flag: -memberlist.left-ingesters-timeout
-[left_ingesters_timeout: <duration> | default = 5m]
-
-# Timeout for leaving memberlist cluster.
-# CLI flag: -memberlist.leave-timeout
-[leave_timeout: <duration> | default = 20s]
-
-# How much space to use for keeping received and sent messages in memory for
-# troubleshooting (two buffers). 0 to disable.
-# CLI flag: -memberlist.message-history-buffer-bytes
-[message_history_buffer_bytes: <int> | default = 0]
-
-# IP address to listen on for gossip messages. Multiple addresses may be
-# specified. Defaults to 0.0.0.0
-# CLI flag: -memberlist.bind-addr
-[bind_addr: <list of strings> | default = []]
-
-# Port to listen on for gossip messages.
-# CLI flag: -memberlist.bind-port
-[bind_port: <int> | default = 7946]
-
-# Timeout used when connecting to other nodes to send packet.
-# CLI flag: -memberlist.packet-dial-timeout
-[packet_dial_timeout: <duration> | default = 2s]
-
-# Timeout for writing 'packet' data.
-# CLI flag: -memberlist.packet-write-timeout
-[packet_write_timeout: <duration> | default = 5s]
-
-# Enable TLS on the memberlist transport layer.
-# CLI flag: -memberlist.tls-enabled
-[tls_enabled: <boolean> | default = false]
-
-# Path to the client certificate, which will be used for authenticating with the
-# server. Also requires the key path to be configured.
-# CLI flag: -memberlist.tls-cert-path
-[tls_cert_path: <string> | default = ""]
-
-# Path to the key for the client certificate. Also requires the client
-# certificate to be configured.
-# CLI flag: -memberlist.tls-key-path
-[tls_key_path: <string> | default = ""]
-
-# Path to the CA certificates to validate server certificate against. If not
-# set, the host's root CA certificates are used.
-# CLI flag: -memberlist.tls-ca-path
-[tls_ca_path: <string> | default = ""]
-
-# Override the expected name on the server certificate.
-# CLI flag: -memberlist.tls-server-name
-[tls_server_name: <string> | default = ""]
-
-# Skip validating server certificate.
-# CLI flag: -memberlist.tls-insecure-skip-verify
-[tls_insecure_skip_verify: <boolean> | default = false]
-
-# Override the default cipher suite list (separated by commas). Allowed values:
-# 
-# Secure Ciphers:
-# - TLS_RSA_WITH_AES_128_CBC_SHA
-# - TLS_RSA_WITH_AES_256_CBC_SHA
-# - TLS_RSA_WITH_AES_128_GCM_SHA256
-# - TLS_RSA_WITH_AES_256_GCM_SHA384
-# - TLS_AES_128_GCM_SHA256
-# - TLS_AES_256_GCM_SHA384
-# - TLS_CHACHA20_POLY1305_SHA256
-# - TLS_ECDHE_ECDSA_WITH_AES_128_CBC_SHA
-# - TLS_ECDHE_ECDSA_WITH_AES_256_CBC_SHA
-# - TLS_ECDHE_RSA_WITH_AES_128_CBC_SHA
-# - TLS_ECDHE_RSA_WITH_AES_256_CBC_SHA
-# - TLS_ECDHE_ECDSA_WITH_AES_128_GCM_SHA256
-# - TLS_ECDHE_ECDSA_WITH_AES_256_GCM_SHA384
-# - TLS_ECDHE_RSA_WITH_AES_128_GCM_SHA256
-# - TLS_ECDHE_RSA_WITH_AES_256_GCM_SHA384
-# - TLS_ECDHE_RSA_WITH_CHACHA20_POLY1305_SHA256
-# - TLS_ECDHE_ECDSA_WITH_CHACHA20_POLY1305_SHA256
-# 
-# Insecure Ciphers:
-# - TLS_RSA_WITH_RC4_128_SHA
-# - TLS_RSA_WITH_3DES_EDE_CBC_SHA
-# - TLS_RSA_WITH_AES_128_CBC_SHA256
-# - TLS_ECDHE_ECDSA_WITH_RC4_128_SHA
-# - TLS_ECDHE_RSA_WITH_RC4_128_SHA
-# - TLS_ECDHE_RSA_WITH_3DES_EDE_CBC_SHA
-# - TLS_ECDHE_ECDSA_WITH_AES_128_CBC_SHA256
-# - TLS_ECDHE_RSA_WITH_AES_128_CBC_SHA256
-# CLI flag: -memberlist.tls-cipher-suites
-[tls_cipher_suites: <string> | default = ""]
-
-# Override the default minimum TLS version. Allowed values: VersionTLS10,
-# VersionTLS11, VersionTLS12, VersionTLS13
-# CLI flag: -memberlist.tls-min-version
-[tls_min_version: <string> | default = ""]
-```
-
-### grpc_client
-
-The `grpc_client` block configures the gRPC client used to communicate between two Loki components. The supported CLI flags `<prefix>` used to reference this configuration block are:
-
-- `bigtable`
-- `bloom-gateway-client.grpc`
-- `boltdb.shipper.index-gateway-client.grpc`
-- `frontend.grpc-client-config`
-- `ingester.client`
-- `querier.frontend-client`
-- `query-scheduler.grpc-client-config`
-- `ruler.client`
-- `tsdb.shipper.index-gateway-client.grpc`
-
-&nbsp;
-
-```yaml
-# gRPC client max receive message size (bytes).
-# CLI flag: -<prefix>.grpc-max-recv-msg-size
-[max_recv_msg_size: <int> | default = 104857600]
-
-# gRPC client max send message size (bytes).
-# CLI flag: -<prefix>.grpc-max-send-msg-size
-[max_send_msg_size: <int> | default = 104857600]
-
-# Use compression when sending messages. Supported values are: 'gzip', 'snappy'
-# and '' (disable compression)
-# CLI flag: -<prefix>.grpc-compression
-[grpc_compression: <string> | default = ""]
-
-# Rate limit for gRPC client; 0 means disabled.
-# CLI flag: -<prefix>.grpc-client-rate-limit
-[rate_limit: <float> | default = 0]
-
-# Rate limit burst for gRPC client.
-# CLI flag: -<prefix>.grpc-client-rate-limit-burst
-[rate_limit_burst: <int> | default = 0]
-
-# Enable backoff and retry when we hit rate limits.
-# CLI flag: -<prefix>.backoff-on-ratelimits
-[backoff_on_ratelimits: <boolean> | default = false]
-
-backoff_config:
-  # Minimum delay when backing off.
-  # CLI flag: -<prefix>.backoff-min-period
-  [min_period: <duration> | default = 100ms]
-
-  # Maximum delay when backing off.
-  # CLI flag: -<prefix>.backoff-max-period
-  [max_period: <duration> | default = 10s]
-
-  # Number of times to backoff and retry before failing.
-  # CLI flag: -<prefix>.backoff-retries
-  [max_retries: <int> | default = 10]
-
-# Initial stream window size. Values less than the default are not supported and
-# are ignored. Setting this to a value other than the default disables the BDP
-# estimator.
-# CLI flag: -<prefix>.initial-stream-window-size
-[initial_stream_window_size: <int> | default = 63KiB1023B]
-
-# Initial connection window size. Values less than the default are not supported
-# and are ignored. Setting this to a value other than the default disables the
-# BDP estimator.
-# CLI flag: -<prefix>.initial-connection-window-size
-[initial_connection_window_size: <int> | default = 63KiB1023B]
-
-# Enable TLS in the gRPC client. This flag needs to be enabled when any other
-# TLS flag is set. If set to false, insecure connection to gRPC server will be
-# used.
-# CLI flag: -<prefix>.tls-enabled
-[tls_enabled: <boolean> | default = false]
-
-# Path to the client certificate, which will be used for authenticating with the
-# server. Also requires the key path to be configured.
-# CLI flag: -<prefix>.tls-cert-path
-[tls_cert_path: <string> | default = ""]
-
-# Path to the key for the client certificate. Also requires the client
-# certificate to be configured.
-# CLI flag: -<prefix>.tls-key-path
-[tls_key_path: <string> | default = ""]
-
-# Path to the CA certificates to validate server certificate against. If not
-# set, the host's root CA certificates are used.
-# CLI flag: -<prefix>.tls-ca-path
-[tls_ca_path: <string> | default = ""]
-
-# Override the expected name on the server certificate.
-# CLI flag: -<prefix>.tls-server-name
-[tls_server_name: <string> | default = ""]
-
-# Skip validating server certificate.
-# CLI flag: -<prefix>.tls-insecure-skip-verify
-[tls_insecure_skip_verify: <boolean> | default = false]
-
-# Override the default cipher suite list (separated by commas). Allowed values:
-# 
-# Secure Ciphers:
-# - TLS_RSA_WITH_AES_128_CBC_SHA
-# - TLS_RSA_WITH_AES_256_CBC_SHA
-# - TLS_RSA_WITH_AES_128_GCM_SHA256
-# - TLS_RSA_WITH_AES_256_GCM_SHA384
-# - TLS_AES_128_GCM_SHA256
-# - TLS_AES_256_GCM_SHA384
-# - TLS_CHACHA20_POLY1305_SHA256
-# - TLS_ECDHE_ECDSA_WITH_AES_128_CBC_SHA
-# - TLS_ECDHE_ECDSA_WITH_AES_256_CBC_SHA
-# - TLS_ECDHE_RSA_WITH_AES_128_CBC_SHA
-# - TLS_ECDHE_RSA_WITH_AES_256_CBC_SHA
-# - TLS_ECDHE_ECDSA_WITH_AES_128_GCM_SHA256
-# - TLS_ECDHE_ECDSA_WITH_AES_256_GCM_SHA384
-# - TLS_ECDHE_RSA_WITH_AES_128_GCM_SHA256
-# - TLS_ECDHE_RSA_WITH_AES_256_GCM_SHA384
-# - TLS_ECDHE_RSA_WITH_CHACHA20_POLY1305_SHA256
-# - TLS_ECDHE_ECDSA_WITH_CHACHA20_POLY1305_SHA256
-# 
-# Insecure Ciphers:
-# - TLS_RSA_WITH_RC4_128_SHA
-# - TLS_RSA_WITH_3DES_EDE_CBC_SHA
-# - TLS_RSA_WITH_AES_128_CBC_SHA256
-# - TLS_ECDHE_ECDSA_WITH_RC4_128_SHA
-# - TLS_ECDHE_RSA_WITH_RC4_128_SHA
-# - TLS_ECDHE_RSA_WITH_3DES_EDE_CBC_SHA
-# - TLS_ECDHE_ECDSA_WITH_AES_128_CBC_SHA256
-# - TLS_ECDHE_RSA_WITH_AES_128_CBC_SHA256
-# CLI flag: -<prefix>.tls-cipher-suites
-[tls_cipher_suites: <string> | default = ""]
-
-# Override the default minimum TLS version. Allowed values: VersionTLS10,
-# VersionTLS11, VersionTLS12, VersionTLS13
-# CLI flag: -<prefix>.tls-min-version
-[tls_min_version: <string> | default = ""]
-
-# The maximum amount of time to establish a connection. A value of 0 means
-# default gRPC client connect timeout and backoff.
-# CLI flag: -<prefix>.connect-timeout
-[connect_timeout: <duration> | default = 5s]
-
-# Initial backoff delay after first connection failure. Only relevant if
-# ConnectTimeout > 0.
-# CLI flag: -<prefix>.connect-backoff-base-delay
-[connect_backoff_base_delay: <duration> | default = 1s]
-
-# Maximum backoff delay when establishing a connection. Only relevant if
-# ConnectTimeout > 0.
-# CLI flag: -<prefix>.connect-backoff-max-delay
-[connect_backoff_max_delay: <duration> | default = 5s]
-```
-
-### tls_config
-
-The TLS configuration.
-
-```yaml
-# Path to the client certificate, which will be used for authenticating with the
-# server. Also requires the key path to be configured.
-# CLI flag: -frontend.tail-tls-config.tls-cert-path
-[tls_cert_path: <string> | default = ""]
-
-# Path to the key for the client certificate. Also requires the client
-# certificate to be configured.
-# CLI flag: -frontend.tail-tls-config.tls-key-path
-[tls_key_path: <string> | default = ""]
-
-# Path to the CA certificates to validate server certificate against. If not
-# set, the host's root CA certificates are used.
-# CLI flag: -frontend.tail-tls-config.tls-ca-path
-[tls_ca_path: <string> | default = ""]
-
-# Override the expected name on the server certificate.
-# CLI flag: -frontend.tail-tls-config.tls-server-name
-[tls_server_name: <string> | default = ""]
-
-# Skip validating server certificate.
-# CLI flag: -frontend.tail-tls-config.tls-insecure-skip-verify
-[tls_insecure_skip_verify: <boolean> | default = false]
-
-# Override the default cipher suite list (separated by commas). Allowed values:
-# 
-# Secure Ciphers:
-# - TLS_RSA_WITH_AES_128_CBC_SHA
-# - TLS_RSA_WITH_AES_256_CBC_SHA
-# - TLS_RSA_WITH_AES_128_GCM_SHA256
-# - TLS_RSA_WITH_AES_256_GCM_SHA384
-# - TLS_AES_128_GCM_SHA256
-# - TLS_AES_256_GCM_SHA384
-# - TLS_CHACHA20_POLY1305_SHA256
-# - TLS_ECDHE_ECDSA_WITH_AES_128_CBC_SHA
-# - TLS_ECDHE_ECDSA_WITH_AES_256_CBC_SHA
-# - TLS_ECDHE_RSA_WITH_AES_128_CBC_SHA
-# - TLS_ECDHE_RSA_WITH_AES_256_CBC_SHA
-# - TLS_ECDHE_ECDSA_WITH_AES_128_GCM_SHA256
-# - TLS_ECDHE_ECDSA_WITH_AES_256_GCM_SHA384
-# - TLS_ECDHE_RSA_WITH_AES_128_GCM_SHA256
-# - TLS_ECDHE_RSA_WITH_AES_256_GCM_SHA384
-# - TLS_ECDHE_RSA_WITH_CHACHA20_POLY1305_SHA256
-# - TLS_ECDHE_ECDSA_WITH_CHACHA20_POLY1305_SHA256
-# 
-# Insecure Ciphers:
-# - TLS_RSA_WITH_RC4_128_SHA
-# - TLS_RSA_WITH_3DES_EDE_CBC_SHA
-# - TLS_RSA_WITH_AES_128_CBC_SHA256
-# - TLS_ECDHE_ECDSA_WITH_RC4_128_SHA
-# - TLS_ECDHE_RSA_WITH_RC4_128_SHA
-# - TLS_ECDHE_RSA_WITH_3DES_EDE_CBC_SHA
-# - TLS_ECDHE_ECDSA_WITH_AES_128_CBC_SHA256
-# - TLS_ECDHE_RSA_WITH_AES_128_CBC_SHA256
-# CLI flag: -frontend.tail-tls-config.tls-cipher-suites
-[tls_cipher_suites: <string> | default = ""]
-
-# Override the default minimum TLS version. Allowed values: VersionTLS10,
-# VersionTLS11, VersionTLS12, VersionTLS13
-# CLI flag: -frontend.tail-tls-config.tls-min-version
-[tls_min_version: <string> | default = ""]
-```
-
-### cache_config
-
-The cache block configures the cache backend. The supported CLI flags `<prefix>` used to reference this configuration block are:
-
-- `bloom-gateway-client.cache`
-- `bloom.metas-cache`
-- `frontend`
-- `frontend.index-stats-results-cache`
-- `frontend.instant-metric-results-cache`
-- `frontend.label-results-cache`
-- `frontend.series-results-cache`
-- `frontend.volume-results-cache`
-- `store.chunks-cache`
-- `store.index-cache-read`
-- `store.index-cache-write`
-
-&nbsp;
-
-```yaml
-# The default validity of entries for caches unless overridden.
-# CLI flag: -<prefix>.default-validity
-[default_validity: <duration> | default = 1h]
-
-background:
-  # At what concurrency to write back to cache.
-  # CLI flag: -<prefix>.background.write-back-concurrency
-  [writeback_goroutines: <int> | default = 10]
-
-  # How many key batches to buffer for background write-back.
-  # CLI flag: -<prefix>.background.write-back-buffer
-  [writeback_buffer: <int> | default = 10000]
-
-  # Size limit in bytes for background write-back.
-  # CLI flag: -<prefix>.background.write-back-size-limit
-  [writeback_size_limit: <int> | default = 1GB]
-
-memcached:
-  # How long keys stay in the memcache.
-  # CLI flag: -<prefix>.memcached.expiration
-  [expiration: <duration> | default = 0s]
-
-  # How many keys to fetch in each batch.
-  # CLI flag: -<prefix>.memcached.batchsize
-  [batch_size: <int> | default = 256]
-
-  # Maximum active requests to memcache.
-  # CLI flag: -<prefix>.memcached.parallelism
-  [parallelism: <int> | default = 10]
-
-memcached_client:
-  # Hostname for memcached service to use. If empty and if addresses is unset,
-  # no memcached will be used.
-  # CLI flag: -<prefix>.memcached.hostname
-  [host: <string> | default = ""]
-
-  # SRV service used to discover memcache servers.
-  # CLI flag: -<prefix>.memcached.service
-  [service: <string> | default = "memcached"]
-
-  # EXPERIMENTAL: Comma separated addresses list in DNS Service Discovery
-  # format:
-  # https://cortexmetrics.io/docs/configuration/arguments/#dns-service-discovery
-  # CLI flag: -<prefix>.memcached.addresses
-  [addresses: <string> | default = ""]
-
-  # Maximum time to wait before giving up on memcached requests.
-  # CLI flag: -<prefix>.memcached.timeout
-  [timeout: <duration> | default = 100ms]
-
-  # Maximum number of idle connections in pool.
-  # CLI flag: -<prefix>.memcached.max-idle-conns
-  [max_idle_conns: <int> | default = 16]
-
-  # The maximum size of an item stored in memcached. Bigger items are not
-  # stored. If set to 0, no maximum size is enforced.
-  # CLI flag: -<prefix>.memcached.max-item-size
-  [max_item_size: <int> | default = 0]
-
-  # Period with which to poll DNS for memcache servers.
-  # CLI flag: -<prefix>.memcached.update-interval
-  [update_interval: <duration> | default = 1m]
-
-  # Use consistent hashing to distribute to memcache servers.
-  # CLI flag: -<prefix>.memcached.consistent-hash
-  [consistent_hash: <boolean> | default = true]
-
-  # Trip circuit-breaker after this number of consecutive dial failures (if zero
-  # then circuit-breaker is disabled).
-  # CLI flag: -<prefix>.memcached.circuit-breaker-consecutive-failures
-  [circuit_breaker_consecutive_failures: <int> | default = 10]
-
-  # Duration circuit-breaker remains open after tripping (if zero then 60
-  # seconds is used).
-  # CLI flag: -<prefix>.memcached.circuit-breaker-timeout
-  [circuit_breaker_timeout: <duration> | default = 10s]
-
-  # Reset circuit-breaker counts after this long (if zero then never reset).
-  # CLI flag: -<prefix>.memcached.circuit-breaker-interval
-  [circuit_breaker_interval: <duration> | default = 10s]
-
-redis:
-  # Redis Server or Cluster configuration endpoint to use for caching. A
-  # comma-separated list of endpoints for Redis Cluster or Redis Sentinel. If
-  # empty, no redis will be used.
-  # CLI flag: -<prefix>.redis.endpoint
-  [endpoint: <string> | default = ""]
-
-  # Redis Sentinel master name. An empty string for Redis Server or Redis
-  # Cluster.
-  # CLI flag: -<prefix>.redis.master-name
-  [master_name: <string> | default = ""]
-
-  # Maximum time to wait before giving up on redis requests.
-  # CLI flag: -<prefix>.redis.timeout
-  [timeout: <duration> | default = 500ms]
-
-  # How long keys stay in the redis.
-  # CLI flag: -<prefix>.redis.expiration
-  [expiration: <duration> | default = 0s]
-
-  # Database index.
-  # CLI flag: -<prefix>.redis.db
-  [db: <int> | default = 0]
-
-  # Maximum number of connections in the pool.
-  # CLI flag: -<prefix>.redis.pool-size
-  [pool_size: <int> | default = 0]
-
-  # Username to use when connecting to redis.
-  # CLI flag: -<prefix>.redis.username
-  [username: <string> | default = ""]
-
-  # Password to use when connecting to redis.
-  # CLI flag: -<prefix>.redis.password
-  [password: <string> | default = ""]
-
-  # Enable connecting to redis with TLS.
-  # CLI flag: -<prefix>.redis.tls-enabled
-  [tls_enabled: <boolean> | default = false]
-
-  # Skip validating server certificate.
-  # CLI flag: -<prefix>.redis.tls-insecure-skip-verify
-  [tls_insecure_skip_verify: <boolean> | default = false]
-
-  # Close connections after remaining idle for this duration. If the value is
-  # zero, then idle connections are not closed.
-  # CLI flag: -<prefix>.redis.idle-timeout
-  [idle_timeout: <duration> | default = 0s]
-
-  # Close connections older than this duration. If the value is zero, then the
-  # pool does not close connections based on age.
-  # CLI flag: -<prefix>.redis.max-connection-age
-  [max_connection_age: <duration> | default = 0s]
-
-  # By default, the Redis client only reads from the master node. Enabling this
-  # option can lower pressure on the master node by randomly routing read-only
-  # commands to the master and any available replicas.
-  # CLI flag: -<prefix>.redis.route-randomly
-  [route_randomly: <boolean> | default = false]
-
-embedded_cache:
-  # Whether embedded cache is enabled.
-  # CLI flag: -<prefix>.embedded-cache.enabled
-  [enabled: <boolean> | default = false]
-
-  # Maximum memory size of the cache in MB.
-  # CLI flag: -<prefix>.embedded-cache.max-size-mb
-  [max_size_mb: <int> | default = 100]
-
-  # Maximum number of entries in the cache.
-  # CLI flag: -<prefix>.embedded-cache.max-size-items
-  [max_size_items: <int> | default = 0]
-
-  # The time to live for items in the cache before they get purged.
-  # CLI flag: -<prefix>.embedded-cache.ttl
-  [ttl: <duration> | default = 1h]
-
-# The maximum number of concurrent asynchronous writeback cache can occur.
-# CLI flag: -<prefix>.max-async-cache-write-back-concurrency
-[async_cache_write_back_concurrency: <int> | default = 16]
-
-# The maximum number of enqueued asynchronous writeback cache allowed.
-# CLI flag: -<prefix>.max-async-cache-write-back-buffer-size
-[async_cache_write_back_buffer_size: <int> | default = 500]
-```
-
-### period_config
-
-The `period_config` block configures what index schemas should be used for from specific time periods.
-
-```yaml
-# The date of the first day that index buckets should be created. Use a date in
-# the past if this is your only period_config, otherwise use a date when you
-# want the schema to switch over. In YYYY-MM-DD format, for example: 2018-04-15.
-[from: <daytime>]
-
-# store and object_store below affect which <storage_config> key is used. Which
-# index to use. Either tsdb or boltdb-shipper. Following stores are deprecated:
-# aws, aws-dynamo, gcp, gcp-columnkey, bigtable, bigtable-hashed, cassandra,
-# grpc.
-[store: <string> | default = ""]
-
-# Which store to use for the chunks. Either aws (alias s3), azure, gcs,
-# alibabacloud, bos, cos, swift, filesystem, or a named_store (refer to
-# named_stores_config). Following stores are deprecated: aws-dynamo, gcp,
-# gcp-columnkey, bigtable, bigtable-hashed, cassandra, grpc.
-[object_store: <string> | default = ""]
-
-# The schema version to use, current recommended schema is v12.
-[schema: <string> | default = ""]
-
-# Configures how the index is updated and stored.
-index:
-  # Path prefix for index tables. Prefix always needs to end with a path
-  # delimiter '/', except when the prefix is empty.
-  [path_prefix: <string> | default = "index/"]
-
-  # Table prefix for all period tables.
-  [prefix: <string> | default = ""]
-
-  # Table period.
-  [period: <duration>]
-
-  # A map to be added to all managed tables.
-  [tags: <map of string to string>]
-
-# Configured how the chunks are updated and stored.
-chunks:
-  # Table prefix for all period tables.
-  [prefix: <string> | default = ""]
-
-  # Table period.
-  [period: <duration>]
-
-  # A map to be added to all managed tables.
-  [tags: <map of string to string>]
-
-# How many shards will be created. Only used if schema is v10 or greater.
-[row_shards: <int> | default = 16]
-```
-
-### aws_storage_config
-
-The `aws_storage_config` block configures the connection to dynamoDB and S3 object storage. Either one of them or both can be configured.
-
-```yaml
-# Deprecated: Configures storing indexes in DynamoDB.
-dynamodb:
-  # DynamoDB endpoint URL with escaped Key and Secret encoded. If only region is
-  # specified as a host, proper endpoint will be deduced. Use
-  # inmemory:///<table-name> to use a mock in-memory implementation.
-  # CLI flag: -dynamodb.url
-  [dynamodb_url: <url>]
-
-  # DynamoDB table management requests per second limit.
-  # CLI flag: -dynamodb.api-limit
-  [api_limit: <float> | default = 2]
-
-  # DynamoDB rate cap to back off when throttled.
-  # CLI flag: -dynamodb.throttle-limit
-  [throttle_limit: <float> | default = 10]
-
-  metrics:
-    # Use metrics-based autoscaling, via this query URL
-    # CLI flag: -metrics.url
-    [url: <string> | default = ""]
-
-    # Queue length above which we will scale up capacity
-    # CLI flag: -metrics.target-queue-length
-    [target_queue_length: <int> | default = 100000]
-
-    # Scale up capacity by this multiple
-    # CLI flag: -metrics.scale-up-factor
-    [scale_up_factor: <float> | default = 1.3]
-
-    # Ignore throttling below this level (rate per second)
-    # CLI flag: -metrics.ignore-throttle-below
-    [ignore_throttle_below: <float> | default = 1]
-
-    # query to fetch ingester queue length
-    # CLI flag: -metrics.queue-length-query
-    [queue_length_query: <string> | default = "sum(avg_over_time(loki_ingester_flush_queue_length{job=\"cortex/ingester\"}[2m])) or sum(avg_over_time(cortex_ingester_flush_queue_length{job=\"cortex/ingester\"}[2m]))"]
-
-    # query to fetch throttle rates per table
-    # CLI flag: -metrics.write-throttle-query
-    [write_throttle_query: <string> | default = "sum(rate(cortex_dynamo_throttled_total{operation=\"DynamoDB.BatchWriteItem\"}[1m])) by (table) > 0"]
-
-    # query to fetch write capacity usage per table
-    # CLI flag: -metrics.usage-query
-    [write_usage_query: <string> | default = "sum(rate(cortex_dynamo_consumed_capacity_total{operation=\"DynamoDB.BatchWriteItem\"}[15m])) by (table) > 0"]
-
-    # query to fetch read capacity usage per table
-    # CLI flag: -metrics.read-usage-query
-    [read_usage_query: <string> | default = "sum(rate(cortex_dynamo_consumed_capacity_total{operation=\"DynamoDB.QueryPages\"}[1h])) by (table) > 0"]
-
-    # query to fetch read errors per table
-    # CLI flag: -metrics.read-error-query
-    [read_error_query: <string> | default = "sum(increase(cortex_dynamo_failures_total{operation=\"DynamoDB.QueryPages\",error=\"ProvisionedThroughputExceededException\"}[1m])) by (table) > 0"]
-
-  # Number of chunks to group together to parallelise fetches (zero to disable)
-  # CLI flag: -dynamodb.chunk-gang-size
-  [chunk_gang_size: <int> | default = 10]
-
-  # Max number of chunk-get operations to start in parallel
-  # CLI flag: -dynamodb.chunk.get-max-parallelism
-  [chunk_get_max_parallelism: <int> | default = 32]
-
-  backoff_config:
-    # Minimum backoff time
-    # CLI flag: -dynamodb.min-backoff
-    [min_period: <duration> | default = 100ms]
-
-    # Maximum backoff time
-    # CLI flag: -dynamodb.max-backoff
-    [max_period: <duration> | default = 50s]
-
-    # Maximum number of times to retry an operation
-    # CLI flag: -dynamodb.max-retries
-    [max_retries: <int> | default = 20]
-
-  # KMS key used for encrypting DynamoDB items.  DynamoDB will use an Amazon
-  # owned KMS key if not provided.
-  # CLI flag: -dynamodb.kms-key-id
-  [kms_key_id: <string> | default = ""]
-
-# S3 endpoint URL with escaped Key and Secret encoded. If only region is
-# specified as a host, proper endpoint will be deduced. Use
-# inmemory:///<bucket-name> to use a mock in-memory implementation.
-# CLI flag: -s3.url
-[s3: <url>]
-
-# Set this to `true` to force the request to use path-style addressing.
-# CLI flag: -s3.force-path-style
-[s3forcepathstyle: <boolean> | default = false]
-
-# Comma separated list of bucket names to evenly distribute chunks over.
-# Overrides any buckets specified in s3.url flag
-# CLI flag: -s3.buckets
-[bucketnames: <string> | default = ""]
-
-# S3 Endpoint to connect to.
-# CLI flag: -s3.endpoint
-[endpoint: <string> | default = ""]
-
-# AWS region to use.
-# CLI flag: -s3.region
-[region: <string> | default = ""]
-
-# AWS Access Key ID
-# CLI flag: -s3.access-key-id
-[access_key_id: <string> | default = ""]
-
-# AWS Secret Access Key
-# CLI flag: -s3.secret-access-key
-[secret_access_key: <string> | default = ""]
-
-# AWS Session Token
-# CLI flag: -s3.session-token
-[session_token: <string> | default = ""]
-
-# Disable https on s3 connection.
-# CLI flag: -s3.insecure
-[insecure: <boolean> | default = false]
-
-http_config:
-  # Timeout specifies a time limit for requests made by s3 Client.
-  # CLI flag: -s3.http.timeout
-  [timeout: <duration> | default = 0s]
-
-  # The maximum amount of time an idle connection will be held open.
-  # CLI flag: -s3.http.idle-conn-timeout
-  [idle_conn_timeout: <duration> | default = 1m30s]
-
-  # If non-zero, specifies the amount of time to wait for a server's response
-  # headers after fully writing the request.
-  # CLI flag: -s3.http.response-header-timeout
-  [response_header_timeout: <duration> | default = 0s]
-
-  # Set to true to skip verifying the certificate chain and hostname.
-  # CLI flag: -s3.http.insecure-skip-verify
-  [insecure_skip_verify: <boolean> | default = false]
-
-  # Path to the trusted CA file that signed the SSL certificate of the S3
-  # endpoint.
-  # CLI flag: -s3.http.ca-file
-  [ca_file: <string> | default = ""]
-
-# The signature version to use for authenticating against S3. Supported values
-# are: v4.
-# CLI flag: -s3.signature-version
-[signature_version: <string> | default = "v4"]
-
-# The S3 storage class which objects will use. Supported values are: GLACIER,
-# DEEP_ARCHIVE, GLACIER_IR, INTELLIGENT_TIERING, ONEZONE_IA, OUTPOSTS,
-# REDUCED_REDUNDANCY, STANDARD, STANDARD_IA.
-# CLI flag: -s3.storage-class
-[storage_class: <string> | default = "STANDARD"]
-
-sse:
-  # Enable AWS Server Side Encryption. Supported values: SSE-KMS, SSE-S3.
-  # CLI flag: -s3.sse.type
-  [type: <string> | default = ""]
-
-  # KMS Key ID used to encrypt objects in S3
-  # CLI flag: -s3.sse.kms-key-id
-  [kms_key_id: <string> | default = ""]
-
-  # KMS Encryption Context used for object encryption. It expects JSON formatted
-  # string.
-  # CLI flag: -s3.sse.kms-encryption-context
-  [kms_encryption_context: <string> | default = ""]
-
-# Configures back off when S3 get Object.
-backoff_config:
-  # Minimum backoff time when s3 get Object
-  # CLI flag: -s3.min-backoff
-  [min_period: <duration> | default = 100ms]
-
-  # Maximum backoff time when s3 get Object
-  # CLI flag: -s3.max-backoff
-  [max_period: <duration> | default = 3s]
-
-  # Maximum number of times to retry when s3 get Object
-  # CLI flag: -s3.max-retries
-  [max_retries: <int> | default = 5]
-```
-
-### azure_storage_config
-
-The `azure_storage_config` block configures the connection to Azure object storage backend. The supported CLI flags `<prefix>` used to reference this configuration block are:
-
-- `common.storage`
-- `ruler.storage`
-
-&nbsp;
-
-```yaml
-# Azure Cloud environment. Supported values are: AzureGlobal, AzureChinaCloud,
-# AzureGermanCloud, AzureUSGovernment.
-# CLI flag: -<prefix>.azure.environment
-[environment: <string> | default = "AzureGlobal"]
-
-# Azure storage account name.
-# CLI flag: -<prefix>.azure.account-name
-[account_name: <string> | default = ""]
-
-# Azure storage account key.
-# CLI flag: -<prefix>.azure.account-key
-[account_key: <string> | default = ""]
-
-# If `connection-string` is set, the values of `account-name` and
-# `endpoint-suffix` values will not be used. Use this method over `account-key`
-# if you need to authenticate via a SAS token. Or if you use the Azurite
-# emulator.
-# CLI flag: -<prefix>.azure.connection-string
-[connection_string: <string> | default = ""]
-
-# Name of the storage account blob container used to store chunks. This
-# container must be created before running cortex.
-# CLI flag: -<prefix>.azure.container-name
-[container_name: <string> | default = "loki"]
-
-# Azure storage endpoint suffix without schema. The storage account name will be
-# prefixed to this value to create the FQDN.
-# CLI flag: -<prefix>.azure.endpoint-suffix
-[endpoint_suffix: <string> | default = ""]
-
-# Use Managed Identity to authenticate to the Azure storage account.
-# CLI flag: -<prefix>.azure.use-managed-identity
-[use_managed_identity: <boolean> | default = false]
-
-# Use Federated Token to authenticate to the Azure storage account.
-# CLI flag: -<prefix>.azure.use-federated-token
-[use_federated_token: <boolean> | default = false]
-
-# User assigned identity ID to authenticate to the Azure storage account.
-# CLI flag: -<prefix>.azure.user-assigned-id
-[user_assigned_id: <string> | default = ""]
-
-# Use Service Principal to authenticate through Azure OAuth.
-# CLI flag: -<prefix>.azure.use-service-principal
-[use_service_principal: <boolean> | default = false]
-
-# Azure Service Principal ID(GUID).
-# CLI flag: -<prefix>.azure.client-id
-[client_id: <string> | default = ""]
-
-# Azure Service Principal secret key.
-# CLI flag: -<prefix>.azure.client-secret
-[client_secret: <string> | default = ""]
-
-# Azure Tenant ID is used to authenticate through Azure OAuth.
-# CLI flag: -<prefix>.azure.tenant-id
-[tenant_id: <string> | default = ""]
-
-# Chunk delimiter for blob ID to be used
-# CLI flag: -<prefix>.azure.chunk-delimiter
-[chunk_delimiter: <string> | default = "-"]
-
-# Preallocated buffer size for downloads.
-# CLI flag: -<prefix>.azure.download-buffer-size
-[download_buffer_size: <int> | default = 512000]
-
-# Preallocated buffer size for uploads.
-# CLI flag: -<prefix>.azure.upload-buffer-size
-[upload_buffer_size: <int> | default = 256000]
-
-# Number of buffers used to used to upload a chunk.
-# CLI flag: -<prefix>.azure.download-buffer-count
-[upload_buffer_count: <int> | default = 1]
-
-# Timeout for requests made against azure blob storage.
-# CLI flag: -<prefix>.azure.request-timeout
-[request_timeout: <duration> | default = 30s]
-
-# Number of retries for a request which times out.
-# CLI flag: -<prefix>.azure.max-retries
-[max_retries: <int> | default = 5]
-
-# Minimum time to wait before retrying a request.
-# CLI flag: -<prefix>.azure.min-retry-delay
-[min_retry_delay: <duration> | default = 10ms]
-
-# Maximum time to wait before retrying a request.
-# CLI flag: -<prefix>.azure.max-retry-delay
-[max_retry_delay: <duration> | default = 500ms]
-```
-
-### alibabacloud_storage_config
-
-The `alibabacloud_storage_config` block configures the connection to Alibaba Cloud Storage object storage backend. The supported CLI flags `<prefix>` used to reference this configuration block are:
-
-- `common`
-- `ruler`
-
-&nbsp;
-
-```yaml
-# Name of OSS bucket.
-# CLI flag: -common.storage.oss.bucketname
-[bucket: <string> | default = ""]
-
-# oss Endpoint to connect to.
-# CLI flag: -common.storage.oss.endpoint
-[endpoint: <string> | default = ""]
-
-# alibabacloud Access Key ID
-# CLI flag: -common.storage.oss.access-key-id
-[access_key_id: <string> | default = ""]
-
-# alibabacloud Secret Access Key
-# CLI flag: -common.storage.oss.secret-access-key
-[secret_access_key: <string> | default = ""]
-```
-
-### gcs_storage_config
-
-The `gcs_storage_config` block configures the connection to Google Cloud Storage object storage backend. The supported CLI flags `<prefix>` used to reference this configuration block are:
-
-- `common.storage`
-- `ruler.storage`
-
-&nbsp;
-
-```yaml
-# Name of GCS bucket. Please refer to
-# https://cloud.google.com/docs/authentication/production for more information
-# about how to configure authentication.
-# CLI flag: -<prefix>.gcs.bucketname
-[bucket_name: <string> | default = ""]
-
-# Service account key content in JSON format, refer to
-# https://cloud.google.com/iam/docs/creating-managing-service-account-keys for
-# creation.
-# CLI flag: -<prefix>.gcs.service-account
-[service_account: <string> | default = ""]
-
-# The size of the buffer that GCS client for each PUT request. 0 to disable
-# buffering.
-# CLI flag: -<prefix>.gcs.chunk-buffer-size
-[chunk_buffer_size: <int> | default = 0]
-
-# The duration after which the requests to GCS should be timed out.
-# CLI flag: -<prefix>.gcs.request-timeout
-[request_timeout: <duration> | default = 0s]
-
-# Enable OpenCensus (OC) instrumentation for all requests.
-# CLI flag: -<prefix>.gcs.enable-opencensus
-[enable_opencensus: <boolean> | default = true]
-
-# Enable HTTP2 connections.
-# CLI flag: -<prefix>.gcs.enable-http2
-[enable_http2: <boolean> | default = true]
-
-# Enable automatic retries of failed idempotent requests.
-# CLI flag: -<prefix>.gcs.enable-retries
-[enable_retries: <boolean> | default = true]
-```
-
-### s3_storage_config
-
-The `s3_storage_config` block configures the connection to Amazon S3 object storage backend. The supported CLI flags `<prefix>` used to reference this configuration block are:
-
-- `common`
-- `ruler`
-
-&nbsp;
-
-```yaml
-# S3 endpoint URL with escaped Key and Secret encoded. If only region is
-# specified as a host, proper endpoint will be deduced. Use
-# inmemory:///<bucket-name> to use a mock in-memory implementation.
-# CLI flag: -<prefix>.storage.s3.url
-[s3: <url>]
-
-# Set this to `true` to force the request to use path-style addressing.
-# CLI flag: -<prefix>.storage.s3.force-path-style
-[s3forcepathstyle: <boolean> | default = false]
-
-# Comma separated list of bucket names to evenly distribute chunks over.
-# Overrides any buckets specified in s3.url flag
-# CLI flag: -<prefix>.storage.s3.buckets
-[bucketnames: <string> | default = ""]
-
-# S3 Endpoint to connect to.
-# CLI flag: -<prefix>.storage.s3.endpoint
-[endpoint: <string> | default = ""]
-
-# AWS region to use.
-# CLI flag: -<prefix>.storage.s3.region
-[region: <string> | default = ""]
-
-# AWS Access Key ID
-# CLI flag: -<prefix>.storage.s3.access-key-id
-[access_key_id: <string> | default = ""]
-
-# AWS Secret Access Key
-# CLI flag: -<prefix>.storage.s3.secret-access-key
-[secret_access_key: <string> | default = ""]
-
-# AWS Session Token
-# CLI flag: -<prefix>.storage.s3.session-token
-[session_token: <string> | default = ""]
-
-# Disable https on s3 connection.
-# CLI flag: -<prefix>.storage.s3.insecure
-[insecure: <boolean> | default = false]
-
-http_config:
-  # Timeout specifies a time limit for requests made by s3 Client.
-  # CLI flag: -<prefix>.storage.s3.http.timeout
-  [timeout: <duration> | default = 0s]
-
-  # The maximum amount of time an idle connection will be held open.
-  # CLI flag: -<prefix>.storage.s3.http.idle-conn-timeout
-  [idle_conn_timeout: <duration> | default = 1m30s]
-
-  # If non-zero, specifies the amount of time to wait for a server's response
-  # headers after fully writing the request.
-  # CLI flag: -<prefix>.storage.s3.http.response-header-timeout
-  [response_header_timeout: <duration> | default = 0s]
-
-  # Set to true to skip verifying the certificate chain and hostname.
-  # CLI flag: -<prefix>.storage.s3.http.insecure-skip-verify
-  [insecure_skip_verify: <boolean> | default = false]
-
-  # Path to the trusted CA file that signed the SSL certificate of the S3
-  # endpoint.
-  # CLI flag: -<prefix>.storage.s3.http.ca-file
-  [ca_file: <string> | default = ""]
-
-# The signature version to use for authenticating against S3. Supported values
-# are: v4.
-# CLI flag: -<prefix>.storage.s3.signature-version
-[signature_version: <string> | default = "v4"]
-
-# The S3 storage class which objects will use. Supported values are: GLACIER,
-# DEEP_ARCHIVE, GLACIER_IR, INTELLIGENT_TIERING, ONEZONE_IA, OUTPOSTS,
-# REDUCED_REDUNDANCY, STANDARD, STANDARD_IA.
-# CLI flag: -<prefix>.storage.s3.storage-class
-[storage_class: <string> | default = "STANDARD"]
-
-sse:
-  # Enable AWS Server Side Encryption. Supported values: SSE-KMS, SSE-S3.
-  # CLI flag: -<prefix>.storage.s3.sse.type
-  [type: <string> | default = ""]
-
-  # KMS Key ID used to encrypt objects in S3
-  # CLI flag: -<prefix>.storage.s3.sse.kms-key-id
-  [kms_key_id: <string> | default = ""]
-
-  # KMS Encryption Context used for object encryption. It expects JSON formatted
-  # string.
-  # CLI flag: -<prefix>.storage.s3.sse.kms-encryption-context
-  [kms_encryption_context: <string> | default = ""]
-
-# Configures back off when S3 get Object.
-backoff_config:
-  # Minimum backoff time when s3 get Object
-  # CLI flag: -<prefix>.storage.s3.min-backoff
-  [min_period: <duration> | default = 100ms]
-
-  # Maximum backoff time when s3 get Object
-  # CLI flag: -<prefix>.storage.s3.max-backoff
-  [max_period: <duration> | default = 3s]
-
-  # Maximum number of times to retry when s3 get Object
-  # CLI flag: -<prefix>.storage.s3.max-retries
-  [max_retries: <int> | default = 5]
-```
-
-### bos_storage_config
-
-The `bos_storage_config` block configures the connection to Baidu Object Storage (BOS) object storage backend. The supported CLI flags `<prefix>` used to reference this configuration block are:
-
-- `common.storage`
-- `ruler.storage`
-
-&nbsp;
-
-```yaml
-# Name of BOS bucket.
-# CLI flag: -<prefix>.bos.bucket-name
-[bucket_name: <string> | default = ""]
-
-# BOS endpoint to connect to.
-# CLI flag: -<prefix>.bos.endpoint
-[endpoint: <string> | default = "bj.bcebos.com"]
-
-# Baidu Cloud Engine (BCE) Access Key ID.
-# CLI flag: -<prefix>.bos.access-key-id
-[access_key_id: <string> | default = ""]
-
-# Baidu Cloud Engine (BCE) Secret Access Key.
-# CLI flag: -<prefix>.bos.secret-access-key
-[secret_access_key: <string> | default = ""]
-```
-
-### swift_storage_config
-
-The `swift_storage_config` block configures the connection to OpenStack Object Storage (Swift) object storage backend. The supported CLI flags `<prefix>` used to reference this configuration block are:
-
-- `common.storage`
-- `ruler.storage`
-
-&nbsp;
-
-```yaml
-# OpenStack Swift authentication API version. 0 to autodetect.
-# CLI flag: -<prefix>.swift.auth-version
-[auth_version: <int> | default = 0]
-
-# OpenStack Swift authentication URL
-# CLI flag: -<prefix>.swift.auth-url
-[auth_url: <string> | default = ""]
-
-# Set this to true to use the internal OpenStack Swift endpoint URL
-# CLI flag: -<prefix>.swift.internal
-[internal: <boolean> | default = false]
-
-# OpenStack Swift username.
-# CLI flag: -<prefix>.swift.username
-[username: <string> | default = ""]
-
-# OpenStack Swift user's domain name.
-# CLI flag: -<prefix>.swift.user-domain-name
-[user_domain_name: <string> | default = ""]
-
-# OpenStack Swift user's domain ID.
-# CLI flag: -<prefix>.swift.user-domain-id
-[user_domain_id: <string> | default = ""]
-
-# OpenStack Swift user ID.
-# CLI flag: -<prefix>.swift.user-id
-[user_id: <string> | default = ""]
-
-# OpenStack Swift API key.
-# CLI flag: -<prefix>.swift.password
-[password: <string> | default = ""]
-
-# OpenStack Swift user's domain ID.
-# CLI flag: -<prefix>.swift.domain-id
-[domain_id: <string> | default = ""]
-
-# OpenStack Swift user's domain name.
-# CLI flag: -<prefix>.swift.domain-name
-[domain_name: <string> | default = ""]
-
-# OpenStack Swift project ID (v2,v3 auth only).
-# CLI flag: -<prefix>.swift.project-id
-[project_id: <string> | default = ""]
-
-# OpenStack Swift project name (v2,v3 auth only).
-# CLI flag: -<prefix>.swift.project-name
-[project_name: <string> | default = ""]
-
-# ID of the OpenStack Swift project's domain (v3 auth only), only needed if it
-# differs the from user domain.
-# CLI flag: -<prefix>.swift.project-domain-id
-[project_domain_id: <string> | default = ""]
-
-# Name of the OpenStack Swift project's domain (v3 auth only), only needed if it
-# differs from the user domain.
-# CLI flag: -<prefix>.swift.project-domain-name
-[project_domain_name: <string> | default = ""]
-
-# OpenStack Swift Region to use (v2,v3 auth only).
-# CLI flag: -<prefix>.swift.region-name
-[region_name: <string> | default = ""]
-
-# Name of the OpenStack Swift container to put chunks in.
-# CLI flag: -<prefix>.swift.container-name
-[container_name: <string> | default = ""]
-
-# Max retries on requests error.
-# CLI flag: -<prefix>.swift.max-retries
-[max_retries: <int> | default = 3]
-
-# Time after which a connection attempt is aborted.
-# CLI flag: -<prefix>.swift.connect-timeout
-[connect_timeout: <duration> | default = 10s]
-
-# Time after which an idle request is aborted. The timeout watchdog is reset
-# each time some data is received, so the timeout triggers after X time no data
-# is received on a request.
-# CLI flag: -<prefix>.swift.request-timeout
-[request_timeout: <duration> | default = 5s]
-```
-
-### cos_storage_config
-
-The `cos_storage_config` block configures the connection to IBM Cloud Object Storage (COS) backend. The supported CLI flags `<prefix>` used to reference this configuration block are:
-
-- `common.storage`
-- `ruler.storage`
-
-&nbsp;
-
-```yaml
-# Set this to `true` to force the request to use path-style addressing.
-# CLI flag: -<prefix>.cos.force-path-style
-[forcepathstyle: <boolean> | default = false]
-
-# Comma separated list of bucket names to evenly distribute chunks over.
-# CLI flag: -<prefix>.cos.buckets
-[bucketnames: <string> | default = ""]
-
-# COS Endpoint to connect to.
-# CLI flag: -<prefix>.cos.endpoint
-[endpoint: <string> | default = ""]
-
-# COS region to use.
-# CLI flag: -<prefix>.cos.region
-[region: <string> | default = ""]
-
-# COS HMAC Access Key ID.
-# CLI flag: -<prefix>.cos.access-key-id
-[access_key_id: <string> | default = ""]
-
-# COS HMAC Secret Access Key.
-# CLI flag: -<prefix>.cos.secret-access-key
-[secret_access_key: <string> | default = ""]
-
-http_config:
-  # The maximum amount of time an idle connection will be held open.
-  # CLI flag: -<prefix>.cos.http.idle-conn-timeout
-  [idle_conn_timeout: <duration> | default = 1m30s]
-
-  # If non-zero, specifies the amount of time to wait for a server's response
-  # headers after fully writing the request.
-  # CLI flag: -<prefix>.cos.http.response-header-timeout
-  [response_header_timeout: <duration> | default = 0s]
-
-# Configures back off when cos get Object.
-backoff_config:
-  # Minimum backoff time when cos get Object.
-  # CLI flag: -<prefix>.cos.min-backoff
-  [min_period: <duration> | default = 100ms]
-
-  # Maximum backoff time when cos get Object.
-  # CLI flag: -<prefix>.cos.max-backoff
-  [max_period: <duration> | default = 3s]
-
-  # Maximum number of times to retry when cos get Object.
-  # CLI flag: -<prefix>.cos.max-retries
-  [max_retries: <int> | default = 5]
-
-# IAM API key to access COS.
-# CLI flag: -<prefix>.cos.api-key
-[api_key: <string> | default = ""]
-
-# COS service instance id to use.
-# CLI flag: -<prefix>.cos.service-instance-id
-[service_instance_id: <string> | default = ""]
-
-# IAM Auth Endpoint for authentication.
-# CLI flag: -<prefix>.cos.auth-endpoint
-[auth_endpoint: <string> | default = "https://iam.cloud.ibm.com/identity/token"]
-
-# Compute resource token file path.
-# CLI flag: -<prefix>.cos.cr-token-file-path
-[cr_token_file_path: <string> | default = ""]
-
-# Name of the trusted profile.
-# CLI flag: -<prefix>.cos.trusted-profile-name
-[trusted_profile_name: <string> | default = ""]
-
-# ID of the trusted profile.
-# CLI flag: -<prefix>.cos.trusted-profile-id
-[trusted_profile_id: <string> | default = ""]
-```
-
-### local_storage_config
-
-The `local_storage_config` block configures the usage of local file system as object storage backend.
-
-```yaml
-# Directory to store chunks in.
-# CLI flag: -local.chunk-directory
-[directory: <string> | default = ""]
-```
-
-### named_stores_config
-
-Configures additional object stores for a given storage provider.
-Supported stores: aws, azure, bos, filesystem, gcs, swift.
-Example:
-storage_config:
-  named_stores:
-    aws:
-      store-1:
-        endpoint: s3://foo-bucket
-        region: us-west1
-Named store from this example can be used by setting object_store to store-1 in period_config.
-
-```yaml
-[aws: <map of string to aws_storage_config>]
-
-[azure: <map of string to azure_storage_config>]
-
-[bos: <map of string to bos_storage_config>]
-
-[filesystem: <map of string to local_storage_config>]
-
-[gcs: <map of string to gcs_storage_config>]
-
-[alibabacloud: <map of string to alibabacloud_storage_config>]
-
-[swift: <map of string to swift_storage_config>]
-
-[cos: <map of string to cos_storage_config>]
-```
-
-### attributes_config
-
-Define actions for matching OpenTelemetry (OTEL) attributes.
-
-```yaml
-# Configures action to take on matching attributes. It allows one of
-# [structured_metadata, drop] for all attribute types. It additionally allows
-# index_label action for resource attributes
-[action: <string> | default = ""]
-
-# List of attributes to configure how to store them or drop them altogether
-[attributes: <list of strings>]
-
-# Regex to choose attributes to configure how to store them or drop them
-# altogether
-[regex: <Regexp>]
-```
-
-## Runtime Configuration file
-
-Loki has a concept of "runtime config" file, which is simply a file that is reloaded while Loki is running. It is used by some Loki components to allow operator to change some aspects of Loki configuration without restarting it. File is specified by using `-runtime-config.file=<filename>` flag and reload period (which defaults to 10 seconds) can be changed by `-runtime-config.reload-period=<duration>` flag. Previously this mechanism was only used by limits overrides, and flags were called `-limits.per-user-override-config=<filename>` and `-limits.per-user-override-period=10s` respectively. These are still used, if `-runtime-config.file=<filename>` is not specified.
-
-At the moment, two components use runtime configuration: limits and multi KV store.
-
-Options for runtime configuration reload can also be configured via YAML:
-
-```yaml
-# Configuration file to periodically check and reload.
-[file: <string>: default = empty]
-
-# How often to check the file.
-[period: <duration>: default 10s]
-```
-
-Example runtime configuration file:
-
-```yaml
-overrides:
-  tenant1:
-    ingestion_rate_mb: 10
-    max_streams_per_user: 100000
-    max_chunks_per_query: 100000
-  tenant2:
-    max_streams_per_user: 1000000
-    max_chunks_per_query: 1000000
-
-multi_kv_config:
-    mirror-enabled: false
-    primary: consul
-```
-
-## Accept out-of-order writes
-
-Since the beginning of Loki, log entries had to be written to Loki in order
-by time.
-This limitation has been lifted.
-Out-of-order writes are enabled globally by default, but can be disabled/enabled
-on a cluster or per-tenant basis.
-
-- To disable out-of-order writes for all tenants,
-place in the `limits_config` section:
-
-    ```
-    limits_config:
-        unordered_writes: false
-    ```
-
-- To disable out-of-order writes for specific tenants,
-configure a runtime configuration file:
-
-    ```
-    runtime_config:
-      file: overrides.yaml
-    ```
-
-    In the `overrides.yaml` file, add `unordered_writes` for each tenant
-    permitted to have out-of-order writes:
-
-    ```
-    overrides:
-      "tenantA":
-        unordered_writes: false
-    ```
-
-How far into the past accepted out-of-order log entries may be
-is configurable with `max_chunk_age`.
-`max_chunk_age` defaults to 2 hour.
-Loki calculates the earliest time that out-of-order entries may have
-and be accepted with
-
-```
-time_of_most_recent_line - (max_chunk_age/2)
-```
-
-Log entries with timestamps that are after this earliest time are accepted.
-Log entries further back in time return an out-of-order error.
-=======
 <!-- The shared `configuration.md` file is generated from `/docs/templates/configuration.template`. To make changes to the included content, modify the template file and run `make doc` from root directory to regenerate the shared file. -->
->>>>>>> e39677f9
 
 {{< docs/shared lookup="configuration.md" source="loki" version="<LOKI_VERSION>" >}}