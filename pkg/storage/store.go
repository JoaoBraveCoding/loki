package storage

import (
	"context"
	"fmt"
	"math"
	"time"

	"github.com/grafana/loki/v3/pkg/storage/types"
	"github.com/grafana/loki/v3/pkg/util/httpreq"

	lokilog "github.com/grafana/loki/v3/pkg/logql/log"

	"github.com/go-kit/log"
	"github.com/go-kit/log/level"
	"github.com/pkg/errors"
	"github.com/prometheus/client_golang/prometheus"
	"github.com/prometheus/common/model"
	"github.com/prometheus/prometheus/model/labels"

	"github.com/grafana/dskit/tenant"

	"github.com/grafana/loki/v3/pkg/analytics"
	"github.com/grafana/loki/v3/pkg/indexgateway"
	"github.com/grafana/loki/v3/pkg/iter"
	"github.com/grafana/loki/v3/pkg/logproto"
	"github.com/grafana/loki/v3/pkg/logql"
	"github.com/grafana/loki/v3/pkg/logqlmodel/stats"
	"github.com/grafana/loki/v3/pkg/querier/astmapper"
	"github.com/grafana/loki/v3/pkg/storage/chunk"
	"github.com/grafana/loki/v3/pkg/storage/chunk/cache"
	"github.com/grafana/loki/v3/pkg/storage/chunk/client"
	"github.com/grafana/loki/v3/pkg/storage/chunk/client/congestion"
	"github.com/grafana/loki/v3/pkg/storage/chunk/fetcher"
	"github.com/grafana/loki/v3/pkg/storage/config"
	"github.com/grafana/loki/v3/pkg/storage/stores"
	"github.com/grafana/loki/v3/pkg/storage/stores/index"
	"github.com/grafana/loki/v3/pkg/storage/stores/series"
	series_index "github.com/grafana/loki/v3/pkg/storage/stores/series/index"
	"github.com/grafana/loki/v3/pkg/storage/stores/shipper/indexshipper"
	"github.com/grafana/loki/v3/pkg/storage/stores/shipper/indexshipper/tsdb"
	"github.com/grafana/loki/v3/pkg/util"
	"github.com/grafana/loki/v3/pkg/util/deletion"
)

var (
	indexTypeStats  = analytics.NewString("store_index_type")
	objectTypeStats = analytics.NewString("store_object_type")
	schemaStats     = analytics.NewString("store_schema")

	errWritingChunkUnsupported = errors.New("writing chunks is not supported while running store in read-only mode")
)

type SelectStore interface {
	SelectSamples(ctx context.Context, req logql.SelectSampleParams) (iter.SampleIterator, error)
	SelectLogs(ctx context.Context, req logql.SelectLogParams) (iter.EntryIterator, error)
	SelectSeries(ctx context.Context, req logql.SelectLogParams) ([]logproto.SeriesIdentifier, error)
}

type SchemaConfigProvider interface {
	GetSchemaConfigs() []config.PeriodConfig
}

type Instrumentable interface {
	SetExtractorWrapper(wrapper lokilog.SampleExtractorWrapper)

	SetPipelineWrapper(wrapper lokilog.PipelineWrapper)
}

type Store interface {
	stores.Store
	SelectStore
	SchemaConfigProvider
	Instrumentable
}

type LokiStore struct {
	stores.Store

	cfg       Config
	storeCfg  config.ChunkStoreConfig
	schemaCfg config.SchemaConfig

	chunkMetrics       *ChunkMetrics
	chunkClientMetrics client.ChunkClientMetrics
	clientMetrics      ClientMetrics
	registerer         prometheus.Registerer

	indexReadCache   cache.Cache
	chunksCache      cache.Cache
	chunksCacheL2    cache.Cache
	writeDedupeCache cache.Cache

	limits StoreLimits
	logger log.Logger

	chunkFilterer               chunk.RequestChunkFilterer
	extractorWrapper            lokilog.SampleExtractorWrapper
	pipelineWrapper             lokilog.PipelineWrapper
	congestionControllerFactory func(cfg congestion.Config, logger log.Logger, metrics *congestion.Metrics) congestion.Controller

	metricsNamespace string
}

// NewStore creates a new Loki Store using configuration supplied.
func NewStore(cfg Config, storeCfg config.ChunkStoreConfig, schemaCfg config.SchemaConfig,
	limits StoreLimits, clientMetrics ClientMetrics, registerer prometheus.Registerer, logger log.Logger,
	metricsNamespace string,
) (*LokiStore, error) {
	if len(schemaCfg.Configs) != 0 {
		if index := config.ActivePeriodConfig(schemaCfg.Configs); index != -1 && index < len(schemaCfg.Configs) {
			indexTypeStats.Set(schemaCfg.Configs[index].IndexType)
			objectTypeStats.Set(schemaCfg.Configs[index].ObjectType)
			schemaStats.Set(schemaCfg.Configs[index].Schema)
		}
	}

	indexReadCache, err := cache.New(cfg.IndexQueriesCacheConfig, registerer, logger, stats.IndexCache, metricsNamespace)
	if err != nil {
		return nil, err
	}

	if cache.IsCacheConfigured(storeCfg.WriteDedupeCacheConfig) {
		level.Warn(logger).Log("msg", "write dedupe cache is deprecated along with legacy index types. Consider using TSDB index which does not require a write dedupe cache.")
	}

	writeDedupeCache, err := cache.New(storeCfg.WriteDedupeCacheConfig, registerer, logger, stats.WriteDedupeCache, metricsNamespace)
	if err != nil {
		return nil, err
	}

	chunkCacheCfg := storeCfg.ChunkCacheConfig
	chunkCacheCfg.Prefix = "chunks"
	chunksCache, err := cache.New(chunkCacheCfg, registerer, logger, stats.ChunkCache, metricsNamespace)
	if err != nil {
		return nil, err
	}

	chunkCacheCfgL2 := storeCfg.ChunkCacheConfigL2
	chunkCacheCfgL2.Prefix = "chunksl2"
	// TODO(E.Welch) would we want to disambiguate this cache in the stats? I think not but we'd need to change stats.ChunkCache to do so.
	chunksCacheL2, err := cache.New(chunkCacheCfgL2, registerer, logger, stats.ChunkCache, metricsNamespace)
	if err != nil {
		return nil, err
	}

	// Cache is shared by multiple stores, which means they will try and Stop
	// it more than once.  Wrap in a StopOnce to prevent this.
	indexReadCache = cache.StopOnce(indexReadCache)
	chunksCache = cache.StopOnce(chunksCache)
	chunksCacheL2 = cache.StopOnce(chunksCacheL2)
	writeDedupeCache = cache.StopOnce(writeDedupeCache)

	// Lets wrap all caches except chunksCache with CacheGenMiddleware to facilitate cache invalidation using cache generation numbers.
	// chunksCache is not wrapped because chunks content can't be anyways modified without changing its ID so there is no use of
	// invalidating chunks cache. Also chunks can be fetched only by their ID found in index and we are anyways removing the index and invalidating index cache here.
	indexReadCache = cache.NewCacheGenNumMiddleware(indexReadCache)
	writeDedupeCache = cache.NewCacheGenNumMiddleware(writeDedupeCache)

	err = schemaCfg.Load()
	if err != nil {
		return nil, errors.Wrap(err, "error loading schema config")
	}
	stores := stores.NewCompositeStore(limits)

	s := &LokiStore{
		Store:     stores,
		cfg:       cfg,
		storeCfg:  storeCfg,
		schemaCfg: schemaCfg,

		congestionControllerFactory: congestion.NewController,

		chunkClientMetrics: client.NewChunkClientMetrics(registerer),
		clientMetrics:      clientMetrics,
		chunkMetrics:       NewChunkMetrics(registerer, cfg.MaxChunkBatchSize),
		registerer:         registerer,

		indexReadCache:   indexReadCache,
		chunksCache:      chunksCache,
		chunksCacheL2:    chunksCacheL2,
		writeDedupeCache: writeDedupeCache,

		logger: logger,
		limits: limits,

		metricsNamespace: metricsNamespace,
	}
	if err := s.init(); err != nil {
		return nil, err
	}
	return s, nil
}

func (s *LokiStore) init() error {
	for i, p := range s.schemaCfg.Configs {
		chunkClient, err := s.chunkClientForPeriod(p)
		if err != nil {
			return err
		}
		f, err := fetcher.New(s.chunksCache, s.chunksCacheL2, s.storeCfg.ChunkCacheStubs(), s.schemaCfg, chunkClient, s.storeCfg.L2ChunkCacheHandoff)
		if err != nil {
			return err
		}

		periodEndTime := config.DayTime{Time: math.MaxInt64}
		if i < len(s.schemaCfg.Configs)-1 {
			periodEndTime = config.DayTime{Time: s.schemaCfg.Configs[i+1].From.Time.Add(-time.Millisecond)}
		}
		w, idx, stop, err := s.storeForPeriod(p, p.GetIndexTableNumberRange(periodEndTime), chunkClient, f)
		if err != nil {
			return err
		}

		// s.Store is always assigned the CompositeStore implementation of the Store interface
		s.Store.(*stores.CompositeStore).AddStore(p.From.Time, f, idx, w, stop)
	}

	if s.cfg.EnableAsyncStore {
		s.Store = NewAsyncStore(s.cfg.AsyncStoreConfig, s.Store, s.schemaCfg)
	}

	return nil
}

func (s *LokiStore) chunkClientForPeriod(p config.PeriodConfig) (client.Client, error) {
	objectStoreType := p.ObjectType
	if objectStoreType == "" {
		objectStoreType = p.IndexType
	}

	var cc congestion.Controller
	ccCfg := s.cfg.CongestionControl

	if ccCfg.Enabled {
		cc = s.congestionControllerFactory(
			ccCfg,
			s.logger,
			congestion.NewMetrics(fmt.Sprintf("%s-%s", objectStoreType, p.From.String()), ccCfg),
		)
	}

	component := "chunk-store-" + p.From.String()
<<<<<<< HEAD
	chunks, err := NewChunkClient(component, objectStoreType, s.cfg, s.schemaCfg, cc, s.registerer, s.clientMetrics, s.logger)
=======
	chunkClientReg := prometheus.WrapRegistererWith(
		prometheus.Labels{"component": component}, s.registerer)
	chunks, err := NewChunkClient(objectStoreType, component, s.cfg, s.schemaCfg, cc, chunkClientReg, s.clientMetrics, s.logger)
>>>>>>> 21e79c4d
	if err != nil {
		return nil, errors.Wrap(err, "error creating object client")
	}

	chunks = client.NewMetricsChunkClient(chunks, s.chunkClientMetrics)
	return chunks, nil
}

func shouldUseIndexGatewayClient(cfg indexshipper.Config) bool {
	if cfg.Mode != indexshipper.ModeReadOnly || cfg.IndexGatewayClientConfig.Disabled {
		return false
	}

	gatewayCfg := cfg.IndexGatewayClientConfig
	if gatewayCfg.Mode == indexgateway.SimpleMode && gatewayCfg.Address == "" {
		return false
	}

	return true
}

func (s *LokiStore) storeForPeriod(p config.PeriodConfig, tableRange config.TableRange, chunkClient client.Client, f *fetcher.Fetcher) (stores.ChunkWriter, index.ReaderWriter, func(), error) {
	component := fmt.Sprintf("index-store-%s-%s", p.IndexType, p.From.String())
	indexClientReg := prometheus.WrapRegistererWith(prometheus.Labels{"component": component}, s.registerer)
	indexClientLogger := log.With(s.logger, "index-store", fmt.Sprintf("%s-%s", p.IndexType, p.From.String()))

	if p.IndexType == types.TSDBType {
		if shouldUseIndexGatewayClient(s.cfg.TSDBShipperConfig) {
			// inject the index-gateway client into the index store
			gw, err := indexgateway.NewGatewayClient(s.cfg.TSDBShipperConfig.IndexGatewayClientConfig, indexClientReg, s.limits, indexClientLogger, s.metricsNamespace)
			if err != nil {
				return nil, nil, nil, err
			}
			idx := series.NewIndexGatewayClientStore(gw, indexClientLogger)

			return failingChunkWriter{}, index.NewMonitoredReaderWriter(idx, indexClientReg), func() {
				f.Stop()
				gw.Stop()
			}, nil
		}

<<<<<<< HEAD
		objectClient, err := NewObjectClient(component, p.ObjectType, s.cfg, s.clientMetrics, s.registerer)
=======
		objectClient, err := NewObjectClient(p.ObjectType, component, s.cfg, s.clientMetrics)
>>>>>>> 21e79c4d
		if err != nil {
			return nil, nil, nil, err
		}

		name := fmt.Sprintf("%s_%s", p.ObjectType, p.From.String())
		indexReaderWriter, stopTSDBStoreFunc, err := tsdb.NewStore(name, p.IndexTables.PathPrefix, s.cfg.TSDBShipperConfig, s.schemaCfg, f, objectClient, s.limits, tableRange, indexClientReg, indexClientLogger)
		if err != nil {
			return nil, nil, nil, err
		}

		indexReaderWriter = index.NewMonitoredReaderWriter(indexReaderWriter, indexClientReg)
		chunkWriter := stores.NewChunkWriter(f, s.schemaCfg, indexReaderWriter, s.storeCfg.DisableIndexDeduplication)

		return chunkWriter, indexReaderWriter,
			func() {
				f.Stop()
				chunkClient.Stop()
				stopTSDBStoreFunc()
				objectClient.Stop()
			}, nil
	}

<<<<<<< HEAD
	idx, err := NewIndexClient(component, p, tableRange, s.cfg, s.schemaCfg, s.limits, s.clientMetrics, nil, s.registerer, indexClientLogger, s.metricsNamespace)
=======
	idx, err := NewIndexClient(component, p, tableRange, s.cfg, s.schemaCfg, s.limits, s.clientMetrics, nil, indexClientReg, indexClientLogger, s.metricsNamespace)
>>>>>>> 21e79c4d
	if err != nil {
		return nil, nil, nil, errors.Wrap(err, "error creating index client")
	}
	idx = series_index.NewCachingIndexClient(idx, s.indexReadCache, s.cfg.IndexCacheValidity, s.limits, indexClientLogger, s.cfg.DisableBroadIndexQueries)
	schema, err := series_index.CreateSchema(p)
	if err != nil {
		return nil, nil, nil, err
	}
	if s.storeCfg.CacheLookupsOlderThan != 0 {
		schema = series_index.NewSchemaCaching(schema, time.Duration(s.storeCfg.CacheLookupsOlderThan))
	}

	indexReaderWriter := series.NewIndexReaderWriter(s.schemaCfg, schema, idx, f, s.cfg.MaxChunkBatchSize, s.writeDedupeCache)
	monitoredReaderWriter := index.NewMonitoredReaderWriter(indexReaderWriter, indexClientReg)
	chunkWriter := stores.NewChunkWriter(f, s.schemaCfg, monitoredReaderWriter, s.storeCfg.DisableIndexDeduplication)

	return chunkWriter,
		monitoredReaderWriter,
		func() {
			chunkClient.Stop()
			f.Stop()
			idx.Stop()
		},
		nil
}

// decodeReq sanitizes an incoming request, rounds bounds, appends the __name__ matcher,
// and adds the "__cortex_shard__" label if this is a sharded query.
// todo(cyriltovena) refactor this.
func decodeReq(req logql.QueryParams) ([]*labels.Matcher, model.Time, model.Time, error) {
	expr, err := req.LogSelector()
	if err != nil {
		return nil, 0, 0, err
	}

	matchers := expr.Matchers()
	nameLabelMatcher, err := labels.NewMatcher(labels.MatchEqual, labels.MetricName, "logs")
	if err != nil {
		return nil, 0, 0, err
	}
	matchers = append(matchers, nameLabelMatcher)
	matchers, err = injectShardLabel(req.GetShards(), matchers)
	if err != nil {
		return nil, 0, 0, err
	}
	from, through := util.RoundToMilliseconds(req.GetStart(), req.GetEnd())
	return matchers, from, through, nil
}

// TODO(owen-d): refactor this. Injecting shard labels via matchers is a big hack and we shouldn't continue
// doing it, _but_ it requires adding `fingerprintfilter` support to much of our storage interfaces
// or a way to transform the base store into a more specialized variant.
func injectShardLabel(shards []string, matchers []*labels.Matcher) ([]*labels.Matcher, error) {
	if shards != nil {
		parsed, _, err := logql.ParseShards(shards)
		if err != nil {
			return nil, err
		}
		for _, s := range parsed {
			shardMatcher, err := labels.NewMatcher(
				labels.MatchEqual,
				astmapper.ShardLabel,
				s.String(),
			)
			if err != nil {
				return nil, err
			}
			matchers = append(matchers, shardMatcher)
			break // nolint:staticcheck
		}
	}
	return matchers, nil
}

func (s *LokiStore) SetChunkFilterer(chunkFilterer chunk.RequestChunkFilterer) {
	s.chunkFilterer = chunkFilterer
	s.Store.SetChunkFilterer(chunkFilterer)
}

func (s *LokiStore) SetExtractorWrapper(wrapper lokilog.SampleExtractorWrapper) {
	s.extractorWrapper = wrapper
}

func (s *LokiStore) SetPipelineWrapper(wrapper lokilog.PipelineWrapper) {
	s.pipelineWrapper = wrapper
}

// lazyChunks is an internal function used to resolve a set of lazy chunks from the store without actually loading them.
func (s *LokiStore) lazyChunks(
	ctx context.Context,
	from, through model.Time,
	predicate chunk.Predicate,
	storeChunksOverride *logproto.ChunkRefGroup,
) ([]*LazyChunk, error) {
	userID, err := tenant.TenantID(ctx)
	if err != nil {
		return nil, err
	}

	stats := stats.FromContext(ctx)

	start := time.Now()
	chks, fetchers, err := s.GetChunks(ctx, userID, from, through, predicate, storeChunksOverride)
	stats.AddChunkRefsFetchTime(time.Since(start))

	if err != nil {
		return nil, err
	}

	var prefiltered int
	var filtered int
	for i := range chks {
		prefiltered += len(chks[i])
		stats.AddChunksRef(int64(len(chks[i])))
		chks[i] = filterChunksByTime(from, through, chks[i])
		filtered += len(chks[i])
	}

	if storeChunksOverride != nil {
		s.chunkMetrics.refsBypassed.Add(float64(len(storeChunksOverride.Refs)))
	}
	s.chunkMetrics.refs.WithLabelValues(statusDiscarded).Add(float64(prefiltered - filtered))
	s.chunkMetrics.refs.WithLabelValues(statusMatched).Add(float64(filtered))

	// creates lazychunks with chunks ref.
	lazyChunks := make([]*LazyChunk, 0, filtered)
	for i := range chks {
		for _, c := range chks[i] {
			lazyChunks = append(lazyChunks, &LazyChunk{Chunk: c, Fetcher: fetchers[i]})
		}
	}
	return lazyChunks, nil
}

func (s *LokiStore) SelectSeries(ctx context.Context, req logql.SelectLogParams) ([]logproto.SeriesIdentifier, error) {
	userID, err := tenant.TenantID(ctx)
	if err != nil {
		return nil, err
	}
	var from, through model.Time
	var matchers []*labels.Matcher

	// The Loki parser doesn't allow for an empty label matcher but for the Series API
	// we allow this to select all series in the time range.
	if req.Selector == "" {
		from, through = util.RoundToMilliseconds(req.Start, req.End)
		nameLabelMatcher, err := labels.NewMatcher(labels.MatchEqual, labels.MetricName, "logs")
		if err != nil {
			return nil, err
		}
		matchers = []*labels.Matcher{nameLabelMatcher}
		matchers, err = injectShardLabel(req.GetShards(), matchers)
		if err != nil {
			return nil, err
		}
	} else {
		var err error
		matchers, from, through, err = decodeReq(req)
		if err != nil {
			return nil, err
		}
	}
	series, err := s.Store.GetSeries(ctx, userID, from, through, matchers...)
	if err != nil {
		return nil, err
	}
	result := make([]logproto.SeriesIdentifier, len(series))
	for i, s := range series {
		result[i] = logproto.SeriesIdentifierFromLabels(s)
	}
	return result, nil
}

// SelectLogs returns an iterator that will query the store for more chunks while iterating instead of fetching all chunks upfront
// for that request.
func (s *LokiStore) SelectLogs(ctx context.Context, req logql.SelectLogParams) (iter.EntryIterator, error) {
	matchers, from, through, err := decodeReq(req)
	if err != nil {
		return nil, err
	}

	lazyChunks, err := s.lazyChunks(ctx, from, through, chunk.NewPredicate(matchers, req.Plan), req.GetStoreChunks())
	if err != nil {
		return nil, err
	}

	if len(lazyChunks) == 0 {
		return iter.NoopEntryIterator, nil
	}

	expr, err := req.LogSelector()
	if err != nil {
		return nil, err
	}

	pipeline, err := expr.Pipeline()
	if err != nil {
		return nil, err
	}

	pipeline, err = deletion.SetupPipeline(req, pipeline)
	if err != nil {
		return nil, err
	}

	if s.pipelineWrapper != nil && httpreq.ExtractHeader(ctx, httpreq.LokiDisablePipelineWrappersHeader) != "true" {
		userID, err := tenant.TenantID(ctx)
		if err != nil {
			return nil, err
		}

		pipeline = s.pipelineWrapper.Wrap(ctx, pipeline, req.Plan.String(), userID)
	}

	var chunkFilterer chunk.Filterer
	if s.chunkFilterer != nil {
		chunkFilterer = s.chunkFilterer.ForRequest(ctx)
	}

	return newLogBatchIterator(ctx, s.schemaCfg, s.chunkMetrics, lazyChunks, s.cfg.MaxChunkBatchSize, matchers, pipeline, req.Direction, req.Start, req.End, chunkFilterer)
}

func (s *LokiStore) SelectSamples(ctx context.Context, req logql.SelectSampleParams) (iter.SampleIterator, error) {
	matchers, from, through, err := decodeReq(req)
	if err != nil {
		return nil, err
	}

	lazyChunks, err := s.lazyChunks(ctx, from, through, chunk.NewPredicate(matchers, req.Plan), req.GetStoreChunks())
	if err != nil {
		return nil, err
	}

	if len(lazyChunks) == 0 {
		return iter.NoopSampleIterator, nil
	}

	expr, err := req.Expr()
	if err != nil {
		return nil, err
	}

	extractor, err := expr.Extractor()
	if err != nil {
		return nil, err
	}

	extractor, err = deletion.SetupExtractor(req, extractor)
	if err != nil {
		return nil, err
	}

	if s.extractorWrapper != nil && httpreq.ExtractHeader(ctx, httpreq.LokiDisablePipelineWrappersHeader) != "true" {
		userID, err := tenant.TenantID(ctx)
		if err != nil {
			return nil, err
		}

		extractor = s.extractorWrapper.Wrap(ctx, extractor, req.Plan.String(), userID)
	}

	var chunkFilterer chunk.Filterer
	if s.chunkFilterer != nil {
		chunkFilterer = s.chunkFilterer.ForRequest(ctx)
	}

	return newSampleBatchIterator(ctx, s.schemaCfg, s.chunkMetrics, lazyChunks, s.cfg.MaxChunkBatchSize, matchers, extractor, req.Start, req.End, chunkFilterer)
}

func (s *LokiStore) GetSchemaConfigs() []config.PeriodConfig {
	return s.schemaCfg.Configs
}

func filterChunksByTime(from, through model.Time, chunks []chunk.Chunk) []chunk.Chunk {
	filtered := make([]chunk.Chunk, 0, len(chunks))
	for _, chunk := range chunks {
		if chunk.Through < from || through < chunk.From {
			continue
		}
		filtered = append(filtered, chunk)
	}
	return filtered
}

type failingChunkWriter struct{}

func (f failingChunkWriter) Put(_ context.Context, _ []chunk.Chunk) error {
	return errWritingChunkUnsupported
}

func (f failingChunkWriter) PutOne(_ context.Context, _, _ model.Time, _ chunk.Chunk) error {
	return errWritingChunkUnsupported
}<|MERGE_RESOLUTION|>--- conflicted
+++ resolved
@@ -241,13 +241,9 @@
 	}
 
 	component := "chunk-store-" + p.From.String()
-<<<<<<< HEAD
-	chunks, err := NewChunkClient(component, objectStoreType, s.cfg, s.schemaCfg, cc, s.registerer, s.clientMetrics, s.logger)
-=======
 	chunkClientReg := prometheus.WrapRegistererWith(
 		prometheus.Labels{"component": component}, s.registerer)
 	chunks, err := NewChunkClient(objectStoreType, component, s.cfg, s.schemaCfg, cc, chunkClientReg, s.clientMetrics, s.logger)
->>>>>>> 21e79c4d
 	if err != nil {
 		return nil, errors.Wrap(err, "error creating object client")
 	}
@@ -289,11 +285,7 @@
 			}, nil
 		}
 
-<<<<<<< HEAD
-		objectClient, err := NewObjectClient(component, p.ObjectType, s.cfg, s.clientMetrics, s.registerer)
-=======
 		objectClient, err := NewObjectClient(p.ObjectType, component, s.cfg, s.clientMetrics)
->>>>>>> 21e79c4d
 		if err != nil {
 			return nil, nil, nil, err
 		}
@@ -316,11 +308,7 @@
 			}, nil
 	}
 
-<<<<<<< HEAD
-	idx, err := NewIndexClient(component, p, tableRange, s.cfg, s.schemaCfg, s.limits, s.clientMetrics, nil, s.registerer, indexClientLogger, s.metricsNamespace)
-=======
 	idx, err := NewIndexClient(component, p, tableRange, s.cfg, s.schemaCfg, s.limits, s.clientMetrics, nil, indexClientReg, indexClientLogger, s.metricsNamespace)
->>>>>>> 21e79c4d
 	if err != nil {
 		return nil, nil, nil, errors.Wrap(err, "error creating index client")
 	}
