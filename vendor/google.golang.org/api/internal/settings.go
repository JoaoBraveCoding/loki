// Copyright 2017 Google LLC.
// Use of this source code is governed by a BSD-style
// license that can be found in the LICENSE file.

// Package internal supports the options and transport packages.
package internal

import (
	"crypto/tls"
	"errors"
	"net/http"
	"os"
	"strconv"
<<<<<<< HEAD
=======
	"time"
>>>>>>> 21e79c4d

	"cloud.google.com/go/auth"
	"golang.org/x/oauth2"
	"golang.org/x/oauth2/google"
	"google.golang.org/api/internal/impersonate"
	"google.golang.org/grpc"
)

const (
<<<<<<< HEAD
	newAuthLibEnVar = "GOOGLE_API_GO_EXPERIMENTAL_USE_NEW_AUTH_LIB"
=======
	newAuthLibEnvVar        = "GOOGLE_API_GO_EXPERIMENTAL_ENABLE_NEW_AUTH_LIB"
	newAuthLibDisabledEnVar = "GOOGLE_API_GO_EXPERIMENTAL_DISABLE_NEW_AUTH_LIB"
	universeDomainEnvVar    = "GOOGLE_CLOUD_UNIVERSE_DOMAIN"
	defaultUniverseDomain   = "googleapis.com"
>>>>>>> 21e79c4d
)

// DialSettings holds information needed to establish a connection with a
// Google API service.
type DialSettings struct {
	Endpoint                      string
	DefaultEndpoint               string
	DefaultEndpointTemplate       string
	DefaultMTLSEndpoint           string
	Scopes                        []string
	DefaultScopes                 []string
	EnableJwtWithScope            bool
	TokenSource                   oauth2.TokenSource
	Credentials                   *google.Credentials
	CredentialsFile               string // if set, Token Source is ignored.
	CredentialsJSON               []byte
	InternalCredentials           *google.Credentials
	UserAgent                     string
	APIKey                        string
	Audiences                     []string
	DefaultAudience               string
	HTTPClient                    *http.Client
	GRPCDialOpts                  []grpc.DialOption
	GRPCConn                      *grpc.ClientConn
	GRPCConnPool                  ConnPool
	GRPCConnPoolSize              int
	NoAuth                        bool
	TelemetryDisabled             bool
	ClientCertSource              func(*tls.CertificateRequestInfo) (*tls.Certificate, error)
	CustomClaims                  map[string]interface{}
	SkipValidation                bool
	ImpersonationConfig           *impersonate.Config
	EnableDirectPath              bool
	EnableDirectPathXds           bool
	EnableNewAuthLibrary          bool
	AllowNonDefaultServiceAccount bool
	DefaultUniverseDomain         string
	UniverseDomain                string
	// Google API system parameters. For more information please read:
	// https://cloud.google.com/apis/docs/system-parameters
	QuotaProject  string
	RequestReason string

	// New Auth library Options
	AuthCredentials      *auth.Credentials
	EnableNewAuthLibrary bool
}

// GetScopes returns the user-provided scopes, if set, or else falls back to the
// default scopes.
func (ds *DialSettings) GetScopes() []string {
	if len(ds.Scopes) > 0 {
		return ds.Scopes
	}
	return ds.DefaultScopes
}

// GetAudience returns the user-provided audience, if set, or else falls back to the default audience.
func (ds *DialSettings) GetAudience() string {
	if ds.HasCustomAudience() {
		return ds.Audiences[0]
	}
	return ds.DefaultAudience
}

// HasCustomAudience returns true if a custom audience is provided by users.
func (ds *DialSettings) HasCustomAudience() bool {
	return len(ds.Audiences) > 0
}

<<<<<<< HEAD
func (ds *DialSettings) IsNewAuthLibraryEnabled() bool {
	if ds.EnableNewAuthLibrary {
		return true
	}
	if b, err := strconv.ParseBool(os.Getenv(newAuthLibEnVar)); err == nil {
=======
// IsNewAuthLibraryEnabled returns true if the new auth library should be used.
func (ds *DialSettings) IsNewAuthLibraryEnabled() bool {
	// Disabled env is for future rollouts to make sure there is a way to easily
	// disable this behaviour once we switch in on by default.
	if b, err := strconv.ParseBool(os.Getenv(newAuthLibDisabledEnVar)); err == nil && b {
		return false
	}
	if ds.EnableNewAuthLibrary {
		return true
	}
	if b, err := strconv.ParseBool(os.Getenv(newAuthLibEnvVar)); err == nil {
>>>>>>> 21e79c4d
		return b
	}
	return false
}

// Validate reports an error if ds is invalid.
func (ds *DialSettings) Validate() error {
	if ds.SkipValidation {
		return nil
	}
	hasCreds := ds.APIKey != "" || ds.TokenSource != nil || ds.CredentialsFile != "" || ds.Credentials != nil
	if ds.NoAuth && hasCreds {
		return errors.New("options.WithoutAuthentication is incompatible with any option that provides credentials")
	}
	// Credentials should not appear with other options.
	// We currently allow TokenSource and CredentialsFile to coexist.
	// TODO(jba): make TokenSource & CredentialsFile an error (breaking change).
	nCreds := 0
	if ds.Credentials != nil {
		nCreds++
	}
	if len(ds.CredentialsJSON) > 0 {
		nCreds++
	}
	if ds.CredentialsFile != "" {
		nCreds++
	}
	if ds.APIKey != "" {
		nCreds++
	}
	if ds.TokenSource != nil {
		nCreds++
	}
	if len(ds.Scopes) > 0 && len(ds.Audiences) > 0 {
		return errors.New("WithScopes is incompatible with WithAudience")
	}
	// Accept only one form of credentials, except we allow TokenSource and CredentialsFile for backwards compatibility.
	if nCreds > 1 && !(nCreds == 2 && ds.TokenSource != nil && ds.CredentialsFile != "") {
		return errors.New("multiple credential options provided")
	}
	if ds.GRPCConn != nil && ds.GRPCConnPool != nil {
		return errors.New("WithGRPCConn is incompatible with WithConnPool")
	}
	if ds.HTTPClient != nil && ds.GRPCConnPool != nil {
		return errors.New("WithHTTPClient is incompatible with WithConnPool")
	}
	if ds.HTTPClient != nil && ds.GRPCConn != nil {
		return errors.New("WithHTTPClient is incompatible with WithGRPCConn")
	}
	if ds.HTTPClient != nil && ds.GRPCDialOpts != nil {
		return errors.New("WithHTTPClient is incompatible with gRPC dial options")
	}
	if ds.HTTPClient != nil && ds.QuotaProject != "" {
		return errors.New("WithHTTPClient is incompatible with QuotaProject")
	}
	if ds.HTTPClient != nil && ds.RequestReason != "" {
		return errors.New("WithHTTPClient is incompatible with RequestReason")
	}
	if ds.HTTPClient != nil && ds.ClientCertSource != nil {
		return errors.New("WithHTTPClient is incompatible with WithClientCertSource")
	}
	if ds.ClientCertSource != nil && (ds.GRPCConn != nil || ds.GRPCConnPool != nil || ds.GRPCConnPoolSize != 0 || ds.GRPCDialOpts != nil) {
		return errors.New("WithClientCertSource is currently only supported for HTTP. gRPC settings are incompatible")
	}
	if ds.ImpersonationConfig != nil && len(ds.ImpersonationConfig.Scopes) == 0 && len(ds.Scopes) == 0 {
		return errors.New("WithImpersonatedCredentials requires scopes being provided")
	}
	return nil
}

// GetDefaultUniverseDomain returns the Google default universe domain
// ("googleapis.com").
func (ds *DialSettings) GetDefaultUniverseDomain() string {
	return defaultUniverseDomain
}

// GetUniverseDomain returns the default service domain for a given Cloud
// universe, with the following precedence:
//
// 1. A non-empty option.WithUniverseDomain.
// 2. A non-empty environment variable GOOGLE_CLOUD_UNIVERSE_DOMAIN.
// 3. The default value "googleapis.com".
func (ds *DialSettings) GetUniverseDomain() string {
	if ds.UniverseDomain != "" {
		return ds.UniverseDomain
	}
	if envUD := os.Getenv(universeDomainEnvVar); envUD != "" {
		return envUD
	}
	return defaultUniverseDomain
}

// IsUniverseDomainGDU returns true if the universe domain is the default Google
// universe ("googleapis.com").
func (ds *DialSettings) IsUniverseDomainGDU() bool {
	return ds.GetUniverseDomain() == defaultUniverseDomain
}

// GetUniverseDomain returns the default service domain for a given Cloud
// universe, from google.Credentials. This wrapper function should be removed
// to close https://github.com/googleapis/google-api-go-client/issues/2399.
func GetUniverseDomain(creds *google.Credentials) (string, error) {
	timer := time.NewTimer(time.Second)
	defer timer.Stop()
	errors := make(chan error)
	results := make(chan string)

	go func() {
		result, err := creds.GetUniverseDomain()
		if err != nil {
			errors <- err
			return
		}
		results <- result
	}()

	select {
	case <-errors:
		// An error that is returned before the timer expires is likely to be
		// connection refused. Temporarily (2024-03-21) return the GDU domain.
		return defaultUniverseDomain, nil
	case res := <-results:
		return res, nil
	case <-timer.C: // Timer is expired.
		// If err or res was not returned, it means that creds.GetUniverseDomain()
		// did not complete in 1s. Assume that MDS is likely never responding to
		// the endpoint and will timeout. This is the source of issues such as
		// https://github.com/googleapis/google-cloud-go/issues/9350.
		// Temporarily (2024-02-02) return the GDU domain. Restore the original
		// calls to creds.GetUniverseDomain() in grpc/dial.go and http/dial.go
		// and remove this method to close
		// https://github.com/googleapis/google-api-go-client/issues/2399.
		return defaultUniverseDomain, nil
	}
}<|MERGE_RESOLUTION|>--- conflicted
+++ resolved
@@ -11,10 +11,7 @@
 	"net/http"
 	"os"
 	"strconv"
-<<<<<<< HEAD
-=======
 	"time"
->>>>>>> 21e79c4d
 
 	"cloud.google.com/go/auth"
 	"golang.org/x/oauth2"
@@ -24,14 +21,10 @@
 )
 
 const (
-<<<<<<< HEAD
-	newAuthLibEnVar = "GOOGLE_API_GO_EXPERIMENTAL_USE_NEW_AUTH_LIB"
-=======
 	newAuthLibEnvVar        = "GOOGLE_API_GO_EXPERIMENTAL_ENABLE_NEW_AUTH_LIB"
 	newAuthLibDisabledEnVar = "GOOGLE_API_GO_EXPERIMENTAL_DISABLE_NEW_AUTH_LIB"
 	universeDomainEnvVar    = "GOOGLE_CLOUD_UNIVERSE_DOMAIN"
 	defaultUniverseDomain   = "googleapis.com"
->>>>>>> 21e79c4d
 )
 
 // DialSettings holds information needed to establish a connection with a
@@ -66,7 +59,6 @@
 	ImpersonationConfig           *impersonate.Config
 	EnableDirectPath              bool
 	EnableDirectPathXds           bool
-	EnableNewAuthLibrary          bool
 	AllowNonDefaultServiceAccount bool
 	DefaultUniverseDomain         string
 	UniverseDomain                string
@@ -102,13 +94,6 @@
 	return len(ds.Audiences) > 0
 }
 
-<<<<<<< HEAD
-func (ds *DialSettings) IsNewAuthLibraryEnabled() bool {
-	if ds.EnableNewAuthLibrary {
-		return true
-	}
-	if b, err := strconv.ParseBool(os.Getenv(newAuthLibEnVar)); err == nil {
-=======
 // IsNewAuthLibraryEnabled returns true if the new auth library should be used.
 func (ds *DialSettings) IsNewAuthLibraryEnabled() bool {
 	// Disabled env is for future rollouts to make sure there is a way to easily
@@ -120,7 +105,6 @@
 		return true
 	}
 	if b, err := strconv.ParseBool(os.Getenv(newAuthLibEnvVar)); err == nil {
->>>>>>> 21e79c4d
 		return b
 	}
 	return false
