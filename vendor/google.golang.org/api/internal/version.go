--- conflicted
+++ resolved
@@ -5,8 +5,4 @@
 package internal
 
 // Version is the current tagged release of the library.
-<<<<<<< HEAD
-const Version = "0.150.0"
-=======
-const Version = "0.201.0"
->>>>>>> 21e79c4d
+const Version = "0.201.0"