//go:build mint
// +build mint

/*
 * MinIO Go Library for Amazon S3 Compatible Cloud Storage
 * Copyright 2015-2020 MinIO, Inc.
 *
 * Licensed under the Apache License, Version 2.0 (the "License");
 * you may not use this file except in compliance with the License.
 * You may obtain a copy of the License at
 *
 *     http://www.apache.org/licenses/LICENSE-2.0
 *
 * Unless required by applicable law or agreed to in writing, software
 * distributed under the License is distributed on an "AS IS" BASIS,
 * WITHOUT WARRANTIES OR CONDITIONS OF ANY KIND, either express or implied.
 * See the License for the specific language governing permissions and
 * limitations under the License.
 */

package main

import (
	"archive/zip"
	"bytes"
	"context"
<<<<<<< HEAD
	"crypto/sha1"
=======
>>>>>>> 5bffc10d
	"crypto/sha256"
	"encoding/base64"
	"errors"
	"fmt"
	"hash"
	"hash/crc32"
	"io"
	"log/slog"
	"math/rand"
	"mime/multipart"
	"net/http"
	"net/url"
	"os"
	"path"
	"path/filepath"
	"reflect"
	"runtime"
	"sort"
	"strconv"
	"strings"
	"sync"
	"time"

	"github.com/dustin/go-humanize"
	"github.com/google/uuid"

	"github.com/minio/minio-go/v7"
	"github.com/minio/minio-go/v7/pkg/cors"
	"github.com/minio/minio-go/v7/pkg/credentials"
	"github.com/minio/minio-go/v7/pkg/encrypt"
	"github.com/minio/minio-go/v7/pkg/notification"
	"github.com/minio/minio-go/v7/pkg/tags"
)

const letterBytes = "abcdefghijklmnopqrstuvwxyz01234569"
const (
	letterIdxBits = 6                    // 6 bits to represent a letter index
	letterIdxMask = 1<<letterIdxBits - 1 // All 1-bits, as many as letterIdxBits
	letterIdxMax  = 63 / letterIdxBits   // # of letter indices fitting in 63 bits
)

const (
	serverEndpoint     = "SERVER_ENDPOINT"
	accessKey          = "ACCESS_KEY"
	secretKey          = "SECRET_KEY"
	enableHTTPS        = "ENABLE_HTTPS"
	enableKMS          = "ENABLE_KMS"
	appVersion         = "0.1.0"
	skipCERTValidation = "SKIP_CERT_VALIDATION"
)

func createHTTPTransport() (transport *http.Transport) {
	var err error
	transport, err = minio.DefaultTransport(mustParseBool(os.Getenv(enableHTTPS)))
	if err != nil {
		logError("http-transport", getFuncName(), nil, time.Now(), "", "could not create http transport", err)
		return nil
<<<<<<< HEAD
	}

	if mustParseBool(os.Getenv(skipCERTValidation)) {
		transport.TLSClientConfig.InsecureSkipVerify = true
	}

=======
	}

	if mustParseBool(os.Getenv(skipCERTValidation)) {
		transport.TLSClientConfig.InsecureSkipVerify = true
	}

>>>>>>> 5bffc10d
	return
}

var readFull = func(r io.Reader, buf []byte) (n int, err error) {
	// ReadFull reads exactly len(buf) bytes from r into buf.
	// It returns the number of bytes copied and an error if
	// fewer bytes were read. The error is EOF only if no bytes
	// were read. If an EOF happens after reading some but not
	// all the bytes, ReadFull returns ErrUnexpectedEOF.
	// On return, n == len(buf) if and only if err == nil.
	// If r returns an error having read at least len(buf) bytes,
	// the error is dropped.
	for n < len(buf) && err == nil {
		var nn int
		nn, err = r.Read(buf[n:])
		// Some spurious io.Reader's return
		// io.ErrUnexpectedEOF when nn == 0
		// this behavior is undocumented
		// so we are on purpose not using io.ReadFull
		// implementation because this can lead
		// to custom handling, to avoid that
		// we simply modify the original io.ReadFull
		// implementation to avoid this issue.
		// io.ErrUnexpectedEOF with nn == 0 really
		// means that io.EOF
		if err == io.ErrUnexpectedEOF && nn == 0 {
			err = io.EOF
		}
		n += nn
	}
	if n >= len(buf) {
		err = nil
	} else if n > 0 && err == io.EOF {
		err = io.ErrUnexpectedEOF
	}
	return
}

func baseLogger(testName, function string, args map[string]interface{}, startTime time.Time) *slog.Logger {
	// calculate the test case duration
	duration := time.Since(startTime)
	// log with the fields as per mint
	l := slog.With(
		"name", "minio-go: "+testName,
		"duration", duration.Nanoseconds()/1000000,
	)
	if function != "" {
		l = l.With("function", function)
<<<<<<< HEAD
	}
	if len(args) > 0 {
		l = l.With("args", args)
	}
=======
	}
	if len(args) > 0 {
		l = l.With("args", args)
	}
>>>>>>> 5bffc10d
	return l
}

// log successful test runs
func logSuccess(testName, function string, args map[string]interface{}, startTime time.Time) {
	baseLogger(testName, function, args, startTime).
		With("status", "PASS").
		Info("")
}

// As few of the features are not available in Gateway(s) currently, Check if err value is NotImplemented,
// and log as NA in that case and continue execution. Otherwise log as failure and return
func logError(testName, function string, args map[string]interface{}, startTime time.Time, alert, message string, err error) {
	// If server returns NotImplemented we assume it is gateway mode and hence log it as info and move on to next tests
	// Special case for ComposeObject API as it is implemented on client side and adds specific error details like `Error in upload-part-copy` in
	// addition to NotImplemented error returned from server
	if isErrNotImplemented(err) {
		logIgnored(testName, function, args, startTime, message)
	} else {
		logFailure(testName, function, args, startTime, alert, message, err)
		if !isRunOnFail() {
			panic(err)
		}
	}
}

<<<<<<< HEAD
// log failed test runs
=======
// Log failed test runs, do not call this directly, use logError instead, as that correctly stops the test run
>>>>>>> 5bffc10d
func logFailure(testName, function string, args map[string]interface{}, startTime time.Time, alert, message string, err error) {
	l := baseLogger(testName, function, args, startTime).With(
		"status", "FAIL",
		"alert", alert,
		"message", message,
	)

	if err != nil {
		l = l.With("error", err)
	}

	l.Error("")
}

// log not applicable test runs
func logIgnored(testName, function string, args map[string]interface{}, startTime time.Time, alert string) {
	baseLogger(testName, function, args, startTime).
		With(
			"status", "NA",
			"alert", strings.Split(alert, " ")[0]+" is NotImplemented",
		).Info("")
}

// Delete objects in given bucket, recursively
func cleanupBucket(bucketName string, c *minio.Client) error {
	// Create a done channel to control 'ListObjectsV2' go routine.
	doneCh := make(chan struct{})
	// Exit cleanly upon return.
	defer close(doneCh)
	// Iterate over all objects in the bucket via listObjectsV2 and delete
	for objCh := range c.ListObjects(context.Background(), bucketName, minio.ListObjectsOptions{Recursive: true}) {
		if objCh.Err != nil {
			return objCh.Err
		}
		if objCh.Key != "" {
			err := c.RemoveObject(context.Background(), bucketName, objCh.Key, minio.RemoveObjectOptions{})
			if err != nil {
				return err
			}
		}
	}
	for objPartInfo := range c.ListIncompleteUploads(context.Background(), bucketName, "", true) {
		if objPartInfo.Err != nil {
			return objPartInfo.Err
		}
		if objPartInfo.Key != "" {
			err := c.RemoveIncompleteUpload(context.Background(), bucketName, objPartInfo.Key)
			if err != nil {
				return err
			}
		}
	}
	// objects are already deleted, clear the buckets now
	return c.RemoveBucket(context.Background(), bucketName)
}

func cleanupVersionedBucket(bucketName string, c *minio.Client) error {
	doneCh := make(chan struct{})
	defer close(doneCh)
	for obj := range c.ListObjects(context.Background(), bucketName, minio.ListObjectsOptions{WithVersions: true, Recursive: true}) {
		if obj.Err != nil {
			return obj.Err
		}
		if obj.Key != "" {
			err := c.RemoveObject(context.Background(), bucketName, obj.Key,
				minio.RemoveObjectOptions{VersionID: obj.VersionID, GovernanceBypass: true})
			if err != nil {
				return err
			}
		}
	}
	for objPartInfo := range c.ListIncompleteUploads(context.Background(), bucketName, "", true) {
		if objPartInfo.Err != nil {
			return objPartInfo.Err
		}
		if objPartInfo.Key != "" {
			err := c.RemoveIncompleteUpload(context.Background(), bucketName, objPartInfo.Key)
			if err != nil {
				return err
			}
		}
	}
	// objects are already deleted, clear the buckets now
	err := c.RemoveBucket(context.Background(), bucketName)
	if err != nil {
		for obj := range c.ListObjects(context.Background(), bucketName, minio.ListObjectsOptions{WithVersions: true, Recursive: true}) {
			slog.Info("found object", "key", obj.Key, "version", obj.VersionID)
		}
	}
	return err
}

func isErrNotImplemented(err error) bool {
	return minio.ToErrorResponse(err).Code == "NotImplemented"
}

func isRunOnFail() bool {
	return os.Getenv("RUN_ON_FAIL") == "1"
}

func init() {
	// If server endpoint is not set, all tests default to
	// using https://play.min.io
	if os.Getenv(serverEndpoint) == "" {
		os.Setenv(serverEndpoint, "play.min.io")
		os.Setenv(accessKey, "Q3AM3UQ867SPQQA43P2F")
		os.Setenv(secretKey, "zuf+tfteSlswRu7BJ86wekitnifILbZam1KYY3TG")
		os.Setenv(enableHTTPS, "1")
	}
}

var mintDataDir = os.Getenv("MINT_DATA_DIR")

func getMintDataDirFilePath(filename string) (fp string) {
	if mintDataDir == "" {
		return
	}
	return filepath.Join(mintDataDir, filename)
}

func newRandomReader(seed, size int64) io.Reader {
	return io.LimitReader(rand.New(rand.NewSource(seed)), size)
}

func mustCrcReader(r io.Reader) uint32 {
	crc := crc32.NewIEEE()
	_, err := io.Copy(crc, r)
	if err != nil {
		panic(err)
	}
	return crc.Sum32()
}

func crcMatches(r io.Reader, want uint32) error {
	crc := crc32.NewIEEE()
	_, err := io.Copy(crc, r)
	if err != nil {
		panic(err)
	}
	got := crc.Sum32()
	if got != want {
		return fmt.Errorf("crc mismatch, want %x, got %x", want, got)
	}
	return nil
}

func crcMatchesName(r io.Reader, name string) error {
	want := dataFileCRC32[name]
	crc := crc32.NewIEEE()
	_, err := io.Copy(crc, r)
	if err != nil {
		panic(err)
	}
	got := crc.Sum32()
	if got != want {
		return fmt.Errorf("crc mismatch, want %x, got %x", want, got)
	}
	return nil
}

// read data from file if it exists or optionally create a buffer of particular size
func getDataReader(fileName string) io.ReadCloser {
	if mintDataDir == "" {
		size := int64(dataFileMap[fileName])
		if _, ok := dataFileCRC32[fileName]; !ok {
			dataFileCRC32[fileName] = mustCrcReader(newRandomReader(size, size))
		}
		return io.NopCloser(newRandomReader(size, size))
	}
	reader, _ := os.Open(getMintDataDirFilePath(fileName))
	if _, ok := dataFileCRC32[fileName]; !ok {
		dataFileCRC32[fileName] = mustCrcReader(reader)
		reader.Close()
		reader, _ = os.Open(getMintDataDirFilePath(fileName))
	}
	return reader
}

// randString generates random names and prepends them with a known prefix.
func randString(n int, src rand.Source, prefix string) string {
	b := make([]byte, n)
	// A rand.Int63() generates 63 random bits, enough for letterIdxMax letters!
	for i, cache, remain := n-1, src.Int63(), letterIdxMax; i >= 0; {
		if remain == 0 {
			cache, remain = src.Int63(), letterIdxMax
		}
		if idx := int(cache & letterIdxMask); idx < len(letterBytes) {
			b[i] = letterBytes[idx]
			i--
		}
		cache >>= letterIdxBits
		remain--
	}
	return prefix + string(b[0:30-len(prefix)])
}

var dataFileMap = map[string]int{
	"datafile-0-b":     0,
	"datafile-1-b":     1,
	"datafile-1-kB":    1 * humanize.KiByte,
	"datafile-10-kB":   10 * humanize.KiByte,
	"datafile-33-kB":   33 * humanize.KiByte,
	"datafile-100-kB":  100 * humanize.KiByte,
	"datafile-1.03-MB": 1056 * humanize.KiByte,
	"datafile-1-MB":    1 * humanize.MiByte,
	"datafile-5-MB":    5 * humanize.MiByte,
	"datafile-6-MB":    6 * humanize.MiByte,
	"datafile-11-MB":   11 * humanize.MiByte,
	"datafile-65-MB":   65 * humanize.MiByte,
	"datafile-129-MB":  129 * humanize.MiByte,
}

var dataFileCRC32 = map[string]uint32{}

func isFullMode() bool {
	return os.Getenv("MINT_MODE") == "full"
}

func getFuncName() string {
	return getFuncNameLoc(2)
}

func getFuncNameLoc(caller int) string {
	pc, _, _, _ := runtime.Caller(caller)
	return strings.TrimPrefix(runtime.FuncForPC(pc).Name(), "main.")
}

// Tests bucket re-create errors.
func testMakeBucketError() {
	region := "eu-central-1"

	// initialize logging params
	startTime := time.Now()
	testName := getFuncName()
	function := "MakeBucket(bucketName, region)"
	// initialize logging params
	args := map[string]interface{}{
		"bucketName": "",
		"region":     region,
	}

	// Seed random based on current time.
	rand.Seed(time.Now().Unix())

	// Instantiate new minio client object.
	c, err := minio.New(os.Getenv(serverEndpoint),
		&minio.Options{
			Creds:     credentials.NewStaticV4(os.Getenv(accessKey), os.Getenv(secretKey), ""),
			Secure:    mustParseBool(os.Getenv(enableHTTPS)),
			Transport: createHTTPTransport(),
		})
	if err != nil {
		logError(testName, function, args, startTime, "", "MinIO client creation failed", err)
		return
	}

	// Enable tracing, write to stderr.
	// c.TraceOn(os.Stderr)

	// Set user agent.
	c.SetAppInfo("MinIO-go-FunctionalTest", appVersion)

	// Generate a new random bucket name.
	bucketName := randString(60, rand.NewSource(time.Now().UnixNano()), "minio-go-test-")
	args["bucketName"] = bucketName

	// Make a new bucket in 'eu-central-1'.
	if err = c.MakeBucket(context.Background(), bucketName, minio.MakeBucketOptions{Region: region}); err != nil {
		logError(testName, function, args, startTime, "", "MakeBucket Failed", err)
		return
	}
	defer cleanupBucket(bucketName, c)

	if err = c.MakeBucket(context.Background(), bucketName, minio.MakeBucketOptions{Region: region}); err == nil {
		logError(testName, function, args, startTime, "", "Bucket already exists", err)
		return
	}
	// Verify valid error response from server.
	if minio.ToErrorResponse(err).Code != "BucketAlreadyExists" &&
		minio.ToErrorResponse(err).Code != "BucketAlreadyOwnedByYou" {
		logError(testName, function, args, startTime, "", "Invalid error returned by server", err)
		return
	}

	logSuccess(testName, function, args, startTime)
}

func testMetadataSizeLimit() {
	startTime := time.Now()
	testName := getFuncName()
	function := "PutObject(bucketName, objectName, reader, objectSize, opts)"
	args := map[string]interface{}{
		"bucketName":        "",
		"objectName":        "",
		"opts.UserMetadata": "",
	}
	rand.Seed(startTime.Unix())

	// Instantiate new minio client object.
	c, err := minio.New(os.Getenv(serverEndpoint),
		&minio.Options{
			Creds:     credentials.NewStaticV4(os.Getenv(accessKey), os.Getenv(secretKey), ""),
			Secure:    mustParseBool(os.Getenv(enableHTTPS)),
			Transport: createHTTPTransport(),
		})
	if err != nil {
		logError(testName, function, args, startTime, "", "MinIO client creation failed", err)
		return
	}
	c.SetAppInfo("MinIO-go-FunctionalTest", appVersion)

	bucketName := randString(60, rand.NewSource(time.Now().UnixNano()), "minio-go-test-")
	args["bucketName"] = bucketName

	objectName := randString(60, rand.NewSource(time.Now().UnixNano()), "")
	args["objectName"] = objectName

	err = c.MakeBucket(context.Background(), bucketName, minio.MakeBucketOptions{Region: "us-east-1"})
	if err != nil {
		logError(testName, function, args, startTime, "", "Make bucket failed", err)
		return
	}

	defer cleanupBucket(bucketName, c)

	const HeaderSizeLimit = 8 * 1024
	const UserMetadataLimit = 2 * 1024

	// Meta-data greater than the 2 KB limit of AWS - PUT calls with this meta-data should fail
	metadata := make(map[string]string)
	metadata["X-Amz-Meta-Mint-Test"] = string(bytes.Repeat([]byte("m"), 1+UserMetadataLimit-len("X-Amz-Meta-Mint-Test")))
	args["metadata"] = fmt.Sprint(metadata)

	_, err = c.PutObject(context.Background(), bucketName, objectName, bytes.NewReader(nil), 0, minio.PutObjectOptions{UserMetadata: metadata})
	if err == nil {
		logError(testName, function, args, startTime, "", "Created object with user-defined metadata exceeding metadata size limits", nil)
		return
	}

	// Meta-data (headers) greater than the 8 KB limit of AWS - PUT calls with this meta-data should fail
	metadata = make(map[string]string)
	metadata["X-Amz-Mint-Test"] = string(bytes.Repeat([]byte("m"), 1+HeaderSizeLimit-len("X-Amz-Mint-Test")))
	args["metadata"] = fmt.Sprint(metadata)
	_, err = c.PutObject(context.Background(), bucketName, objectName, bytes.NewReader(nil), 0, minio.PutObjectOptions{UserMetadata: metadata})
	if err == nil {
		logError(testName, function, args, startTime, "", "Created object with headers exceeding header size limits", nil)
		return
	}

	logSuccess(testName, function, args, startTime)
}

// Tests various bucket supported formats.
func testMakeBucketRegions() {
	region := "eu-central-1"
	// initialize logging params
	startTime := time.Now()
	testName := getFuncName()
	function := "MakeBucket(bucketName, region)"
	// initialize logging params
	args := map[string]interface{}{
		"bucketName": "",
		"region":     region,
	}

	// Seed random based on current time.
	rand.Seed(time.Now().Unix())

	// Instantiate new minio client object.
	c, err := minio.New(os.Getenv(serverEndpoint),
		&minio.Options{
			Creds:     credentials.NewStaticV4(os.Getenv(accessKey), os.Getenv(secretKey), ""),
			Transport: createHTTPTransport(),
			Secure:    mustParseBool(os.Getenv(enableHTTPS)),
		})
	if err != nil {
		logError(testName, function, args, startTime, "", "MinIO client creation failed", err)
		return
	}

	// Enable tracing, write to stderr.
	// c.TraceOn(os.Stderr)

	// Set user agent.
	c.SetAppInfo("MinIO-go-FunctionalTest", appVersion)

	// Generate a new random bucket name.
	bucketName := randString(60, rand.NewSource(time.Now().UnixNano()), "minio-go-test-")
	args["bucketName"] = bucketName

	// Make a new bucket in 'eu-central-1'.
	if err = c.MakeBucket(context.Background(), bucketName, minio.MakeBucketOptions{Region: region}); err != nil {
		logError(testName, function, args, startTime, "", "MakeBucket failed", err)
		return
	}

	// Delete all objects and buckets
	if err = cleanupBucket(bucketName, c); err != nil {
		logError(testName, function, args, startTime, "", "CleanupBucket failed", err)
		return
	}

	// Make a new bucket with '.' in its name, in 'us-west-2'. This
	// request is internally staged into a path style instead of
	// virtual host style.
	region = "us-west-2"
	args["region"] = region
	if err = c.MakeBucket(context.Background(), bucketName+".withperiod", minio.MakeBucketOptions{Region: region}); err != nil {
		logError(testName, function, args, startTime, "", "MakeBucket failed", err)
		return
	}

	// Delete all objects and buckets
	if err = cleanupBucket(bucketName+".withperiod", c); err != nil {
		logError(testName, function, args, startTime, "", "CleanupBucket failed", err)
		return
	}
	logSuccess(testName, function, args, startTime)
}

// Test PutObject using a large data to trigger multipart readat
func testPutObjectReadAt() {
	// initialize logging params
	startTime := time.Now()
	testName := getFuncName()
	function := "PutObject(bucketName, objectName, reader, opts)"
	args := map[string]interface{}{
		"bucketName": "",
		"objectName": "",
		"opts":       "objectContentType",
	}

	// Seed random based on current time.
	rand.Seed(time.Now().Unix())

	// Instantiate new minio client object.
	c, err := minio.New(os.Getenv(serverEndpoint),
		&minio.Options{
			Creds:     credentials.NewStaticV4(os.Getenv(accessKey), os.Getenv(secretKey), ""),
			Transport: createHTTPTransport(),
			Secure:    mustParseBool(os.Getenv(enableHTTPS)),
		})
	if err != nil {
		logError(testName, function, args, startTime, "", "MinIO client object creation failed", err)
		return
	}

	// Enable tracing, write to stderr.
	// c.TraceOn(os.Stderr)

	// Set user agent.
	c.SetAppInfo("MinIO-go-FunctionalTest", appVersion)

	// Generate a new random bucket name.
	bucketName := randString(60, rand.NewSource(time.Now().UnixNano()), "minio-go-test-")
	args["bucketName"] = bucketName

	// Make a new bucket.
	err = c.MakeBucket(context.Background(), bucketName, minio.MakeBucketOptions{Region: "us-east-1"})
	if err != nil {
		logError(testName, function, args, startTime, "", "Make bucket failed", err)
		return
	}

	defer cleanupBucket(bucketName, c)

	bufSize := dataFileMap["datafile-129-MB"]
	reader := getDataReader("datafile-129-MB")
	defer reader.Close()

	// Save the data
	objectName := randString(60, rand.NewSource(time.Now().UnixNano()), "")
	args["objectName"] = objectName

	// Object content type
	objectContentType := "binary/octet-stream"
	args["objectContentType"] = objectContentType

	_, err = c.PutObject(context.Background(), bucketName, objectName, reader, int64(bufSize), minio.PutObjectOptions{ContentType: objectContentType})
	if err != nil {
		logError(testName, function, args, startTime, "", "PutObject failed", err)
		return
	}

	// Read the data back
	r, err := c.GetObject(context.Background(), bucketName, objectName, minio.GetObjectOptions{})
	if err != nil {
		logError(testName, function, args, startTime, "", "Get Object failed", err)
		return
	}

	st, err := r.Stat()
	if err != nil {
		logError(testName, function, args, startTime, "", "Stat Object failed", err)
		return
	}
	if st.Size != int64(bufSize) {
		logError(testName, function, args, startTime, "", fmt.Sprintf("Number of bytes in stat does not match, expected %d got %d", bufSize, st.Size), err)
		return
	}
	if st.ContentType != objectContentType && st.ContentType != "application/octet-stream" {
		logError(testName, function, args, startTime, "", "Content types don't match", err)
		return
	}
	if err := crcMatchesName(r, "datafile-129-MB"); err != nil {
		logError(testName, function, args, startTime, "", "data CRC check failed", err)
		return
	}
	if err := r.Close(); err != nil {
		logError(testName, function, args, startTime, "", "Object Close failed", err)
		return
	}
	if err := r.Close(); err == nil {
		logError(testName, function, args, startTime, "", "Object is already closed, didn't return error on Close", err)
		return
	}

	logSuccess(testName, function, args, startTime)
}

func testListObjectVersions() {
	// initialize logging params
	startTime := time.Now()
	testName := getFuncName()
	function := "ListObjectVersions(bucketName, prefix, recursive)"
	args := map[string]interface{}{
		"bucketName": "",
		"prefix":     "",
		"recursive":  "",
	}

	// Seed random based on current time.
	rand.Seed(time.Now().Unix())

	// Instantiate new minio client object.
	c, err := minio.New(os.Getenv(serverEndpoint),
		&minio.Options{
			Creds:     credentials.NewStaticV4(os.Getenv(accessKey), os.Getenv(secretKey), ""),
			Transport: createHTTPTransport(),
			Secure:    mustParseBool(os.Getenv(enableHTTPS)),
		})
	if err != nil {
		logError(testName, function, args, startTime, "", "MinIO client object creation failed", err)
		return
	}

	// Enable tracing, write to stderr.
	// c.TraceOn(os.Stderr)

	// Set user agent.
	c.SetAppInfo("MinIO-go-FunctionalTest", appVersion)

	// Generate a new random bucket name.
	bucketName := randString(60, rand.NewSource(time.Now().UnixNano()), "minio-go-test-")
	args["bucketName"] = bucketName

	// Make a new bucket.
	err = c.MakeBucket(context.Background(), bucketName, minio.MakeBucketOptions{Region: "us-east-1", ObjectLocking: true})
	if err != nil {
		logError(testName, function, args, startTime, "", "Make bucket failed", err)
		return
	}

	err = c.EnableVersioning(context.Background(), bucketName)
	if err != nil {
		logError(testName, function, args, startTime, "", "Enable versioning failed", err)
		return
	}

	// Save the data
	objectName := randString(60, rand.NewSource(time.Now().UnixNano()), "")
	args["objectName"] = objectName

	bufSize := dataFileMap["datafile-10-kB"]
	reader := getDataReader("datafile-10-kB")

	_, err = c.PutObject(context.Background(), bucketName, objectName, reader, int64(bufSize), minio.PutObjectOptions{})
	if err != nil {
		logError(testName, function, args, startTime, "", "PutObject failed", err)
		return
	}
	reader.Close()

	bufSize = dataFileMap["datafile-1-b"]
	reader = getDataReader("datafile-1-b")
	_, err = c.PutObject(context.Background(), bucketName, objectName, reader, int64(bufSize), minio.PutObjectOptions{})
	if err != nil {
		logError(testName, function, args, startTime, "", "PutObject failed", err)
		return
	}
	reader.Close()

	err = c.RemoveObject(context.Background(), bucketName, objectName, minio.RemoveObjectOptions{})
	if err != nil {
		logError(testName, function, args, startTime, "", "Unexpected object deletion", err)
		return
	}

	var deleteMarkers, versions int

	objectsInfo := c.ListObjects(context.Background(), bucketName, minio.ListObjectsOptions{WithVersions: true, Recursive: true})
	for info := range objectsInfo {
		if info.Err != nil {
			logError(testName, function, args, startTime, "", "Unexpected error during listing objects", err)
			return
		}
		if info.Key != objectName {
			logError(testName, function, args, startTime, "", "Unexpected object name in listing objects", nil)
			return
		}
		if info.VersionID == "" {
			logError(testName, function, args, startTime, "", "Unexpected version id in listing objects", nil)
			return
		}
		if info.IsDeleteMarker {
			deleteMarkers++
			if !info.IsLatest {
				logError(testName, function, args, startTime, "", "Unexpected IsLatest field in listing objects", nil)
				return
			}
		} else {
			versions++
		}
	}

	if deleteMarkers != 1 {
		logError(testName, function, args, startTime, "", "Unexpected number of DeleteMarker elements in listing objects", nil)
		return
	}

	if versions != 2 {
		logError(testName, function, args, startTime, "", "Unexpected number of Version elements in listing objects", nil)
		return
	}

	// Delete all objects and their versions as long as the bucket itself
	if err = cleanupVersionedBucket(bucketName, c); err != nil {
		logError(testName, function, args, startTime, "", "CleanupBucket failed", err)
		return
	}

	logSuccess(testName, function, args, startTime)
}

func testStatObjectWithVersioning() {
	// initialize logging params
	startTime := time.Now()
	testName := getFuncName()
	function := "StatObject"
	args := map[string]interface{}{}

	// Seed random based on current time.
	rand.Seed(time.Now().Unix())

	// Instantiate new minio client object.
	c, err := minio.New(os.Getenv(serverEndpoint),
		&minio.Options{
			Creds:     credentials.NewStaticV4(os.Getenv(accessKey), os.Getenv(secretKey), ""),
			Transport: createHTTPTransport(),
			Secure:    mustParseBool(os.Getenv(enableHTTPS)),
		})
	if err != nil {
		logError(testName, function, args, startTime, "", "MinIO client object creation failed", err)
		return
	}

	// Enable tracing, write to stderr.
	// c.TraceOn(os.Stderr)

	// Set user agent.
	c.SetAppInfo("MinIO-go-FunctionalTest", appVersion)

	// Generate a new random bucket name.
	bucketName := randString(60, rand.NewSource(time.Now().UnixNano()), "minio-go-test-")
	args["bucketName"] = bucketName

	// Make a new bucket.
	err = c.MakeBucket(context.Background(), bucketName, minio.MakeBucketOptions{Region: "us-east-1", ObjectLocking: true})
	if err != nil {
		logError(testName, function, args, startTime, "", "Make bucket failed", err)
		return
	}

	err = c.EnableVersioning(context.Background(), bucketName)
	if err != nil {
		logError(testName, function, args, startTime, "", "Enable versioning failed", err)
		return
	}

	// Save the data
	objectName := randString(60, rand.NewSource(time.Now().UnixNano()), "")
	args["objectName"] = objectName

	bufSize := dataFileMap["datafile-10-kB"]
	reader := getDataReader("datafile-10-kB")

	_, err = c.PutObject(context.Background(), bucketName, objectName, reader, int64(bufSize), minio.PutObjectOptions{})
	if err != nil {
		logError(testName, function, args, startTime, "", "PutObject failed", err)
		return
	}
	reader.Close()

	bufSize = dataFileMap["datafile-1-b"]
	reader = getDataReader("datafile-1-b")
	_, err = c.PutObject(context.Background(), bucketName, objectName, reader, int64(bufSize), minio.PutObjectOptions{})
	if err != nil {
		logError(testName, function, args, startTime, "", "PutObject failed", err)
		return
	}
	reader.Close()

	objectsInfo := c.ListObjects(context.Background(), bucketName, minio.ListObjectsOptions{WithVersions: true, Recursive: true})

	var results []minio.ObjectInfo
	for info := range objectsInfo {
		if info.Err != nil {
			logError(testName, function, args, startTime, "", "Unexpected error during listing objects", err)
			return
		}
		results = append(results, info)
	}

	if len(results) != 2 {
		logError(testName, function, args, startTime, "", "Unexpected number of Version elements in listing objects", nil)
		return
	}

	for i := 0; i < len(results); i++ {
		opts := minio.StatObjectOptions{VersionID: results[i].VersionID}
		statInfo, err := c.StatObject(context.Background(), bucketName, objectName, opts)
		if err != nil {
			logError(testName, function, args, startTime, "", "error during HEAD object", err)
			return
		}
		if statInfo.VersionID == "" || statInfo.VersionID != results[i].VersionID {
			logError(testName, function, args, startTime, "", "error during HEAD object, unexpected version id", err)
			return
		}
		if statInfo.ETag != results[i].ETag {
			logError(testName, function, args, startTime, "", "error during HEAD object, unexpected ETag", err)
			return
		}
		if statInfo.LastModified.Unix() != results[i].LastModified.Unix() {
			logError(testName, function, args, startTime, "", "error during HEAD object, unexpected Last-Modified", err)
			return
		}
		if statInfo.Size != results[i].Size {
			logError(testName, function, args, startTime, "", "error during HEAD object, unexpected Content-Length", err)
			return
		}
	}

	// Delete all objects and their versions as long as the bucket itself
	if err = cleanupVersionedBucket(bucketName, c); err != nil {
		logError(testName, function, args, startTime, "", "CleanupBucket failed", err)
		return
	}

	logSuccess(testName, function, args, startTime)
}

func testGetObjectWithVersioning() {
	// initialize logging params
	startTime := time.Now()
	testName := getFuncName()
	function := "GetObject()"
	args := map[string]interface{}{}

	// Seed random based on current time.
	rand.Seed(time.Now().Unix())

	// Instantiate new minio client object.
	c, err := minio.New(os.Getenv(serverEndpoint),
		&minio.Options{
			Creds:     credentials.NewStaticV4(os.Getenv(accessKey), os.Getenv(secretKey), ""),
			Transport: createHTTPTransport(),
			Secure:    mustParseBool(os.Getenv(enableHTTPS)),
		})
	if err != nil {
		logError(testName, function, args, startTime, "", "MinIO client object creation failed", err)
		return
	}

	// Enable tracing, write to stderr.
	// c.TraceOn(os.Stderr)

	// Set user agent.
	c.SetAppInfo("MinIO-go-FunctionalTest", appVersion)

	// Generate a new random bucket name.
	bucketName := randString(60, rand.NewSource(time.Now().UnixNano()), "minio-go-test-")
	args["bucketName"] = bucketName

	// Make a new bucket.
	err = c.MakeBucket(context.Background(), bucketName, minio.MakeBucketOptions{Region: "us-east-1", ObjectLocking: true})
	if err != nil {
		logError(testName, function, args, startTime, "", "Make bucket failed", err)
		return
	}

	err = c.EnableVersioning(context.Background(), bucketName)
	if err != nil {
		logError(testName, function, args, startTime, "", "Enable versioning failed", err)
		return
	}

	// Save the data
	objectName := randString(60, rand.NewSource(time.Now().UnixNano()), "")
	args["objectName"] = objectName

	// Save the contents of datafiles to check with GetObject() reader output later
	var buffers [][]byte
	testFiles := []string{"datafile-1-b", "datafile-10-kB"}

	for _, testFile := range testFiles {
		r := getDataReader(testFile)
		buf, err := io.ReadAll(r)
		if err != nil {
			logError(testName, function, args, startTime, "", "unexpected failure", err)
			return
		}
		r.Close()
		_, err = c.PutObject(context.Background(), bucketName, objectName, bytes.NewReader(buf), int64(len(buf)), minio.PutObjectOptions{})
		if err != nil {
			logError(testName, function, args, startTime, "", "PutObject failed", err)
			return
		}
		buffers = append(buffers, buf)
	}

	objectsInfo := c.ListObjects(context.Background(), bucketName, minio.ListObjectsOptions{WithVersions: true, Recursive: true})

	var results []minio.ObjectInfo
	for info := range objectsInfo {
		if info.Err != nil {
			logError(testName, function, args, startTime, "", "Unexpected error during listing objects", err)
			return
		}
		results = append(results, info)
	}

	if len(results) != 2 {
		logError(testName, function, args, startTime, "", "Unexpected number of Version elements in listing objects", nil)
		return
	}

	sort.SliceStable(results, func(i, j int) bool {
		return results[i].Size < results[j].Size
	})

	sort.SliceStable(buffers, func(i, j int) bool {
		return len(buffers[i]) < len(buffers[j])
	})

	for i := 0; i < len(results); i++ {
		opts := minio.GetObjectOptions{VersionID: results[i].VersionID}
		reader, err := c.GetObject(context.Background(), bucketName, objectName, opts)
		if err != nil {
			logError(testName, function, args, startTime, "", "error during  GET object", err)
			return
		}
		statInfo, err := reader.Stat()
		if err != nil {
			logError(testName, function, args, startTime, "", "error during calling reader.Stat()", err)
			return
		}
		if statInfo.ETag != results[i].ETag {
			logError(testName, function, args, startTime, "", "error during HEAD object, unexpected ETag", err)
			return
		}
		if statInfo.LastModified.Unix() != results[i].LastModified.Unix() {
			logError(testName, function, args, startTime, "", "error during HEAD object, unexpected Last-Modified", err)
			return
		}
		if statInfo.Size != results[i].Size {
			logError(testName, function, args, startTime, "", "error during HEAD object, unexpected Content-Length", err)
			return
		}

		tmpBuffer := bytes.NewBuffer([]byte{})
		_, err = io.Copy(tmpBuffer, reader)
		if err != nil {
			logError(testName, function, args, startTime, "", "unexpected io.Copy()", err)
			return
		}

		if !bytes.Equal(tmpBuffer.Bytes(), buffers[i]) {
			logError(testName, function, args, startTime, "", "unexpected content of GetObject()", err)
			return
		}
	}

	// Delete all objects and their versions as long as the bucket itself
	if err = cleanupVersionedBucket(bucketName, c); err != nil {
		logError(testName, function, args, startTime, "", "CleanupBucket failed", err)
		return
	}

	logSuccess(testName, function, args, startTime)
}

func testPutObjectWithVersioning() {
	// initialize logging params
	startTime := time.Now()
	testName := getFuncName()
	function := "GetObject()"
	args := map[string]interface{}{}

	// Seed random based on current time.
	rand.Seed(time.Now().Unix())

	// Instantiate new minio client object.
	c, err := minio.New(os.Getenv(serverEndpoint),
		&minio.Options{
			Creds:     credentials.NewStaticV4(os.Getenv(accessKey), os.Getenv(secretKey), ""),
			Transport: createHTTPTransport(),
			Secure:    mustParseBool(os.Getenv(enableHTTPS)),
		})
	if err != nil {
		logError(testName, function, args, startTime, "", "MinIO client object creation failed", err)
		return
	}

	// Enable tracing, write to stderr.
	// c.TraceOn(os.Stderr)

	// Set user agent.
	c.SetAppInfo("MinIO-go-FunctionalTest", appVersion)

	// Generate a new random bucket name.
	bucketName := randString(60, rand.NewSource(time.Now().UnixNano()), "minio-go-test-")
	args["bucketName"] = bucketName

	// Make a new bucket.
	err = c.MakeBucket(context.Background(), bucketName, minio.MakeBucketOptions{Region: "us-east-1", ObjectLocking: true})
	if err != nil {
		logError(testName, function, args, startTime, "", "Make bucket failed", err)
		return
	}

	err = c.EnableVersioning(context.Background(), bucketName)
	if err != nil {
		logError(testName, function, args, startTime, "", "Enable versioning failed", err)
		return
	}

	objectName := randString(60, rand.NewSource(time.Now().UnixNano()), "")
	args["objectName"] = objectName

	const n = 10
	// Read input...

	// Save the data concurrently.
	var wg sync.WaitGroup
	wg.Add(n)
	buffers := make([][]byte, n)
	var errs [n]error
	for i := 0; i < n; i++ {
		r := newRandomReader(int64((1<<20)*i+i), int64(i))
		buf, err := io.ReadAll(r)
		if err != nil {
			logError(testName, function, args, startTime, "", "unexpected failure", err)
			return
		}
		buffers[i] = buf

		go func(i int) {
			defer wg.Done()
			_, errs[i] = c.PutObject(context.Background(), bucketName, objectName, bytes.NewReader(buf), int64(len(buf)), minio.PutObjectOptions{PartSize: 5 << 20})
		}(i)
	}
	wg.Wait()
	for _, err := range errs {
		if err != nil {
			logError(testName, function, args, startTime, "", "PutObject failed", err)
			return
		}
	}

	objectsInfo := c.ListObjects(context.Background(), bucketName, minio.ListObjectsOptions{WithVersions: true, Recursive: true})
	var results []minio.ObjectInfo
	for info := range objectsInfo {
		if info.Err != nil {
			logError(testName, function, args, startTime, "", "Unexpected error during listing objects", err)
			return
		}
		results = append(results, info)
	}

	if len(results) != n {
		logError(testName, function, args, startTime, "", "Unexpected number of Version elements in listing objects", nil)
		return
	}

	sort.Slice(results, func(i, j int) bool {
		return results[i].Size < results[j].Size
	})

	sort.Slice(buffers, func(i, j int) bool {
		return len(buffers[i]) < len(buffers[j])
	})

	for i := 0; i < len(results); i++ {
		opts := minio.GetObjectOptions{VersionID: results[i].VersionID}
		reader, err := c.GetObject(context.Background(), bucketName, objectName, opts)
		if err != nil {
			logError(testName, function, args, startTime, "", "error during  GET object", err)
			return
		}
		statInfo, err := reader.Stat()
		if err != nil {
			logError(testName, function, args, startTime, "", "error during calling reader.Stat()", err)
			return
		}
		if statInfo.ETag != results[i].ETag {
			logError(testName, function, args, startTime, "", "error during HEAD object, unexpected ETag", err)
			return
		}
		if statInfo.LastModified.Unix() != results[i].LastModified.Unix() {
			logError(testName, function, args, startTime, "", "error during HEAD object, unexpected Last-Modified", err)
			return
		}
		if statInfo.Size != results[i].Size {
			logError(testName, function, args, startTime, "", "error during HEAD object, unexpected Content-Length", err)
			return
		}

		tmpBuffer := bytes.NewBuffer([]byte{})
		_, err = io.Copy(tmpBuffer, reader)
		if err != nil {
			logError(testName, function, args, startTime, "", "unexpected io.Copy()", err)
			return
		}

		if !bytes.Equal(tmpBuffer.Bytes(), buffers[i]) {
			logError(testName, function, args, startTime, "", "unexpected content of GetObject()", err)
			return
		}
	}

	// Delete all objects and their versions as long as the bucket itself
	if err = cleanupVersionedBucket(bucketName, c); err != nil {
		logError(testName, function, args, startTime, "", "CleanupBucket failed", err)
		return
	}

	logSuccess(testName, function, args, startTime)
}

func testListMultipartUpload() {
	// initialize logging params
	startTime := time.Now()
	testName := getFuncName()
	function := "GetObject()"
	args := map[string]interface{}{}

	// Instantiate new minio client object.
	opts := &minio.Options{
		Creds:     credentials.NewStaticV4(os.Getenv(accessKey), os.Getenv(secretKey), ""),
		Transport: createHTTPTransport(),
		Secure:    mustParseBool(os.Getenv(enableHTTPS)),
	}
	c, err := minio.New(os.Getenv(serverEndpoint), opts)
	if err != nil {
		logError(testName, function, args, startTime, "", "MinIO client object creation failed", err)
		return
	}
	core, err := minio.NewCore(os.Getenv(serverEndpoint), opts)
	if err != nil {
		logError(testName, function, args, startTime, "", "MinIO core client object creation failed", err)
		return
	}

	// Enable tracing, write to stderr.
	// c.TraceOn(os.Stderr)

	// Set user agent.
	c.SetAppInfo("MinIO-go-FunctionalTest", appVersion)

	// Generate a new random bucket name.
	bucketName := randString(60, rand.NewSource(time.Now().UnixNano()), "minio-go-test-")
	args["bucketName"] = bucketName

	// Make a new bucket.
	ctx := context.Background()
	err = c.MakeBucket(ctx, bucketName, minio.MakeBucketOptions{Region: "us-east-1", ObjectLocking: true})
	if err != nil {
		logError(testName, function, args, startTime, "", "Make bucket failed", err)
		return
	}
	defer func() {
		if err = cleanupVersionedBucket(bucketName, c); err != nil {
			logError(testName, function, args, startTime, "", "CleanupBucket failed", err)
		}
	}()
	objName := "prefix/objectName"

	want := minio.ListMultipartUploadsResult{
		Bucket:             bucketName,
		KeyMarker:          "",
		UploadIDMarker:     "",
		NextKeyMarker:      "",
		NextUploadIDMarker: "",
		EncodingType:       "url",
		MaxUploads:         1000,
		IsTruncated:        false,
		Prefix:             "prefix/objectName",
		Delimiter:          "/",
		CommonPrefixes:     nil,
	}
	for i := 0; i < 5; i++ {
		uid, err := core.NewMultipartUpload(ctx, bucketName, objName, minio.PutObjectOptions{})
		if err != nil {
			logError(testName, function, args, startTime, "", "NewMultipartUpload failed", err)
			return
		}
		want.Uploads = append(want.Uploads, minio.ObjectMultipartInfo{
			Initiated:    time.Time{},
			StorageClass: "",
			Key:          objName,
			Size:         0,
			UploadID:     uid,
			Err:          nil,
		})

		for j := 0; j < 5; j++ {
			cmpGot := func(call string, got minio.ListMultipartUploadsResult) bool {
				for i := range got.Uploads {
					got.Uploads[i].Initiated = time.Time{}
				}
				if !reflect.DeepEqual(want, got) {
					err := fmt.Errorf("want: %#v\ngot : %#v", want, got)
					logError(testName, function, args, startTime, "", call+" failed", err)
				}
				return true
			}
			got, err := core.ListMultipartUploads(ctx, bucketName, objName, "", "", "/", 1000)
			if err != nil {
				logError(testName, function, args, startTime, "", "ListMultipartUploads failed", err)
				return
			}
			if !cmpGot("ListMultipartUploads-prefix", got) {
				return
			}
			got, err = core.ListMultipartUploads(ctx, bucketName, objName, objName, "", "/", 1000)
			got.KeyMarker = ""
			if err != nil {
				logError(testName, function, args, startTime, "", "ListMultipartUploads failed", err)
				return
			}
			if !cmpGot("ListMultipartUploads-marker", got) {
				return
			}
		}
		if i > 2 {
			err = core.AbortMultipartUpload(ctx, bucketName, objName, uid)
			if err != nil {
				logError(testName, function, args, startTime, "", "AbortMultipartUpload failed", err)
				return
			}
			want.Uploads = want.Uploads[:len(want.Uploads)-1]
		}
	}
	for _, up := range want.Uploads {
		err = core.AbortMultipartUpload(ctx, bucketName, objName, up.UploadID)
		if err != nil {
			logError(testName, function, args, startTime, "", "AbortMultipartUpload failed", err)
			return
		}
	}
	logSuccess(testName, function, args, startTime)
}

func testCopyObjectWithVersioning() {
	// initialize logging params
	startTime := time.Now()
	testName := getFuncName()
	function := "CopyObject()"
	args := map[string]interface{}{}

	// Seed random based on current time.
	rand.Seed(time.Now().Unix())

	// Instantiate new minio client object.
	c, err := minio.New(os.Getenv(serverEndpoint),
		&minio.Options{
			Creds:     credentials.NewStaticV4(os.Getenv(accessKey), os.Getenv(secretKey), ""),
			Transport: createHTTPTransport(),
			Secure:    mustParseBool(os.Getenv(enableHTTPS)),
		})
	if err != nil {
		logError(testName, function, args, startTime, "", "MinIO client object creation failed", err)
		return
	}

	// Enable tracing, write to stderr.
	// c.TraceOn(os.Stderr)

	// Set user agent.
	c.SetAppInfo("MinIO-go-FunctionalTest", appVersion)

	// Generate a new random bucket name.
	bucketName := randString(60, rand.NewSource(time.Now().UnixNano()), "minio-go-test-")
	args["bucketName"] = bucketName

	// Make a new bucket.
	err = c.MakeBucket(context.Background(), bucketName, minio.MakeBucketOptions{Region: "us-east-1", ObjectLocking: true})
	if err != nil {
		logError(testName, function, args, startTime, "", "Make bucket failed", err)
		return
	}

	err = c.EnableVersioning(context.Background(), bucketName)
	if err != nil {
		logError(testName, function, args, startTime, "", "Enable versioning failed", err)
		return
	}

	objectName := randString(60, rand.NewSource(time.Now().UnixNano()), "")
	args["objectName"] = objectName

	testFiles := []string{"datafile-1-b", "datafile-10-kB"}
	for _, testFile := range testFiles {
		r := getDataReader(testFile)
		buf, err := io.ReadAll(r)
		if err != nil {
			logError(testName, function, args, startTime, "", "unexpected failure", err)
			return
		}
		r.Close()
		_, err = c.PutObject(context.Background(), bucketName, objectName, bytes.NewReader(buf), int64(len(buf)), minio.PutObjectOptions{})
		if err != nil {
			logError(testName, function, args, startTime, "", "PutObject failed", err)
			return
		}
	}

	objectsInfo := c.ListObjects(context.Background(), bucketName, minio.ListObjectsOptions{WithVersions: true, Recursive: true})
	var infos []minio.ObjectInfo
	for info := range objectsInfo {
		if info.Err != nil {
			logError(testName, function, args, startTime, "", "Unexpected error during listing objects", err)
			return
		}
		infos = append(infos, info)
	}

	sort.Slice(infos, func(i, j int) bool {
		return infos[i].Size < infos[j].Size
	})

	reader, err := c.GetObject(context.Background(), bucketName, objectName, minio.GetObjectOptions{VersionID: infos[0].VersionID})
	if err != nil {
		logError(testName, function, args, startTime, "", "GetObject of the oldest version content failed", err)
		return
	}

	oldestContent, err := io.ReadAll(reader)
	if err != nil {
		logError(testName, function, args, startTime, "", "Reading the oldest object version failed", err)
		return
	}

	// Copy Source
	srcOpts := minio.CopySrcOptions{
		Bucket:    bucketName,
		Object:    objectName,
		VersionID: infos[0].VersionID,
	}
	args["src"] = srcOpts

	dstOpts := minio.CopyDestOptions{
		Bucket: bucketName,
		Object: objectName + "-copy",
	}
	args["dst"] = dstOpts

	// Perform the Copy
	if _, err = c.CopyObject(context.Background(), dstOpts, srcOpts); err != nil {
		logError(testName, function, args, startTime, "", "CopyObject failed", err)
		return
	}

	// Destination object
	readerCopy, err := c.GetObject(context.Background(), bucketName, objectName+"-copy", minio.GetObjectOptions{})
	if err != nil {
		logError(testName, function, args, startTime, "", "GetObject failed", err)
		return
	}
	defer readerCopy.Close()

	newestContent, err := io.ReadAll(readerCopy)
	if err != nil {
		logError(testName, function, args, startTime, "", "Reading from GetObject reader failed", err)
		return
	}

	if len(newestContent) == 0 || !bytes.Equal(oldestContent, newestContent) {
		logError(testName, function, args, startTime, "", "Unexpected destination object content", err)
		return
	}

	// Delete all objects and their versions as long as the bucket itself
	if err = cleanupVersionedBucket(bucketName, c); err != nil {
		logError(testName, function, args, startTime, "", "CleanupBucket failed", err)
		return
	}

	logSuccess(testName, function, args, startTime)
}

func testConcurrentCopyObjectWithVersioning() {
	// initialize logging params
	startTime := time.Now()
	testName := getFuncName()
	function := "CopyObject()"
	args := map[string]interface{}{}

	// Seed random based on current time.
	rand.Seed(time.Now().Unix())

	// Instantiate new minio client object.
	c, err := minio.New(os.Getenv(serverEndpoint),
		&minio.Options{
			Creds:     credentials.NewStaticV4(os.Getenv(accessKey), os.Getenv(secretKey), ""),
			Transport: createHTTPTransport(),
			Secure:    mustParseBool(os.Getenv(enableHTTPS)),
		})
	if err != nil {
		logError(testName, function, args, startTime, "", "MinIO client object creation failed", err)
		return
	}

	// Enable tracing, write to stderr.
	// c.TraceOn(os.Stderr)

	// Set user agent.
	c.SetAppInfo("MinIO-go-FunctionalTest", appVersion)

	// Generate a new random bucket name.
	bucketName := randString(60, rand.NewSource(time.Now().UnixNano()), "minio-go-test-")
	args["bucketName"] = bucketName

	// Make a new bucket.
	err = c.MakeBucket(context.Background(), bucketName, minio.MakeBucketOptions{Region: "us-east-1", ObjectLocking: true})
	if err != nil {
		logError(testName, function, args, startTime, "", "Make bucket failed", err)
		return
	}

	err = c.EnableVersioning(context.Background(), bucketName)
	if err != nil {
		logError(testName, function, args, startTime, "", "Enable versioning failed", err)
		return
	}

	objectName := randString(60, rand.NewSource(time.Now().UnixNano()), "")
	args["objectName"] = objectName

	testFiles := []string{"datafile-10-kB"}
	for _, testFile := range testFiles {
		r := getDataReader(testFile)
		buf, err := io.ReadAll(r)
		if err != nil {
			logError(testName, function, args, startTime, "", "unexpected failure", err)
			return
		}
		r.Close()
		_, err = c.PutObject(context.Background(), bucketName, objectName, bytes.NewReader(buf), int64(len(buf)), minio.PutObjectOptions{})
		if err != nil {
			logError(testName, function, args, startTime, "", "PutObject failed", err)
			return
		}
	}

	objectsInfo := c.ListObjects(context.Background(), bucketName, minio.ListObjectsOptions{WithVersions: true, Recursive: true})
	var infos []minio.ObjectInfo
	for info := range objectsInfo {
		if info.Err != nil {
			logError(testName, function, args, startTime, "", "Unexpected error during listing objects", err)
			return
		}
		infos = append(infos, info)
	}

	sort.Slice(infos, func(i, j int) bool {
		return infos[i].Size < infos[j].Size
	})

	reader, err := c.GetObject(context.Background(), bucketName, objectName, minio.GetObjectOptions{VersionID: infos[0].VersionID})
	if err != nil {
		logError(testName, function, args, startTime, "", "GetObject of the oldest version content failed", err)
		return
	}

	oldestContent, err := io.ReadAll(reader)
	if err != nil {
		logError(testName, function, args, startTime, "", "Reading the oldest object version failed", err)
		return
	}

	// Copy Source
	srcOpts := minio.CopySrcOptions{
		Bucket:    bucketName,
		Object:    objectName,
		VersionID: infos[0].VersionID,
	}
	args["src"] = srcOpts

	dstOpts := minio.CopyDestOptions{
		Bucket: bucketName,
		Object: objectName + "-copy",
	}
	args["dst"] = dstOpts

	// Perform the Copy concurrently
	const n = 10
	var wg sync.WaitGroup
	wg.Add(n)
	var errs [n]error
	for i := 0; i < n; i++ {
		go func(i int) {
			defer wg.Done()
			_, errs[i] = c.CopyObject(context.Background(), dstOpts, srcOpts)
		}(i)
	}
	wg.Wait()
	for _, err := range errs {
		if err != nil {
			logError(testName, function, args, startTime, "", "CopyObject failed", err)
			return
		}
	}

	objectsInfo = c.ListObjects(context.Background(), bucketName, minio.ListObjectsOptions{WithVersions: true, Recursive: false, Prefix: dstOpts.Object})
	infos = []minio.ObjectInfo{}
	for info := range objectsInfo {
		// Destination object
		readerCopy, err := c.GetObject(context.Background(), bucketName, objectName+"-copy", minio.GetObjectOptions{VersionID: info.VersionID})
		if err != nil {
			logError(testName, function, args, startTime, "", "GetObject failed", err)
			return
		}
		defer readerCopy.Close()

		newestContent, err := io.ReadAll(readerCopy)
		if err != nil {
			logError(testName, function, args, startTime, "", "Reading from GetObject reader failed", err)
			return
		}

		if len(newestContent) == 0 || !bytes.Equal(oldestContent, newestContent) {
			logError(testName, function, args, startTime, "", "Unexpected destination object content", err)
			return
		}
		infos = append(infos, info)
	}

	if len(infos) != n {
		logError(testName, function, args, startTime, "", "Unexpected number of Version elements in listing objects", nil)
		return
	}

	// Delete all objects and their versions as long as the bucket itself
	if err = cleanupVersionedBucket(bucketName, c); err != nil {
		logError(testName, function, args, startTime, "", "CleanupBucket failed", err)
		return
	}

	logSuccess(testName, function, args, startTime)
}

func testComposeObjectWithVersioning() {
	// initialize logging params
	startTime := time.Now()
	testName := getFuncName()
	function := "ComposeObject()"
	args := map[string]interface{}{}

	// Seed random based on current time.
	rand.Seed(time.Now().Unix())

	// Instantiate new minio client object.
	c, err := minio.New(os.Getenv(serverEndpoint),
		&minio.Options{
			Creds:     credentials.NewStaticV4(os.Getenv(accessKey), os.Getenv(secretKey), ""),
			Transport: createHTTPTransport(),
			Secure:    mustParseBool(os.Getenv(enableHTTPS)),
		})
	if err != nil {
		logError(testName, function, args, startTime, "", "MinIO client object creation failed", err)
		return
	}

	// Enable tracing, write to stderr.
	// c.TraceOn(os.Stderr)

	// Set user agent.
	c.SetAppInfo("MinIO-go-FunctionalTest", appVersion)

	// Generate a new random bucket name.
	bucketName := randString(60, rand.NewSource(time.Now().UnixNano()), "minio-go-test-")
	args["bucketName"] = bucketName

	// Make a new bucket.
	err = c.MakeBucket(context.Background(), bucketName, minio.MakeBucketOptions{Region: "us-east-1", ObjectLocking: true})
	if err != nil {
		logError(testName, function, args, startTime, "", "Make bucket failed", err)
		return
	}

	err = c.EnableVersioning(context.Background(), bucketName)
	if err != nil {
		logError(testName, function, args, startTime, "", "Enable versioning failed", err)
		return
	}

	objectName := randString(60, rand.NewSource(time.Now().UnixNano()), "")
	args["objectName"] = objectName

	// var testFiles = []string{"datafile-5-MB", "datafile-10-kB"}
	testFiles := []string{"datafile-5-MB", "datafile-10-kB"}
	var testFilesBytes [][]byte

	for _, testFile := range testFiles {
		r := getDataReader(testFile)
		buf, err := io.ReadAll(r)
		if err != nil {
			logError(testName, function, args, startTime, "", "unexpected failure", err)
			return
		}
		r.Close()
		_, err = c.PutObject(context.Background(), bucketName, objectName, bytes.NewReader(buf), int64(len(buf)), minio.PutObjectOptions{})
		if err != nil {
			logError(testName, function, args, startTime, "", "PutObject failed", err)
			return
		}
		testFilesBytes = append(testFilesBytes, buf)
	}

	objectsInfo := c.ListObjects(context.Background(), bucketName, minio.ListObjectsOptions{WithVersions: true, Recursive: true})

	var results []minio.ObjectInfo
	for info := range objectsInfo {
		if info.Err != nil {
			logError(testName, function, args, startTime, "", "Unexpected error during listing objects", err)
			return
		}
		results = append(results, info)
	}

	sort.SliceStable(results, func(i, j int) bool {
		return results[i].Size > results[j].Size
	})

	// Source objects to concatenate. We also specify decryption
	// key for each
	src1 := minio.CopySrcOptions{
		Bucket:    bucketName,
		Object:    objectName,
		VersionID: results[0].VersionID,
	}

	src2 := minio.CopySrcOptions{
		Bucket:    bucketName,
		Object:    objectName,
		VersionID: results[1].VersionID,
	}

	dst := minio.CopyDestOptions{
		Bucket: bucketName,
		Object: objectName + "-copy",
	}

	_, err = c.ComposeObject(context.Background(), dst, src1, src2)
	if err != nil {
		logError(testName, function, args, startTime, "", "ComposeObject failed", err)
		return
	}

	// Destination object
	readerCopy, err := c.GetObject(context.Background(), bucketName, objectName+"-copy", minio.GetObjectOptions{})
	if err != nil {
		logError(testName, function, args, startTime, "", "GetObject of the copy object failed", err)
		return
	}
	defer readerCopy.Close()

	copyContentBytes, err := io.ReadAll(readerCopy)
	if err != nil {
		logError(testName, function, args, startTime, "", "Reading from the copy object reader failed", err)
		return
	}

	var expectedContent []byte
	for _, fileBytes := range testFilesBytes {
		expectedContent = append(expectedContent, fileBytes...)
	}

	if len(copyContentBytes) == 0 || !bytes.Equal(copyContentBytes, expectedContent) {
		logError(testName, function, args, startTime, "", "Unexpected destination object content", err)
		return
	}

	// Delete all objects and their versions as long as the bucket itself
	if err = cleanupVersionedBucket(bucketName, c); err != nil {
		logError(testName, function, args, startTime, "", "CleanupBucket failed", err)
		return
	}

	logSuccess(testName, function, args, startTime)
}

func testRemoveObjectWithVersioning() {
	// initialize logging params
	startTime := time.Now()
	testName := getFuncName()
	function := "DeleteObject()"
	args := map[string]interface{}{}

	// Seed random based on current time.
	rand.Seed(time.Now().Unix())

	// Instantiate new minio client object.
	c, err := minio.New(os.Getenv(serverEndpoint),
		&minio.Options{
			Creds:     credentials.NewStaticV4(os.Getenv(accessKey), os.Getenv(secretKey), ""),
			Transport: createHTTPTransport(),
			Secure:    mustParseBool(os.Getenv(enableHTTPS)),
		})
	if err != nil {
		logError(testName, function, args, startTime, "", "MinIO client object creation failed", err)
		return
	}

	// Enable tracing, write to stderr.
	// c.TraceOn(os.Stderr)

	// Set user agent.
	c.SetAppInfo("MinIO-go-FunctionalTest", appVersion)

	// Generate a new random bucket name.
	bucketName := randString(60, rand.NewSource(time.Now().UnixNano()), "minio-go-test-")
	args["bucketName"] = bucketName

	// Make a new bucket.
	err = c.MakeBucket(context.Background(), bucketName, minio.MakeBucketOptions{Region: "us-east-1", ObjectLocking: true})
	if err != nil {
		logError(testName, function, args, startTime, "", "Make bucket failed", err)
		return
	}

	err = c.EnableVersioning(context.Background(), bucketName)
	if err != nil {
		logError(testName, function, args, startTime, "", "Enable versioning failed", err)
		return
	}

	objectName := randString(60, rand.NewSource(time.Now().UnixNano()), "")
	args["objectName"] = objectName

	_, err = c.PutObject(context.Background(), bucketName, objectName, getDataReader("datafile-10-kB"), int64(dataFileMap["datafile-10-kB"]), minio.PutObjectOptions{})
	if err != nil {
		logError(testName, function, args, startTime, "", "PutObject failed", err)
		return
	}

	objectsInfo := c.ListObjects(context.Background(), bucketName, minio.ListObjectsOptions{WithVersions: true, Recursive: true})
	var version minio.ObjectInfo
	for info := range objectsInfo {
		if info.Err != nil {
			logError(testName, function, args, startTime, "", "Unexpected error during listing objects", err)
			return
		}
		version = info
		break
	}

	err = c.RemoveObject(context.Background(), bucketName, objectName, minio.RemoveObjectOptions{VersionID: version.VersionID})
	if err != nil {
		logError(testName, function, args, startTime, "", "DeleteObject failed", err)
		return
	}

	objectsInfo = c.ListObjects(context.Background(), bucketName, minio.ListObjectsOptions{WithVersions: true, Recursive: true})
	for range objectsInfo {
		logError(testName, function, args, startTime, "", "Unexpected versioning info, should not have any one ", err)
		return
	}
	// test delete marker version id is non-null
	_, err = c.PutObject(context.Background(), bucketName, objectName, getDataReader("datafile-10-kB"), int64(dataFileMap["datafile-10-kB"]), minio.PutObjectOptions{})
	if err != nil {
		logError(testName, function, args, startTime, "", "PutObject failed", err)
		return
	}
	// create delete marker
	err = c.RemoveObject(context.Background(), bucketName, objectName, minio.RemoveObjectOptions{})
	if err != nil {
		logError(testName, function, args, startTime, "", "DeleteObject failed", err)
		return
	}
	objectsInfo = c.ListObjects(context.Background(), bucketName, minio.ListObjectsOptions{WithVersions: true, Recursive: true})
	idx := 0
	for info := range objectsInfo {
		if info.Err != nil {
			logError(testName, function, args, startTime, "", "Unexpected error during listing objects", err)
			return
		}
		if idx == 0 {
			if !info.IsDeleteMarker {
				logError(testName, function, args, startTime, "", "Unexpected error - expected delete marker to have been created", err)
				return
			}
			if info.VersionID == "" {
				logError(testName, function, args, startTime, "", "Unexpected error - expected delete marker to be versioned", err)
				return
			}
		}
		idx++
	}

	defer cleanupBucket(bucketName, c)

	logSuccess(testName, function, args, startTime)
}

func testRemoveObjectsWithVersioning() {
	// initialize logging params
	startTime := time.Now()
	testName := getFuncName()
	function := "DeleteObjects()"
	args := map[string]interface{}{}

	// Seed random based on current time.
	rand.Seed(time.Now().Unix())

	// Instantiate new minio client object.
	c, err := minio.New(os.Getenv(serverEndpoint),
		&minio.Options{
			Creds:     credentials.NewStaticV4(os.Getenv(accessKey), os.Getenv(secretKey), ""),
			Transport: createHTTPTransport(),
			Secure:    mustParseBool(os.Getenv(enableHTTPS)),
		})
	if err != nil {
		logError(testName, function, args, startTime, "", "MinIO client object creation failed", err)
		return
	}

	// Enable tracing, write to stderr.
	// c.TraceOn(os.Stderr)

	// Set user agent.
	c.SetAppInfo("MinIO-go-FunctionalTest", appVersion)

	// Generate a new random bucket name.
	bucketName := randString(60, rand.NewSource(time.Now().UnixNano()), "minio-go-test-")
	args["bucketName"] = bucketName

	// Make a new bucket.
	err = c.MakeBucket(context.Background(), bucketName, minio.MakeBucketOptions{Region: "us-east-1", ObjectLocking: true})
	if err != nil {
		logError(testName, function, args, startTime, "", "Make bucket failed", err)
		return
	}

	err = c.EnableVersioning(context.Background(), bucketName)
	if err != nil {
		logError(testName, function, args, startTime, "", "Enable versioning failed", err)
		return
	}

	objectName := randString(60, rand.NewSource(time.Now().UnixNano()), "")
	args["objectName"] = objectName

	_, err = c.PutObject(context.Background(), bucketName, objectName, getDataReader("datafile-10-kB"), int64(dataFileMap["datafile-10-kB"]), minio.PutObjectOptions{})
	if err != nil {
		logError(testName, function, args, startTime, "", "PutObject failed", err)
		return
	}

	objectsVersions := make(chan minio.ObjectInfo)
	go func() {
		objectsVersionsInfo := c.ListObjects(context.Background(), bucketName,
			minio.ListObjectsOptions{WithVersions: true, Recursive: true})
		for info := range objectsVersionsInfo {
			if info.Err != nil {
				logError(testName, function, args, startTime, "", "Unexpected error during listing objects", err)
				return
			}
			objectsVersions <- info
		}
		close(objectsVersions)
	}()

	removeErrors := c.RemoveObjects(context.Background(), bucketName, objectsVersions, minio.RemoveObjectsOptions{})
	if err != nil {
		logError(testName, function, args, startTime, "", "DeleteObjects call failed", err)
		return
	}

	for e := range removeErrors {
		if e.Err != nil {
			logError(testName, function, args, startTime, "", "Single delete operation failed", err)
			return
		}
	}

	objectsVersionsInfo := c.ListObjects(context.Background(), bucketName, minio.ListObjectsOptions{WithVersions: true, Recursive: true})
	for range objectsVersionsInfo {
		logError(testName, function, args, startTime, "", "Unexpected versioning info, should not have any one ", err)
		return
	}

	err = c.RemoveBucket(context.Background(), bucketName)
	if err != nil {
		logError(testName, function, args, startTime, "", "CleanupBucket failed", err)
		return
	}

	logSuccess(testName, function, args, startTime)
}

func testObjectTaggingWithVersioning() {
	// initialize logging params
	startTime := time.Now()
	testName := getFuncName()
	function := "{Get,Set,Remove}ObjectTagging()"
	args := map[string]interface{}{}

	// Seed random based on current time.
	rand.Seed(time.Now().Unix())

	// Instantiate new minio client object.
	c, err := minio.New(os.Getenv(serverEndpoint),
		&minio.Options{
			Creds:     credentials.NewStaticV4(os.Getenv(accessKey), os.Getenv(secretKey), ""),
			Transport: createHTTPTransport(),
			Secure:    mustParseBool(os.Getenv(enableHTTPS)),
		})
	if err != nil {
		logError(testName, function, args, startTime, "", "MinIO client object creation failed", err)
		return
	}

	// Enable tracing, write to stderr.
	// c.TraceOn(os.Stderr)

	// Set user agent.
	c.SetAppInfo("MinIO-go-FunctionalTest", appVersion)

	// Generate a new random bucket name.
	bucketName := randString(60, rand.NewSource(time.Now().UnixNano()), "minio-go-test-")
	args["bucketName"] = bucketName

	// Make a new bucket.
	err = c.MakeBucket(context.Background(), bucketName, minio.MakeBucketOptions{Region: "us-east-1", ObjectLocking: true})
	if err != nil {
		logError(testName, function, args, startTime, "", "Make bucket failed", err)
		return
	}

	err = c.EnableVersioning(context.Background(), bucketName)
	if err != nil {
		logError(testName, function, args, startTime, "", "Enable versioning failed", err)
		return
	}

	objectName := randString(60, rand.NewSource(time.Now().UnixNano()), "")
	args["objectName"] = objectName

	for _, file := range []string{"datafile-1-b", "datafile-10-kB"} {
		_, err = c.PutObject(context.Background(), bucketName, objectName, getDataReader(file), int64(dataFileMap[file]), minio.PutObjectOptions{})
		if err != nil {
			logError(testName, function, args, startTime, "", "PutObject failed", err)
			return
		}
	}

	versionsInfo := c.ListObjects(context.Background(), bucketName, minio.ListObjectsOptions{WithVersions: true, Recursive: true})

	var versions []minio.ObjectInfo
	for info := range versionsInfo {
		if info.Err != nil {
			logError(testName, function, args, startTime, "", "Unexpected error during listing objects", err)
			return
		}
		versions = append(versions, info)
	}

	sort.SliceStable(versions, func(i, j int) bool {
		return versions[i].Size < versions[j].Size
	})

	tagsV1 := map[string]string{"key1": "val1"}
	t1, err := tags.MapToObjectTags(tagsV1)
	if err != nil {
		logError(testName, function, args, startTime, "", "PutObjectTagging (1) failed", err)
		return
	}

	err = c.PutObjectTagging(context.Background(), bucketName, objectName, t1, minio.PutObjectTaggingOptions{VersionID: versions[0].VersionID})
	if err != nil {
		logError(testName, function, args, startTime, "", "PutObjectTagging (1) failed", err)
		return
	}

	tagsV2 := map[string]string{"key2": "val2"}
	t2, err := tags.MapToObjectTags(tagsV2)
	if err != nil {
		logError(testName, function, args, startTime, "", "PutObjectTagging (1) failed", err)
		return
	}

	err = c.PutObjectTagging(context.Background(), bucketName, objectName, t2, minio.PutObjectTaggingOptions{VersionID: versions[1].VersionID})
	if err != nil {
		logError(testName, function, args, startTime, "", "PutObjectTagging (2) failed", err)
		return
	}

	tagsEqual := func(tags1, tags2 map[string]string) bool {
		for k1, v1 := range tags1 {
			v2, found := tags2[k1]
			if found {
				if v1 != v2 {
					return false
				}
			}
		}
		return true
	}

	gotTagsV1, err := c.GetObjectTagging(context.Background(), bucketName, objectName, minio.GetObjectTaggingOptions{VersionID: versions[0].VersionID})
	if err != nil {
		logError(testName, function, args, startTime, "", "GetObjectTagging failed", err)
		return
	}

	if !tagsEqual(t1.ToMap(), gotTagsV1.ToMap()) {
		logError(testName, function, args, startTime, "", "Unexpected tags content (1)", err)
		return
	}

	gotTagsV2, err := c.GetObjectTagging(context.Background(), bucketName, objectName, minio.GetObjectTaggingOptions{})
	if err != nil {
		logError(testName, function, args, startTime, "", "GetObjectTaggingContext failed", err)
		return
	}

	if !tagsEqual(t2.ToMap(), gotTagsV2.ToMap()) {
		logError(testName, function, args, startTime, "", "Unexpected tags content (2)", err)
		return
	}

	err = c.RemoveObjectTagging(context.Background(), bucketName, objectName, minio.RemoveObjectTaggingOptions{VersionID: versions[0].VersionID})
	if err != nil {
		logError(testName, function, args, startTime, "", "PutObjectTagging (2) failed", err)
		return
	}

	emptyTags, err := c.GetObjectTagging(context.Background(), bucketName, objectName,
		minio.GetObjectTaggingOptions{VersionID: versions[0].VersionID})
	if err != nil {
		logError(testName, function, args, startTime, "", "GetObjectTagging failed", err)
		return
	}

	if len(emptyTags.ToMap()) != 0 {
		logError(testName, function, args, startTime, "", "Unexpected tags content (2)", err)
		return
	}

	// Delete all objects and their versions as long as the bucket itself
	if err = cleanupVersionedBucket(bucketName, c); err != nil {
		logError(testName, function, args, startTime, "", "CleanupBucket failed", err)
		return
	}

	logSuccess(testName, function, args, startTime)
}

// Test PutObject with custom checksums.
func testPutObjectWithChecksums() {
	// initialize logging params
	startTime := time.Now()
	testName := getFuncName()
	function := "PutObject(bucketName, objectName, reader,size, opts)"
	args := map[string]interface{}{
		"bucketName": "",
		"objectName": "",
		"opts":       "minio.PutObjectOptions{UserMetadata: metadata, Progress: progress}",
	}

	if !isFullMode() {
		logIgnored(testName, function, args, startTime, "Skipping functional tests for short/quick runs")
		return
	}

	// Seed random based on current time.
	rand.Seed(time.Now().Unix())

	// Instantiate new minio client object.
	c, err := minio.New(os.Getenv(serverEndpoint),
		&minio.Options{
			Creds:     credentials.NewStaticV4(os.Getenv(accessKey), os.Getenv(secretKey), ""),
			Transport: createHTTPTransport(),
			Secure:    mustParseBool(os.Getenv(enableHTTPS)),
		})
	if err != nil {
		logError(testName, function, args, startTime, "", "MinIO client object creation failed", err)
		return
	}

	// Enable tracing, write to stderr.
	// c.TraceOn(os.Stderr)

	// Set user agent.
	c.SetAppInfo("MinIO-go-FunctionalTest", appVersion)

	// Generate a new random bucket name.
	bucketName := randString(60, rand.NewSource(time.Now().UnixNano()), "minio-go-test-")
	args["bucketName"] = bucketName

	// Make a new bucket.
	err = c.MakeBucket(context.Background(), bucketName, minio.MakeBucketOptions{Region: "us-east-1"})
	if err != nil {
		logError(testName, function, args, startTime, "", "Make bucket failed", err)
		return
	}

	defer cleanupBucket(bucketName, c)
	tests := []struct {
		cs minio.ChecksumType
	}{
		{cs: minio.ChecksumCRC32C},
		{cs: minio.ChecksumCRC32},
		{cs: minio.ChecksumSHA1},
		{cs: minio.ChecksumSHA256},
	}

	for _, test := range tests {
		bufSize := dataFileMap["datafile-10-kB"]

		// Save the data
		objectName := randString(60, rand.NewSource(time.Now().UnixNano()), "")
		args["objectName"] = objectName

		cmpChecksum := func(got, want string) {
			if want != got {
				logError(testName, function, args, startTime, "", "checksum mismatch", fmt.Errorf("want %s, got %s", want, got))
				return
			}
		}

		meta := map[string]string{}
		reader := getDataReader("datafile-10-kB")
		b, err := io.ReadAll(reader)
		if err != nil {
			logError(testName, function, args, startTime, "", "Read failed", err)
			return
		}
		h := test.cs.Hasher()
		h.Reset()

		// Test with Wrong CRC.
		meta[test.cs.Key()] = base64.StdEncoding.EncodeToString(h.Sum(nil))
		args["metadata"] = meta
		args["range"] = "false"
		args["checksum"] = test.cs.String()

		resp, err := c.PutObject(context.Background(), bucketName, objectName, bytes.NewReader(b), int64(bufSize), minio.PutObjectOptions{
			DisableMultipart: true,
			UserMetadata:     meta,
		})
		if err == nil {
<<<<<<< HEAD
			if i == 0 && resp.ChecksumCRC32 == "" {
				logIgnored(testName, function, args, startTime, "Checksums does not appear to be supported by backend")
				return
			}
			logError(testName, function, args, startTime, "", "PutObject failed", err)
=======
			logError(testName, function, args, startTime, "", "PutObject did not fail on wrong CRC", err)
>>>>>>> 5bffc10d
			return
		}

		// Set correct CRC.
		h.Write(b)
		meta[test.cs.Key()] = base64.StdEncoding.EncodeToString(h.Sum(nil))
		reader.Close()

		resp, err = c.PutObject(context.Background(), bucketName, objectName, bytes.NewReader(b), int64(bufSize), minio.PutObjectOptions{
			DisableMultipart:     true,
			DisableContentSha256: true,
			UserMetadata:         meta,
		})
		if err != nil {
			logError(testName, function, args, startTime, "", "PutObject failed", err)
			return
		}
		cmpChecksum(resp.ChecksumSHA256, meta["x-amz-checksum-sha256"])
		cmpChecksum(resp.ChecksumSHA1, meta["x-amz-checksum-sha1"])
		cmpChecksum(resp.ChecksumCRC32, meta["x-amz-checksum-crc32"])
		cmpChecksum(resp.ChecksumCRC32C, meta["x-amz-checksum-crc32c"])

		// Read the data back
		gopts := minio.GetObjectOptions{Checksum: true}

		r, err := c.GetObject(context.Background(), bucketName, objectName, gopts)
		if err != nil {
			logError(testName, function, args, startTime, "", "GetObject failed", err)
			return
		}

		st, err := r.Stat()
		if err != nil {
			logError(testName, function, args, startTime, "", "Stat failed", err)
			return
		}
		cmpChecksum(st.ChecksumSHA256, meta["x-amz-checksum-sha256"])
		cmpChecksum(st.ChecksumSHA1, meta["x-amz-checksum-sha1"])
		cmpChecksum(st.ChecksumCRC32, meta["x-amz-checksum-crc32"])
		cmpChecksum(st.ChecksumCRC32C, meta["x-amz-checksum-crc32c"])

		if st.Size != int64(bufSize) {
			logError(testName, function, args, startTime, "", "Number of bytes returned by PutObject does not match GetObject, expected "+string(bufSize)+" got "+string(st.Size), err)
			return
		}

		if err := r.Close(); err != nil {
			logError(testName, function, args, startTime, "", "Object Close failed", err)
			return
		}
		if err := r.Close(); err == nil {
			logError(testName, function, args, startTime, "", "Object already closed, should respond with error", err)
			return
		}

		args["range"] = "true"
		err = gopts.SetRange(100, 1000)
		if err != nil {
			logError(testName, function, args, startTime, "", "SetRange failed", err)
			return
		}
		r, err = c.GetObject(context.Background(), bucketName, objectName, gopts)
		if err != nil {
			logError(testName, function, args, startTime, "", "GetObject failed", err)
			return
		}

		b, err = io.ReadAll(r)
		if err != nil {
			logError(testName, function, args, startTime, "", "Read failed", err)
			return
		}
		st, err = r.Stat()
		if err != nil {
			logError(testName, function, args, startTime, "", "Stat failed", err)
			return
		}

		// Range requests should return empty checksums...
		cmpChecksum(st.ChecksumSHA256, "")
		cmpChecksum(st.ChecksumSHA1, "")
		cmpChecksum(st.ChecksumCRC32, "")
		cmpChecksum(st.ChecksumCRC32C, "")

		delete(args, "range")
		delete(args, "metadata")
	}

	logSuccess(testName, function, args, startTime)
}

// Test PutObject with custom checksums.
func testPutMultipartObjectWithChecksums() {
	// initialize logging params
	startTime := time.Now()
	testName := getFuncName()
	function := "PutObject(bucketName, objectName, reader,size, opts)"
	args := map[string]interface{}{
		"bucketName": "",
		"objectName": "",
		"opts":       "minio.PutObjectOptions{UserMetadata: metadata, Progress: progress}",
	}

	if !isFullMode() {
		logIgnored(testName, function, args, startTime, "Skipping functional tests for short/quick runs")
		return
	}

	// Seed random based on current time.
	rand.Seed(time.Now().Unix())

	// Instantiate new minio client object.
	c, err := minio.New(os.Getenv(serverEndpoint),
		&minio.Options{
			Creds:     credentials.NewStaticV4(os.Getenv(accessKey), os.Getenv(secretKey), ""),
			Transport: createHTTPTransport(),
			Secure:    mustParseBool(os.Getenv(enableHTTPS)),
		})
	if err != nil {
		logError(testName, function, args, startTime, "", "MinIO client object creation failed", err)
		return
	}

	// Enable tracing, write to stderr.
	// c.TraceOn(os.Stderr)

	// Set user agent.
	c.SetAppInfo("MinIO-go-FunctionalTest", appVersion)

	// Generate a new random bucket name.
	bucketName := randString(60, rand.NewSource(time.Now().UnixNano()), "minio-go-test-")
	args["bucketName"] = bucketName

	// Make a new bucket.
	err = c.MakeBucket(context.Background(), bucketName, minio.MakeBucketOptions{Region: "us-east-1"})
	if err != nil {
		logError(testName, function, args, startTime, "", "Make bucket failed", err)
		return
	}

	hashMultiPart := func(b []byte, partSize int, hasher hash.Hash) string {
		r := bytes.NewReader(b)
		tmp := make([]byte, partSize)
		parts := 0
		var all []byte
		for {
			n, err := io.ReadFull(r, tmp)
			if err != nil && err != io.ErrUnexpectedEOF {
				logError(testName, function, args, startTime, "", "Calc crc failed", err)
			}
			if n == 0 {
				break
			}
			parts++
			hasher.Reset()
			hasher.Write(tmp[:n])
			all = append(all, hasher.Sum(nil)...)
			if err != nil {
				break
			}
		}
		hasher.Reset()
		hasher.Write(all)
		return fmt.Sprintf("%s-%d", base64.StdEncoding.EncodeToString(hasher.Sum(nil)), parts)
	}
	defer cleanupBucket(bucketName, c)
	tests := []struct {
		cs minio.ChecksumType
	}{
		{cs: minio.ChecksumCRC32C},
		{cs: minio.ChecksumCRC32},
		{cs: minio.ChecksumSHA1},
		{cs: minio.ChecksumSHA256},
	}

	for _, test := range tests {
		bufSize := dataFileMap["datafile-129-MB"]

		// Save the data
		objectName := randString(60, rand.NewSource(time.Now().UnixNano()), "")
		args["objectName"] = objectName
		args["checksum"] = test.cs.String()

		cmpChecksum := func(got, want string) {
			if want != got {
				logError(testName, function, args, startTime, "", "checksum mismatch", fmt.Errorf("want %s, got %s", want, got))
				//fmt.Printf("want %s, got %s\n", want, got)
				return
			}
		}

		const partSize = 10 << 20
		reader := getDataReader("datafile-129-MB")
		b, err := io.ReadAll(reader)
		if err != nil {
			logError(testName, function, args, startTime, "", "Read failed", err)
			return
		}
		reader.Close()
		h := test.cs.Hasher()
		h.Reset()
		want := hashMultiPart(b, partSize, test.cs.Hasher())

		// Set correct CRC.

		resp, err := c.PutObject(context.Background(), bucketName, objectName, io.NopCloser(bytes.NewReader(b)), int64(bufSize), minio.PutObjectOptions{
			DisableContentSha256: true,
			DisableMultipart:     false,
			UserMetadata:         nil,
			PartSize:             partSize,
			AutoChecksum:         test.cs,
		})
		if err != nil {
			logError(testName, function, args, startTime, "", "PutObject failed", err)
			return
		}

		switch test.cs {
		case minio.ChecksumCRC32C:
			cmpChecksum(resp.ChecksumCRC32C, want)
		case minio.ChecksumCRC32:
			cmpChecksum(resp.ChecksumCRC32, want)
		case minio.ChecksumSHA1:
			cmpChecksum(resp.ChecksumSHA1, want)
		case minio.ChecksumSHA256:
			cmpChecksum(resp.ChecksumSHA256, want)
		}

		s, err := c.GetObjectAttributes(context.Background(), bucketName, objectName, minio.ObjectAttributesOptions{})
		if err != nil {
			logError(testName, function, args, startTime, "", "GetObjectAttributes failed", err)
			return
		}
		want = want[:strings.IndexByte(want, '-')]
		switch test.cs {
		case minio.ChecksumCRC32C:
			cmpChecksum(s.Checksum.ChecksumCRC32C, want)
		case minio.ChecksumCRC32:
			cmpChecksum(s.Checksum.ChecksumCRC32, want)
		case minio.ChecksumSHA1:
			cmpChecksum(s.Checksum.ChecksumSHA1, want)
		case minio.ChecksumSHA256:
			cmpChecksum(s.Checksum.ChecksumSHA256, want)
		}

		// Read the data back
		gopts := minio.GetObjectOptions{Checksum: true}
		gopts.PartNumber = 2

		// We cannot use StatObject, since it ignores partnumber.
		r, err := c.GetObject(context.Background(), bucketName, objectName, gopts)
		if err != nil {
			logError(testName, function, args, startTime, "", "GetObject failed", err)
			return
		}
		io.Copy(io.Discard, r)
		st, err := r.Stat()
		if err != nil {
			logError(testName, function, args, startTime, "", "Stat failed", err)
			return
		}

		// Test part 2 checksum...
		h.Reset()
		h.Write(b[partSize : 2*partSize])
		want = base64.StdEncoding.EncodeToString(h.Sum(nil))

		switch test.cs {
		case minio.ChecksumCRC32C:
			cmpChecksum(st.ChecksumCRC32C, want)
		case minio.ChecksumCRC32:
			cmpChecksum(st.ChecksumCRC32, want)
		case minio.ChecksumSHA1:
			cmpChecksum(st.ChecksumSHA1, want)
		case minio.ChecksumSHA256:
			cmpChecksum(st.ChecksumSHA256, want)
		}

		delete(args, "metadata")
	}

	logSuccess(testName, function, args, startTime)
}

// Test PutObject with trailing checksums.
func testTrailingChecksums() {
	// initialize logging params
	startTime := time.Now()
	testName := getFuncName()
	function := "PutObject(bucketName, objectName, reader,size, opts)"
	args := map[string]interface{}{
		"bucketName": "",
		"objectName": "",
		"opts":       "minio.PutObjectOptions{UserMetadata: metadata, Progress: progress}",
	}

	if !isFullMode() {
		logIgnored(testName, function, args, startTime, "Skipping functional tests for short/quick runs")
		return
	}

	// Instantiate new minio client object.
	c, err := minio.New(os.Getenv(serverEndpoint),
		&minio.Options{
			Creds:           credentials.NewStaticV4(os.Getenv(accessKey), os.Getenv(secretKey), ""),
			Transport:       createHTTPTransport(),
			Secure:          mustParseBool(os.Getenv(enableHTTPS)),
			TrailingHeaders: true,
		})
	if err != nil {
		logError(testName, function, args, startTime, "", "MinIO client object creation failed", err)
		return
	}

	// Enable tracing, write to stderr.
	// c.TraceOn(os.Stderr)

	// Set user agent.
	c.SetAppInfo("MinIO-go-FunctionalTest", appVersion)

	// Generate a new random bucket name.
	bucketName := randString(60, rand.NewSource(time.Now().UnixNano()), "minio-go-test-")
	args["bucketName"] = bucketName

	// Make a new bucket.
	err = c.MakeBucket(context.Background(), bucketName, minio.MakeBucketOptions{Region: "us-east-1"})
	if err != nil {
		logError(testName, function, args, startTime, "", "Make bucket failed", err)
		return
	}

	hashMultiPart := func(b []byte, partSize int, hasher hash.Hash) string {
		r := bytes.NewReader(b)
		tmp := make([]byte, partSize)
		parts := 0
		var all []byte
		for {
			n, err := io.ReadFull(r, tmp)
			if err != nil && err != io.ErrUnexpectedEOF {
				logError(testName, function, args, startTime, "", "Calc crc failed", err)
			}
			if n == 0 {
				break
			}
			parts++
			hasher.Reset()
			hasher.Write(tmp[:n])
			all = append(all, hasher.Sum(nil)...)
			if err != nil {
				break
			}
		}
		hasher.Reset()
		hasher.Write(all)
		return fmt.Sprintf("%s-%d", base64.StdEncoding.EncodeToString(hasher.Sum(nil)), parts)
	}
	defer cleanupBucket(bucketName, c)
	tests := []struct {
		header string
		hasher hash.Hash

		// Checksum values
		ChecksumCRC32  string
		ChecksumCRC32C string
		ChecksumSHA1   string
		ChecksumSHA256 string
		PO             minio.PutObjectOptions
	}{
		// Currently there is no way to override the checksum type.
		{
			header:         "x-amz-checksum-crc32c",
			hasher:         crc32.New(crc32.MakeTable(crc32.Castagnoli)),
			ChecksumCRC32C: "set",
			PO: minio.PutObjectOptions{
				DisableContentSha256: true,
				DisableMultipart:     false,
				UserMetadata:         nil,
				PartSize:             5 << 20,
			},
		},
		{
			header:         "x-amz-checksum-crc32c",
			hasher:         crc32.New(crc32.MakeTable(crc32.Castagnoli)),
			ChecksumCRC32C: "set",
			PO: minio.PutObjectOptions{
				DisableContentSha256: true,
				DisableMultipart:     false,
				UserMetadata:         nil,
				PartSize:             6_645_654, // Rather arbitrary size
			},
		},
		{
			header:         "x-amz-checksum-crc32c",
			hasher:         crc32.New(crc32.MakeTable(crc32.Castagnoli)),
			ChecksumCRC32C: "set",
			PO: minio.PutObjectOptions{
				DisableContentSha256: false,
				DisableMultipart:     false,
				UserMetadata:         nil,
				PartSize:             5 << 20,
			},
		},
		{
			header:         "x-amz-checksum-crc32c",
			hasher:         crc32.New(crc32.MakeTable(crc32.Castagnoli)),
			ChecksumCRC32C: "set",
			PO: minio.PutObjectOptions{
				DisableContentSha256: false,
				DisableMultipart:     false,
				UserMetadata:         nil,
				PartSize:             6_645_654, // Rather arbitrary size
			},
		},
	}

	for _, test := range tests {
		bufSize := dataFileMap["datafile-11-MB"]

		// Save the data
		objectName := randString(60, rand.NewSource(time.Now().UnixNano()), "")
		args["objectName"] = objectName

		cmpChecksum := func(got, want string) {
			if want != got {
				logError(testName, function, args, startTime, "", "checksum mismatch", fmt.Errorf("want %q, got %q", want, got))
				return
			}
		}

		reader := getDataReader("datafile-11-MB")
		b, err := io.ReadAll(reader)
		if err != nil {
			logError(testName, function, args, startTime, "", "Read failed", err)
			return
		}
		reader.Close()
		h := test.hasher
		h.Reset()
		test.ChecksumCRC32C = hashMultiPart(b, int(test.PO.PartSize), test.hasher)

		// Set correct CRC.
		// c.TraceOn(os.Stderr)
		resp, err := c.PutObject(context.Background(), bucketName, objectName, bytes.NewReader(b), int64(bufSize), test.PO)
		if err != nil {
			logError(testName, function, args, startTime, "", "PutObject failed", err)
			return
		}
		// c.TraceOff()
		cmpChecksum(resp.ChecksumSHA256, test.ChecksumSHA256)
		cmpChecksum(resp.ChecksumSHA1, test.ChecksumSHA1)
		cmpChecksum(resp.ChecksumCRC32, test.ChecksumCRC32)
		cmpChecksum(resp.ChecksumCRC32C, test.ChecksumCRC32C)

		// Read the data back
		gopts := minio.GetObjectOptions{Checksum: true}
		gopts.PartNumber = 2

		// We cannot use StatObject, since it ignores partnumber.
		r, err := c.GetObject(context.Background(), bucketName, objectName, gopts)
		if err != nil {
			logError(testName, function, args, startTime, "", "GetObject failed", err)
			return
		}
		io.Copy(io.Discard, r)
		st, err := r.Stat()
		if err != nil {
			logError(testName, function, args, startTime, "", "Stat failed", err)
			return
		}

		// Test part 2 checksum...
		h.Reset()
		p2 := b[test.PO.PartSize:]
		if len(p2) > int(test.PO.PartSize) {
			p2 = p2[:test.PO.PartSize]
		}
		h.Write(p2)
		got := base64.StdEncoding.EncodeToString(h.Sum(nil))
		if test.ChecksumSHA256 != "" {
			cmpChecksum(st.ChecksumSHA256, got)
		}
		if test.ChecksumSHA1 != "" {
			cmpChecksum(st.ChecksumSHA1, got)
		}
		if test.ChecksumCRC32 != "" {
			cmpChecksum(st.ChecksumCRC32, got)
		}
		if test.ChecksumCRC32C != "" {
			cmpChecksum(st.ChecksumCRC32C, got)
		}

		delete(args, "metadata")
	}
}

// Test PutObject with custom checksums.
func testPutObjectWithAutomaticChecksums() {
	// initialize logging params
	startTime := time.Now()
	testName := getFuncName()
	function := "PutObject(bucketName, objectName, reader,size, opts)"
	args := map[string]interface{}{
		"bucketName": "",
		"objectName": "",
		"opts":       "minio.PutObjectOptions{UserMetadata: metadata, Progress: progress}",
	}

	if !isFullMode() {
		logIgnored(testName, function, args, startTime, "Skipping functional tests for short/quick runs")
		return
	}

	// Seed random based on current time.
	rand.Seed(time.Now().Unix())

	// Instantiate new minio client object.
	c, err := minio.New(os.Getenv(serverEndpoint),
		&minio.Options{
			Creds:           credentials.NewStaticV4(os.Getenv(accessKey), os.Getenv(secretKey), ""),
			Transport:       createHTTPTransport(),
			Secure:          mustParseBool(os.Getenv(enableHTTPS)),
			TrailingHeaders: true,
		})
	if err != nil {
		logError(testName, function, args, startTime, "", "MinIO client object creation failed", err)
		return
	}

	// Set user agent.
	c.SetAppInfo("MinIO-go-FunctionalTest", appVersion)

	// Generate a new random bucket name.
	bucketName := randString(60, rand.NewSource(time.Now().UnixNano()), "minio-go-test-")
	args["bucketName"] = bucketName

	// Make a new bucket.
	err = c.MakeBucket(context.Background(), bucketName, minio.MakeBucketOptions{Region: "us-east-1"})
	if err != nil {
		logError(testName, function, args, startTime, "", "Make bucket failed", err)
		return
	}

	defer cleanupBucket(bucketName, c)
	tests := []struct {
		header string
		hasher hash.Hash

		// Checksum values
		ChecksumCRC32  string
		ChecksumCRC32C string
		ChecksumSHA1   string
		ChecksumSHA256 string
	}{
		// Built-in will only add crc32c, when no MD5 nor SHA256.
		{header: "x-amz-checksum-crc32c", hasher: crc32.New(crc32.MakeTable(crc32.Castagnoli))},
	}

	// Enable tracing, write to stderr.
	// c.TraceOn(os.Stderr)
	// defer c.TraceOff()

	for i, test := range tests {
		bufSize := dataFileMap["datafile-10-kB"]

		// Save the data
		objectName := randString(60, rand.NewSource(time.Now().UnixNano()), "")
		args["objectName"] = objectName

		cmpChecksum := func(got, want string) {
			if want != got {
				logError(testName, function, args, startTime, "", "checksum mismatch", fmt.Errorf("want %s, got %s", want, got))
				return
			}
		}

		meta := map[string]string{}
		reader := getDataReader("datafile-10-kB")
		b, err := io.ReadAll(reader)
		if err != nil {
			logError(testName, function, args, startTime, "", "Read failed", err)
			return
		}

		h := test.hasher
		h.Reset()
		h.Write(b)
		meta[test.header] = base64.StdEncoding.EncodeToString(h.Sum(nil))
		args["metadata"] = meta

		resp, err := c.PutObject(context.Background(), bucketName, objectName, bytes.NewReader(b), int64(bufSize), minio.PutObjectOptions{
			DisableMultipart:     true,
			UserMetadata:         nil,
			DisableContentSha256: true,
			SendContentMd5:       false,
		})
		if err == nil {
			if i == 0 && resp.ChecksumCRC32C == "" {
				logIgnored(testName, function, args, startTime, "Checksums does not appear to be supported by backend")
				return
			}
		} else {
			logError(testName, function, args, startTime, "", "PutObject failed", err)
			return
		}
		cmpChecksum(resp.ChecksumSHA256, meta["x-amz-checksum-sha256"])
		cmpChecksum(resp.ChecksumSHA1, meta["x-amz-checksum-sha1"])
		cmpChecksum(resp.ChecksumCRC32, meta["x-amz-checksum-crc32"])
		cmpChecksum(resp.ChecksumCRC32C, meta["x-amz-checksum-crc32c"])

		// Usually this will be the same as above, since we skip automatic checksum when SHA256 content is sent.
		// When/if we add a checksum control to PutObjectOptions this will make more sense.
		resp, err = c.PutObject(context.Background(), bucketName, objectName, bytes.NewReader(b), int64(bufSize), minio.PutObjectOptions{
			DisableMultipart:     true,
			UserMetadata:         nil,
			DisableContentSha256: false,
			SendContentMd5:       false,
		})
		if err != nil {
			logError(testName, function, args, startTime, "", "PutObject failed", err)
			return
		}
		// The checksum will not be enabled on HTTP, since it uses SHA256 blocks.
		if mustParseBool(os.Getenv(enableHTTPS)) {
			cmpChecksum(resp.ChecksumSHA256, meta["x-amz-checksum-sha256"])
			cmpChecksum(resp.ChecksumSHA1, meta["x-amz-checksum-sha1"])
			cmpChecksum(resp.ChecksumCRC32, meta["x-amz-checksum-crc32"])
			cmpChecksum(resp.ChecksumCRC32C, meta["x-amz-checksum-crc32c"])
		}

		// Set SHA256 header manually
		sh256 := sha256.Sum256(b)
		meta = map[string]string{"x-amz-checksum-sha256": base64.StdEncoding.EncodeToString(sh256[:])}
		args["metadata"] = meta
		resp, err = c.PutObject(context.Background(), bucketName, objectName, bytes.NewReader(b), int64(bufSize), minio.PutObjectOptions{
			DisableMultipart:     true,
			UserMetadata:         meta,
			DisableContentSha256: true,
			SendContentMd5:       false,
		})
		if err != nil {
			logError(testName, function, args, startTime, "", "PutObject failed", err)
			return
		}
		cmpChecksum(resp.ChecksumSHA256, meta["x-amz-checksum-sha256"])
		cmpChecksum(resp.ChecksumSHA1, meta["x-amz-checksum-sha1"])
		cmpChecksum(resp.ChecksumCRC32, meta["x-amz-checksum-crc32"])
		cmpChecksum(resp.ChecksumCRC32C, meta["x-amz-checksum-crc32c"])
		delete(args, "metadata")
	}

	logSuccess(testName, function, args, startTime)
<<<<<<< HEAD
}

func testGetObjectAttributes() {
	startTime := time.Now()
	testName := getFuncName()
	function := "GetObjectAttributes(ctx, bucketName, objectName, opts)"
	args := map[string]interface{}{
		"bucketName": "",
		"objectName": "",
		"opts":       "minio.ObjectAttributesOptions{}",
	}

	if !isFullMode() {
		logIgnored(testName, function, args, startTime, "Skipping functional tests for short/quick runs")
		return
	}

	c, err := minio.New(os.Getenv(serverEndpoint),
		&minio.Options{
			TrailingHeaders: true,
			Creds:           credentials.NewStaticV4(os.Getenv(accessKey), os.Getenv(secretKey), ""),
			Transport:       createHTTPTransport(),
			Secure:          mustParseBool(os.Getenv(enableHTTPS)),
		})
	if err != nil {
		logError(testName, function, args, startTime, "", "MinIO client object creation failed", err)
		return
	}

	c.SetAppInfo("MinIO-go-FunctionalTest", appVersion)

	bucketName := randString(60, rand.NewSource(time.Now().UnixNano()), "minio-go-test-")
	args["bucketName"] = bucketName
	err = c.MakeBucket(
		context.Background(),
		bucketName,
		minio.MakeBucketOptions{Region: "us-east-1"},
	)
	if err != nil {
		logError(testName, function, args, startTime, "", "Make bucket failed", err)
		return
	}

	bucketNameV := randString(60, rand.NewSource(time.Now().UnixNano()), "minio-go-test-versioned-")
	args["bucketName"] = bucketNameV
	err = c.MakeBucket(
		context.Background(),
		bucketNameV,
		minio.MakeBucketOptions{Region: "us-east-1"},
	)
	if err != nil {
		logError(testName, function, args, startTime, "", "Make bucket failed", err)
		return
	}
	err = c.EnableVersioning(context.Background(), bucketNameV)
	if err != nil {
		logError(testName, function, args, startTime, "", "Unable to enable versioning", err)
		return
	}

	defer cleanupBucket(bucketName, c)
	defer cleanupVersionedBucket(bucketNameV, c)

	testFiles := make(map[string]*objectAttributesNewObject)
	testFiles["file1"] = &objectAttributesNewObject{
		Object:           "file1",
		ObjectReaderType: "datafile-1.03-MB",
		Bucket:           bucketNameV,
		ContentType:      "custom/contenttype",
		SendContentMd5:   false,
	}

	testFiles["file2"] = &objectAttributesNewObject{
		Object:           "file2",
		ObjectReaderType: "datafile-129-MB",
		Bucket:           bucketName,
		ContentType:      "custom/contenttype",
		SendContentMd5:   false,
	}

	for i, v := range testFiles {
		bufSize := dataFileMap[v.ObjectReaderType]

		reader := getDataReader(v.ObjectReaderType)

		args["objectName"] = v.Object
		testFiles[i].UploadInfo, err = c.PutObject(context.Background(), v.Bucket, v.Object, reader, int64(bufSize), minio.PutObjectOptions{
			ContentType:    v.ContentType,
			SendContentMd5: v.SendContentMd5,
		})

		if err != nil {
			logError(testName, function, args, startTime, "", "PutObject failed", err)
			return
		}
	}

	testTable := make(map[string]objectAttributesTableTest)

	testTable["none-versioned"] = objectAttributesTableTest{
		opts: minio.ObjectAttributesOptions{},
		test: objectAttributesTestOptions{
			TestFileName:     "file2",
			StorageClass:     "STANDARD",
			HasFullChecksum:  true,
			HasPartChecksums: true,
			HasParts:         true,
		},
	}

	testTable["0-to-0-marker"] = objectAttributesTableTest{
		opts: minio.ObjectAttributesOptions{
			PartNumberMarker: 0,
			MaxParts:         0,
		},
		test: objectAttributesTestOptions{
			TestFileName:     "file2",
			StorageClass:     "STANDARD",
			HasFullChecksum:  true,
			HasPartChecksums: true,
			HasParts:         true,
		},
	}

	testTable["0-marker-to-max"] = objectAttributesTableTest{
		opts: minio.ObjectAttributesOptions{
			PartNumberMarker: 0,
			MaxParts:         10000,
		},
		test: objectAttributesTestOptions{
			TestFileName:     "file2",
			StorageClass:     "STANDARD",
			HasFullChecksum:  true,
			HasPartChecksums: true,
			HasParts:         true,
		},
	}

	testTable["0-to-1-marker"] = objectAttributesTableTest{
		opts: minio.ObjectAttributesOptions{
			PartNumberMarker: 0,
			MaxParts:         1,
		},
		test: objectAttributesTestOptions{
			TestFileName:     "file2",
			StorageClass:     "STANDARD",
			HasFullChecksum:  true,
			HasPartChecksums: true,
			HasParts:         true,
		},
	}

	testTable["7-to-6-marker"] = objectAttributesTableTest{
		opts: minio.ObjectAttributesOptions{
			PartNumberMarker: 7,
			MaxParts:         6,
		},
		test: objectAttributesTestOptions{
			TestFileName:     "file2",
			StorageClass:     "STANDARD",
			HasFullChecksum:  true,
			HasPartChecksums: true,
			HasParts:         true,
		},
	}

	testTable["versioned"] = objectAttributesTableTest{
		opts: minio.ObjectAttributesOptions{},
		test: objectAttributesTestOptions{
			TestFileName:    "file1",
			StorageClass:    "STANDARD",
			HasFullChecksum: false,
		},
	}

	for i, v := range testTable {

		tf, ok := testFiles[v.test.TestFileName]
		if !ok {
			continue
		}

		args["objectName"] = tf.Object
		args["bucketName"] = tf.Bucket
		if tf.UploadInfo.VersionID != "" {
			v.opts.VersionID = tf.UploadInfo.VersionID
		}

		s, err := c.GetObjectAttributes(context.Background(), tf.Bucket, tf.Object, v.opts)
		if err != nil {
			logError(testName, function, args, startTime, "", "GetObjectAttributes failed", err)
			return
		}

		v.test.NumberOfParts = s.ObjectParts.PartsCount
		v.test.ETag = tf.UploadInfo.ETag
		v.test.ObjectSize = int(tf.UploadInfo.Size)

		err = validateObjectAttributeRequest(s, &v.opts, &v.test)
		if err != nil {
			logError(testName, function, args, startTime, "", "Validating GetObjectsAttributes response failed, table test: "+i, err)
			return
		}

	}

	logSuccess(testName, function, args, startTime)
}

func testGetObjectAttributesSSECEncryption() {
	startTime := time.Now()
	testName := getFuncName()
	function := "GetObjectAttributes(ctx, bucketName, objectName, opts)"
	args := map[string]interface{}{
		"bucketName": "",
		"objectName": "",
		"opts":       "minio.ObjectAttributesOptions{}",
	}

	if !isFullMode() {
		logIgnored(testName, function, args, startTime, "Skipping functional tests for short/quick runs")
		return
	}

	c, err := minio.New(os.Getenv(serverEndpoint),
		&minio.Options{
			TrailingHeaders: true,
			Creds:           credentials.NewStaticV4(os.Getenv(accessKey), os.Getenv(secretKey), ""),
			Secure:          mustParseBool(os.Getenv(enableHTTPS)),
			Transport:       createHTTPTransport(),
		})
	if err != nil {
		logError(testName, function, args, startTime, "", "MinIO client object creation failed", err)
		return
	}

	c.SetAppInfo("MinIO-go-FunctionalTest", appVersion)
	bucketName := randString(60, rand.NewSource(time.Now().UnixNano()), "minio-go-test-")
	args["bucketName"] = bucketName
	err = c.MakeBucket(
		context.Background(),
		bucketName,
		minio.MakeBucketOptions{Region: "us-east-1"},
	)
	if err != nil {
		logError(testName, function, args, startTime, "", "Make bucket failed", err)
		return
	}

	defer cleanupBucket(bucketName, c)

	objectName := "encrypted-object"
	args["objectName"] = objectName
	bufSize := dataFileMap["datafile-11-MB"]
	reader := getDataReader("datafile-11-MB")

	sse := encrypt.DefaultPBKDF([]byte("word1 word2 word3 word4"), []byte(bucketName+objectName))

	info, err := c.PutObject(context.Background(), bucketName, objectName, reader, int64(bufSize), minio.PutObjectOptions{
		ContentType:          "content/custom",
		SendContentMd5:       true,
		ServerSideEncryption: sse,
		PartSize:             uint64(bufSize) / 2,
	})
	if err != nil {
		logError(testName, function, args, startTime, "", "PutObject failed", err)
		return
	}

	opts := minio.ObjectAttributesOptions{
		ServerSideEncryption: sse,
	}
	attr, err := c.GetObjectAttributes(context.Background(), bucketName, objectName, opts)
	if err != nil {
		logError(testName, function, args, startTime, "", "GetObjectAttributes with empty bucket name should have failed", nil)
		return
	}
	err = validateObjectAttributeRequest(attr, &opts, &objectAttributesTestOptions{
		TestFileName:     info.Key,
		ETag:             info.ETag,
		NumberOfParts:    2,
		ObjectSize:       int(info.Size),
		HasFullChecksum:  false,
		HasParts:         true,
		HasPartChecksums: false,
	})
	if err != nil {
		logError(testName, function, args, startTime, "", "Validating GetObjectsAttributes response failed", err)
		return
	}

	logSuccess(testName, function, args, startTime)
}

func testGetObjectAttributesErrorCases() {
	startTime := time.Now()
	testName := getFuncName()
	function := "GetObjectAttributes(ctx, bucketName, objectName, opts)"
	args := map[string]interface{}{
		"bucketName": "",
		"objectName": "",
		"opts":       "minio.ObjectAttributesOptions{}",
	}

	if !isFullMode() {
		logIgnored(testName, function, args, startTime, "Skipping functional tests for short/quick runs")
		return
	}

	c, err := minio.New(os.Getenv(serverEndpoint),
		&minio.Options{
			TrailingHeaders: true,
			Creds:           credentials.NewStaticV4(os.Getenv(accessKey), os.Getenv(secretKey), ""),
			Transport:       createHTTPTransport(),
			Secure:          mustParseBool(os.Getenv(enableHTTPS)),
		})
	if err != nil {
		logError(testName, function, args, startTime, "", "MinIO client object creation failed", err)
		return
	}

	c.SetAppInfo("MinIO-go-FunctionalTest", appVersion)
	unknownBucket := randString(60, rand.NewSource(time.Now().UnixNano()), "minio-bucket-")
	unknownObject := randString(60, rand.NewSource(time.Now().UnixNano()), "minio-object-")

	_, err = c.GetObjectAttributes(context.Background(), unknownBucket, unknownObject, minio.ObjectAttributesOptions{})
	if err == nil {
		logError(testName, function, args, startTime, "", "GetObjectAttributes failed", nil)
		return
	}

	errorResponse := err.(minio.ErrorResponse)
	if errorResponse.Code != "NoSuchBucket" {
		logError(testName, function, args, startTime, "", "Invalid error code, expected NoSuchBucket but got "+errorResponse.Code, nil)
		return
	}

	bucketName := randString(60, rand.NewSource(time.Now().UnixNano()), "minio-go-test-")
	args["bucketName"] = bucketName
	err = c.MakeBucket(
		context.Background(),
		bucketName,
		minio.MakeBucketOptions{Region: "us-east-1"},
	)
	if err != nil {
		logError(testName, function, args, startTime, "", "Make bucket failed", err)
		return
	}

	bucketNameV := randString(60, rand.NewSource(time.Now().UnixNano()), "minio-go-test-versioned-")
	args["bucketName"] = bucketNameV
	err = c.MakeBucket(
		context.Background(),
		bucketNameV,
		minio.MakeBucketOptions{Region: "us-east-1"},
	)
	if err != nil {
		logError(testName, function, args, startTime, "", "Make bucket failed", err)
		return
	}
	err = c.EnableVersioning(context.Background(), bucketNameV)
	if err != nil {
		logError(testName, function, args, startTime, "", "Make bucket failed", err)
		return
	}
	defer cleanupBucket(bucketName, c)
	defer cleanupVersionedBucket(bucketNameV, c)

	_, err = c.GetObjectAttributes(context.Background(), bucketName, unknownObject, minio.ObjectAttributesOptions{})
	if err == nil {
		logError(testName, function, args, startTime, "", "GetObjectAttributes failed", nil)
		return
	}

	errorResponse = err.(minio.ErrorResponse)
	if errorResponse.Code != "NoSuchKey" {
		logError(testName, function, args, startTime, "", "Invalid error code, expected NoSuchKey but got "+errorResponse.Code, nil)
		return
	}

	_, err = c.GetObjectAttributes(context.Background(), bucketName, "", minio.ObjectAttributesOptions{})
	if err == nil {
		logError(testName, function, args, startTime, "", "GetObjectAttributes with empty object name should have failed", nil)
		return
	}

	_, err = c.GetObjectAttributes(context.Background(), "", unknownObject, minio.ObjectAttributesOptions{})
	if err == nil {
		logError(testName, function, args, startTime, "", "GetObjectAttributes with empty bucket name should have failed", nil)
		return
	}

	_, err = c.GetObjectAttributes(context.Background(), bucketNameV, unknownObject, minio.ObjectAttributesOptions{
		VersionID: uuid.NewString(),
	})
	if err == nil {
		logError(testName, function, args, startTime, "", "GetObjectAttributes with empty bucket name should have failed", nil)
		return
	}
	errorResponse = err.(minio.ErrorResponse)
	if errorResponse.Code != "NoSuchVersion" {
		logError(testName, function, args, startTime, "", "Invalid error code, expected NoSuchVersion but got "+errorResponse.Code, nil)
		return
	}

	logSuccess(testName, function, args, startTime)
}

type objectAttributesNewObject struct {
	Object           string
	ObjectReaderType string
	Bucket           string
	ContentType      string
	SendContentMd5   bool
	UploadInfo       minio.UploadInfo
}

type objectAttributesTableTest struct {
	opts minio.ObjectAttributesOptions
	test objectAttributesTestOptions
}

type objectAttributesTestOptions struct {
	TestFileName     string
	ETag             string
	NumberOfParts    int
	StorageClass     string
	ObjectSize       int
	HasPartChecksums bool
	HasFullChecksum  bool
	HasParts         bool
}

func validateObjectAttributeRequest(OA *minio.ObjectAttributes, opts *minio.ObjectAttributesOptions, test *objectAttributesTestOptions) (err error) {
	if opts.VersionID != "" {
		if OA.VersionID != opts.VersionID {
			err = fmt.Errorf("Expected versionId %s but got versionId %s", opts.VersionID, OA.VersionID)
			return
		}
	}

	partsMissingChecksum := false
	foundPartChecksum := false
	for _, v := range OA.ObjectParts.Parts {
		checksumFound := false
		if v.ChecksumSHA256 != "" {
			checksumFound = true
		} else if v.ChecksumSHA1 != "" {
			checksumFound = true
		} else if v.ChecksumCRC32 != "" {
			checksumFound = true
		} else if v.ChecksumCRC32C != "" {
			checksumFound = true
		}
		if !checksumFound {
			partsMissingChecksum = true
		} else {
			foundPartChecksum = true
		}
	}

	if test.HasPartChecksums {
		if partsMissingChecksum {
			err = fmt.Errorf("One or all parts were missing a checksum")
			return
		}
	} else {
		if foundPartChecksum {
			err = fmt.Errorf("Did not expect ObjectParts to have checksums but found one")
			return
		}
	}

	hasFullObjectChecksum := true
	if OA.Checksum.ChecksumCRC32 == "" {
		if OA.Checksum.ChecksumCRC32C == "" {
			if OA.Checksum.ChecksumSHA1 == "" {
				if OA.Checksum.ChecksumSHA256 == "" {
					hasFullObjectChecksum = false
				}
			}
		}
	}

	if test.HasFullChecksum {
		if !hasFullObjectChecksum {
			err = fmt.Errorf("Full object checksum not found")
			return
		}
	} else {
		if hasFullObjectChecksum {
			err = fmt.Errorf("Did not expect a full object checksum but we got one")
			return
		}
	}

	if OA.ETag != test.ETag {
		err = fmt.Errorf("Etags do not match, got %s but expected %s", OA.ETag, test.ETag)
		return
	}

	if test.HasParts {
		if len(OA.ObjectParts.Parts) < 1 {
			err = fmt.Errorf("Was expecting ObjectParts but none were present")
			return
		}
	}

	if OA.StorageClass == "" {
		err = fmt.Errorf("Was expecting a StorageClass but got none")
		return
	}

	if OA.ObjectSize != test.ObjectSize {
		err = fmt.Errorf("Was expecting a ObjectSize but got none")
		return
	}

	if test.HasParts {
		if opts.MaxParts == 0 {
			if len(OA.ObjectParts.Parts) != OA.ObjectParts.PartsCount {
				err = fmt.Errorf("expected %s parts but got %d", OA.ObjectParts.PartsCount, len(OA.ObjectParts.Parts))
				return
			}
		} else if (opts.MaxParts + opts.PartNumberMarker) > OA.ObjectParts.PartsCount {
			if len(OA.ObjectParts.Parts) != (OA.ObjectParts.PartsCount - opts.PartNumberMarker) {
				err = fmt.Errorf("expected %d parts but got %d", (OA.ObjectParts.PartsCount - opts.PartNumberMarker), len(OA.ObjectParts.Parts))
				return
			}
		} else if opts.MaxParts != 0 {
			if opts.MaxParts != len(OA.ObjectParts.Parts) {
				err = fmt.Errorf("expected %d parts but got %d", opts.MaxParts, len(OA.ObjectParts.Parts))
				return
			}
		}
	}

	if OA.ObjectParts.NextPartNumberMarker == OA.ObjectParts.PartsCount {
		if OA.ObjectParts.IsTruncated {
			err = fmt.Errorf("Expected ObjectParts to NOT be truncated, but it was")
			return
		}
	}

	if OA.ObjectParts.NextPartNumberMarker != OA.ObjectParts.PartsCount {
		if !OA.ObjectParts.IsTruncated {
			err = fmt.Errorf("Expected ObjectParts to be truncated, but it was NOT")
			return
		}
	}

	return
=======
>>>>>>> 5bffc10d
}

func testGetObjectAttributes() {
	startTime := time.Now()
	testName := getFuncName()
	function := "GetObjectAttributes(ctx, bucketName, objectName, opts)"
	args := map[string]interface{}{
		"bucketName": "",
		"objectName": "",
		"opts":       "minio.ObjectAttributesOptions{}",
	}

	if !isFullMode() {
		logIgnored(testName, function, args, startTime, "Skipping functional tests for short/quick runs")
		return
	}

	c, err := minio.New(os.Getenv(serverEndpoint),
		&minio.Options{
<<<<<<< HEAD
			Creds:     credentials.NewStaticV4(os.Getenv(accessKey), os.Getenv(secretKey), ""),
			Transport: createHTTPTransport(),
			Secure:    mustParseBool(os.Getenv(enableHTTPS)),
=======
			TrailingHeaders: true,
			Creds:           credentials.NewStaticV4(os.Getenv(accessKey), os.Getenv(secretKey), ""),
			Transport:       createHTTPTransport(),
			Secure:          mustParseBool(os.Getenv(enableHTTPS)),
>>>>>>> 5bffc10d
		})
	if err != nil {
		logError(testName, function, args, startTime, "", "MinIO client object creation failed", err)
		return
	}

<<<<<<< HEAD
	// Enable tracing, write to stderr.
	// c.TraceOn(os.Stderr)

	// Set user agent.
=======
>>>>>>> 5bffc10d
	c.SetAppInfo("MinIO-go-FunctionalTest", appVersion)

	bucketName := randString(60, rand.NewSource(time.Now().UnixNano()), "minio-go-test-")
	args["bucketName"] = bucketName
	err = c.MakeBucket(
		context.Background(),
		bucketName,
		minio.MakeBucketOptions{Region: "us-east-1"},
	)
	if err != nil {
		logError(testName, function, args, startTime, "", "Make bucket failed", err)
		return
	}

	bucketNameV := randString(60, rand.NewSource(time.Now().UnixNano()), "minio-go-test-versioned-")
	args["bucketName"] = bucketNameV
	err = c.MakeBucket(
		context.Background(),
		bucketNameV,
		minio.MakeBucketOptions{Region: "us-east-1"},
	)
	if err != nil {
		logError(testName, function, args, startTime, "", "Make bucket failed", err)
		return
	}
	err = c.EnableVersioning(context.Background(), bucketNameV)
	if err != nil {
		logError(testName, function, args, startTime, "", "Unable to enable versioning", err)
		return
	}

	defer cleanupBucket(bucketName, c)
	defer cleanupVersionedBucket(bucketNameV, c)

	testFiles := make(map[string]*objectAttributesNewObject)
	testFiles["file1"] = &objectAttributesNewObject{
		Object:           "file1",
		ObjectReaderType: "datafile-1.03-MB",
		Bucket:           bucketNameV,
		ContentType:      "custom/contenttype",
		SendContentMd5:   false,
	}

	testFiles["file2"] = &objectAttributesNewObject{
		Object:           "file2",
		ObjectReaderType: "datafile-129-MB",
		Bucket:           bucketName,
		ContentType:      "custom/contenttype",
		SendContentMd5:   false,
	}

	for i, v := range testFiles {
		bufSize := dataFileMap[v.ObjectReaderType]

		reader := getDataReader(v.ObjectReaderType)

		args["objectName"] = v.Object
		testFiles[i].UploadInfo, err = c.PutObject(context.Background(), v.Bucket, v.Object, reader, int64(bufSize), minio.PutObjectOptions{
			ContentType:    v.ContentType,
			SendContentMd5: v.SendContentMd5,
		})
		if err != nil {
			logError(testName, function, args, startTime, "", "PutObject failed", err)
			return
		}
	}

	testTable := make(map[string]objectAttributesTableTest)

	testTable["none-versioned"] = objectAttributesTableTest{
		opts: minio.ObjectAttributesOptions{},
		test: objectAttributesTestOptions{
			TestFileName:     "file2",
			StorageClass:     "STANDARD",
			HasFullChecksum:  true,
			HasPartChecksums: true,
			HasParts:         true,
		},
	}

	testTable["0-to-0-marker"] = objectAttributesTableTest{
		opts: minio.ObjectAttributesOptions{
			PartNumberMarker: 0,
			MaxParts:         0,
		},
		test: objectAttributesTestOptions{
			TestFileName:     "file2",
			StorageClass:     "STANDARD",
			HasFullChecksum:  true,
			HasPartChecksums: true,
			HasParts:         true,
		},
	}

	testTable["0-marker-to-max"] = objectAttributesTableTest{
		opts: minio.ObjectAttributesOptions{
			PartNumberMarker: 0,
			MaxParts:         10000,
		},
		test: objectAttributesTestOptions{
			TestFileName:     "file2",
			StorageClass:     "STANDARD",
			HasFullChecksum:  true,
			HasPartChecksums: true,
			HasParts:         true,
		},
	}

	testTable["0-to-1-marker"] = objectAttributesTableTest{
		opts: minio.ObjectAttributesOptions{
			PartNumberMarker: 0,
			MaxParts:         1,
		},
		test: objectAttributesTestOptions{
			TestFileName:     "file2",
			StorageClass:     "STANDARD",
			HasFullChecksum:  true,
			HasPartChecksums: true,
			HasParts:         true,
		},
	}

	testTable["7-to-6-marker"] = objectAttributesTableTest{
		opts: minio.ObjectAttributesOptions{
			PartNumberMarker: 7,
			MaxParts:         6,
		},
		test: objectAttributesTestOptions{
			TestFileName:     "file2",
			StorageClass:     "STANDARD",
			HasFullChecksum:  true,
			HasPartChecksums: true,
			HasParts:         true,
		},
	}

	testTable["versioned"] = objectAttributesTableTest{
		opts: minio.ObjectAttributesOptions{},
		test: objectAttributesTestOptions{
			TestFileName:    "file1",
			StorageClass:    "STANDARD",
			HasFullChecksum: false,
		},
	}

<<<<<<< HEAD
	logSuccess(testName, function, args, startTime)
}
=======
	for i, v := range testTable {

		tf, ok := testFiles[v.test.TestFileName]
		if !ok {
			continue
		}

		args["objectName"] = tf.Object
		args["bucketName"] = tf.Bucket
		if tf.UploadInfo.VersionID != "" {
			v.opts.VersionID = tf.UploadInfo.VersionID
		}

		s, err := c.GetObjectAttributes(context.Background(), tf.Bucket, tf.Object, v.opts)
		if err != nil {
			logError(testName, function, args, startTime, "", "GetObjectAttributes failed", err)
			return
		}

		v.test.NumberOfParts = s.ObjectParts.PartsCount
		v.test.ETag = tf.UploadInfo.ETag
		v.test.ObjectSize = int(tf.UploadInfo.Size)

		err = validateObjectAttributeRequest(s, &v.opts, &v.test)
		if err != nil {
			logError(testName, function, args, startTime, "", "Validating GetObjectsAttributes response failed, table test: "+i, err)
			return
		}
>>>>>>> 5bffc10d

	}

	logSuccess(testName, function, args, startTime)
}

func testGetObjectAttributesSSECEncryption() {
	startTime := time.Now()
	testName := getFuncName()
	function := "GetObjectAttributes(ctx, bucketName, objectName, opts)"
	args := map[string]interface{}{
		"bucketName": "",
		"objectName": "",
		"opts":       "minio.ObjectAttributesOptions{}",
	}

	if !isFullMode() {
		logIgnored(testName, function, args, startTime, "Skipping functional tests for short/quick runs")
		return
	}

	c, err := minio.New(os.Getenv(serverEndpoint),
		&minio.Options{
<<<<<<< HEAD
			Creds:     credentials.NewStaticV4(os.Getenv(accessKey), os.Getenv(secretKey), ""),
			Transport: createHTTPTransport(),
			Secure:    mustParseBool(os.Getenv(enableHTTPS)),
=======
			TrailingHeaders: true,
			Creds:           credentials.NewStaticV4(os.Getenv(accessKey), os.Getenv(secretKey), ""),
			Secure:          mustParseBool(os.Getenv(enableHTTPS)),
			Transport:       createHTTPTransport(),
>>>>>>> 5bffc10d
		})
	if err != nil {
		logError(testName, function, args, startTime, "", "MinIO client object creation failed", err)
		return
	}

<<<<<<< HEAD
	// Enable tracing, write to stderr.
	// c.TraceOn(os.Stderr)

	// Set user agent.
	c.SetAppInfo("MinIO-go-FunctionalTest", appVersion)

	// Generate a new random bucket name.
=======
	c.SetAppInfo("MinIO-go-FunctionalTest", appVersion)
>>>>>>> 5bffc10d
	bucketName := randString(60, rand.NewSource(time.Now().UnixNano()), "minio-go-test-")
	args["bucketName"] = bucketName
	err = c.MakeBucket(
		context.Background(),
		bucketName,
		minio.MakeBucketOptions{Region: "us-east-1"},
	)
	if err != nil {
		logError(testName, function, args, startTime, "", "Make bucket failed", err)
		return
	}

	defer cleanupBucket(bucketName, c)

	objectName := "encrypted-object"
	args["objectName"] = objectName
	bufSize := dataFileMap["datafile-11-MB"]
	reader := getDataReader("datafile-11-MB")

	sse := encrypt.DefaultPBKDF([]byte("word1 word2 word3 word4"), []byte(bucketName+objectName))

	info, err := c.PutObject(context.Background(), bucketName, objectName, reader, int64(bufSize), minio.PutObjectOptions{
		ContentType:          "content/custom",
		SendContentMd5:       true,
		ServerSideEncryption: sse,
		PartSize:             uint64(bufSize) / 2,
	})
	if err != nil {
		logError(testName, function, args, startTime, "", "PutObject failed", err)
		return
	}

	opts := minio.ObjectAttributesOptions{
		ServerSideEncryption: sse,
	}
	attr, err := c.GetObjectAttributes(context.Background(), bucketName, objectName, opts)
	if err != nil {
		logError(testName, function, args, startTime, "", "GetObjectAttributes with empty bucket name should have failed", nil)
		return
	}
	err = validateObjectAttributeRequest(attr, &opts, &objectAttributesTestOptions{
		TestFileName:     info.Key,
		ETag:             info.ETag,
		NumberOfParts:    2,
		ObjectSize:       int(info.Size),
		HasFullChecksum:  false,
		HasParts:         true,
		HasPartChecksums: false,
	})
	if err != nil {
		logError(testName, function, args, startTime, "", "Validating GetObjectsAttributes response failed", err)
		return
	}

	logSuccess(testName, function, args, startTime)
}

func testGetObjectAttributesErrorCases() {
	startTime := time.Now()
	testName := getFuncName()
	function := "GetObjectAttributes(ctx, bucketName, objectName, opts)"
	args := map[string]interface{}{
		"bucketName": "",
		"objectName": "",
		"opts":       "minio.ObjectAttributesOptions{}",
	}

	if !isFullMode() {
		logIgnored(testName, function, args, startTime, "Skipping functional tests for short/quick runs")
		return
	}

	c, err := minio.New(os.Getenv(serverEndpoint),
		&minio.Options{
<<<<<<< HEAD
			Creds:     credentials.NewStaticV4(os.Getenv(accessKey), os.Getenv(secretKey), ""),
			Transport: createHTTPTransport(),
			Secure:    mustParseBool(os.Getenv(enableHTTPS)),
=======
			TrailingHeaders: true,
			Creds:           credentials.NewStaticV4(os.Getenv(accessKey), os.Getenv(secretKey), ""),
			Transport:       createHTTPTransport(),
			Secure:          mustParseBool(os.Getenv(enableHTTPS)),
>>>>>>> 5bffc10d
		})
	if err != nil {
		logError(testName, function, args, startTime, "", "MinIO client object creation failed", err)
		return
	}

	c.SetAppInfo("MinIO-go-FunctionalTest", appVersion)
	unknownBucket := randString(60, rand.NewSource(time.Now().UnixNano()), "minio-bucket-")
	unknownObject := randString(60, rand.NewSource(time.Now().UnixNano()), "minio-object-")

<<<<<<< HEAD
	// Set user agent.
	c.SetAppInfo("MinIO-go-FunctionalTest", appVersion)
=======
	_, err = c.GetObjectAttributes(context.Background(), unknownBucket, unknownObject, minio.ObjectAttributesOptions{})
	if err == nil {
		logError(testName, function, args, startTime, "", "GetObjectAttributes failed", nil)
		return
	}

	errorResponse := err.(minio.ErrorResponse)
	if errorResponse.Code != "NoSuchBucket" {
		logError(testName, function, args, startTime, "", "Invalid error code, expected NoSuchBucket but got "+errorResponse.Code, nil)
		return
	}
>>>>>>> 5bffc10d

	bucketName := randString(60, rand.NewSource(time.Now().UnixNano()), "minio-go-test-")
	args["bucketName"] = bucketName
	err = c.MakeBucket(
		context.Background(),
		bucketName,
		minio.MakeBucketOptions{Region: "us-east-1"},
	)
	if err != nil {
		logError(testName, function, args, startTime, "", "Make bucket failed", err)
		return
	}

	bucketNameV := randString(60, rand.NewSource(time.Now().UnixNano()), "minio-go-test-versioned-")
	args["bucketName"] = bucketNameV
	err = c.MakeBucket(
		context.Background(),
		bucketNameV,
		minio.MakeBucketOptions{Region: "us-east-1"},
	)
	if err != nil {
		logError(testName, function, args, startTime, "", "Make bucket failed", err)
		return
	}
	err = c.EnableVersioning(context.Background(), bucketNameV)
	if err != nil {
		logError(testName, function, args, startTime, "", "Make bucket failed", err)
		return
	}
	defer cleanupBucket(bucketName, c)
	defer cleanupVersionedBucket(bucketNameV, c)

	_, err = c.GetObjectAttributes(context.Background(), bucketName, unknownObject, minio.ObjectAttributesOptions{})
	if err == nil {
		logError(testName, function, args, startTime, "", "GetObjectAttributes failed", nil)
		return
	}

	errorResponse = err.(minio.ErrorResponse)
	if errorResponse.Code != "NoSuchKey" {
		logError(testName, function, args, startTime, "", "Invalid error code, expected NoSuchKey but got "+errorResponse.Code, nil)
		return
	}

	_, err = c.GetObjectAttributes(context.Background(), bucketName, "", minio.ObjectAttributesOptions{})
	if err == nil {
		logError(testName, function, args, startTime, "", "GetObjectAttributes with empty object name should have failed", nil)
		return
	}

	_, err = c.GetObjectAttributes(context.Background(), "", unknownObject, minio.ObjectAttributesOptions{})
	if err == nil {
		logError(testName, function, args, startTime, "", "GetObjectAttributes with empty bucket name should have failed", nil)
		return
	}

	_, err = c.GetObjectAttributes(context.Background(), bucketNameV, unknownObject, minio.ObjectAttributesOptions{
		VersionID: uuid.NewString(),
	})
	if err == nil {
		logError(testName, function, args, startTime, "", "GetObjectAttributes with empty bucket name should have failed", nil)
		return
	}
	errorResponse = err.(minio.ErrorResponse)
	if errorResponse.Code != "NoSuchVersion" {
		logError(testName, function, args, startTime, "", "Invalid error code, expected NoSuchVersion but got "+errorResponse.Code, nil)
		return
	}

	logSuccess(testName, function, args, startTime)
}

type objectAttributesNewObject struct {
	Object           string
	ObjectReaderType string
	Bucket           string
	ContentType      string
	SendContentMd5   bool
	UploadInfo       minio.UploadInfo
}

type objectAttributesTableTest struct {
	opts minio.ObjectAttributesOptions
	test objectAttributesTestOptions
}

type objectAttributesTestOptions struct {
	TestFileName     string
	ETag             string
	NumberOfParts    int
	StorageClass     string
	ObjectSize       int
	HasPartChecksums bool
	HasFullChecksum  bool
	HasParts         bool
}

func validateObjectAttributeRequest(OA *minio.ObjectAttributes, opts *minio.ObjectAttributesOptions, test *objectAttributesTestOptions) (err error) {
	if opts.VersionID != "" {
		if OA.VersionID != opts.VersionID {
			err = fmt.Errorf("Expected versionId %s but got versionId %s", opts.VersionID, OA.VersionID)
			return
		}
	}

	partsMissingChecksum := false
	foundPartChecksum := false
	for _, v := range OA.ObjectParts.Parts {
		checksumFound := false
		if v.ChecksumSHA256 != "" {
			checksumFound = true
		} else if v.ChecksumSHA1 != "" {
			checksumFound = true
		} else if v.ChecksumCRC32 != "" {
			checksumFound = true
		} else if v.ChecksumCRC32C != "" {
			checksumFound = true
		}
		if !checksumFound {
			partsMissingChecksum = true
		} else {
			foundPartChecksum = true
		}
	}

	if test.HasPartChecksums {
		if partsMissingChecksum {
			err = fmt.Errorf("One or all parts were missing a checksum")
			return
		}
	} else {
		if foundPartChecksum {
			err = fmt.Errorf("Did not expect ObjectParts to have checksums but found one")
			return
		}
	}

	hasFullObjectChecksum := true
	if OA.Checksum.ChecksumCRC32 == "" {
		if OA.Checksum.ChecksumCRC32C == "" {
			if OA.Checksum.ChecksumSHA1 == "" {
				if OA.Checksum.ChecksumSHA256 == "" {
					hasFullObjectChecksum = false
				}
			}
		}
	}

	if test.HasFullChecksum {
		if !hasFullObjectChecksum {
			err = fmt.Errorf("Full object checksum not found")
			return
		}
	} else {
		if hasFullObjectChecksum {
			err = fmt.Errorf("Did not expect a full object checksum but we got one")
			return
		}
	}

	if OA.ETag != test.ETag {
		err = fmt.Errorf("Etags do not match, got %s but expected %s", OA.ETag, test.ETag)
		return
	}

	if test.HasParts {
		if len(OA.ObjectParts.Parts) < 1 {
			err = fmt.Errorf("Was expecting ObjectParts but none were present")
			return
		}
	}

	if OA.StorageClass == "" {
		err = fmt.Errorf("Was expecting a StorageClass but got none")
		return
	}

	if OA.ObjectSize != test.ObjectSize {
		err = fmt.Errorf("Was expecting a ObjectSize but got none")
		return
	}

	if test.HasParts {
		if opts.MaxParts == 0 {
			if len(OA.ObjectParts.Parts) != OA.ObjectParts.PartsCount {
				err = fmt.Errorf("expected %s parts but got %d", OA.ObjectParts.PartsCount, len(OA.ObjectParts.Parts))
				return
			}
		} else if (opts.MaxParts + opts.PartNumberMarker) > OA.ObjectParts.PartsCount {
			if len(OA.ObjectParts.Parts) != (OA.ObjectParts.PartsCount - opts.PartNumberMarker) {
				err = fmt.Errorf("expected %d parts but got %d", (OA.ObjectParts.PartsCount - opts.PartNumberMarker), len(OA.ObjectParts.Parts))
				return
			}
		} else if opts.MaxParts != 0 {
			if opts.MaxParts != len(OA.ObjectParts.Parts) {
				err = fmt.Errorf("expected %d parts but got %d", opts.MaxParts, len(OA.ObjectParts.Parts))
				return
			}
		}
	}

	if OA.ObjectParts.NextPartNumberMarker == OA.ObjectParts.PartsCount {
		if OA.ObjectParts.IsTruncated {
			err = fmt.Errorf("Expected ObjectParts to NOT be truncated, but it was")
			return
		}
	}

	if OA.ObjectParts.NextPartNumberMarker != OA.ObjectParts.PartsCount {
		if !OA.ObjectParts.IsTruncated {
			err = fmt.Errorf("Expected ObjectParts to be truncated, but it was NOT")
			return
		}
	}

<<<<<<< HEAD
	logSuccess(testName, function, args, startTime)
=======
	return
>>>>>>> 5bffc10d
}

// Test PutObject using a large data to trigger multipart readat
func testPutObjectWithMetadata() {
	// initialize logging params
	startTime := time.Now()
	testName := getFuncName()
	function := "PutObject(bucketName, objectName, reader,size, opts)"
	args := map[string]interface{}{
		"bucketName": "",
		"objectName": "",
		"opts":       "minio.PutObjectOptions{UserMetadata: metadata, Progress: progress}",
	}

	if !isFullMode() {
		logIgnored(testName, function, args, startTime, "Skipping functional tests for short/quick runs")
		return
	}

	// Seed random based on current time.
	rand.Seed(time.Now().Unix())

	// Instantiate new minio client object.
	c, err := minio.New(os.Getenv(serverEndpoint),
		&minio.Options{
			Creds:     credentials.NewStaticV4(os.Getenv(accessKey), os.Getenv(secretKey), ""),
			Transport: createHTTPTransport(),
			Secure:    mustParseBool(os.Getenv(enableHTTPS)),
		})
	if err != nil {
		logError(testName, function, args, startTime, "", "MinIO client object creation failed", err)
		return
	}

	// Enable tracing, write to stderr.
	// c.TraceOn(os.Stderr)

	// Set user agent.
	c.SetAppInfo("MinIO-go-FunctionalTest", appVersion)

	// Generate a new random bucket name.
	bucketName := randString(60, rand.NewSource(time.Now().UnixNano()), "minio-go-test-")
	args["bucketName"] = bucketName

	// Make a new bucket.
	err = c.MakeBucket(context.Background(), bucketName, minio.MakeBucketOptions{Region: "us-east-1"})
	if err != nil {
		logError(testName, function, args, startTime, "", "Make bucket failed", err)
		return
	}

	defer cleanupBucket(bucketName, c)

	bufSize := dataFileMap["datafile-129-MB"]
	reader := getDataReader("datafile-129-MB")
	defer reader.Close()

	// Save the data
	objectName := randString(60, rand.NewSource(time.Now().UnixNano()), "")
	args["objectName"] = objectName

	// Object custom metadata
	customContentType := "custom/contenttype"

	args["metadata"] = map[string][]string{
		"Content-Type":         {customContentType},
		"X-Amz-Meta-CustomKey": {"extra  spaces  in   value"},
	}

	_, err = c.PutObject(context.Background(), bucketName, objectName, reader, int64(bufSize), minio.PutObjectOptions{
		ContentType: customContentType,
	})
	if err != nil {
		logError(testName, function, args, startTime, "", "PutObject failed", err)
		return
	}

	// Read the data back
	r, err := c.GetObject(context.Background(), bucketName, objectName, minio.GetObjectOptions{})
	if err != nil {
		logError(testName, function, args, startTime, "", "GetObject failed", err)
		return
	}

	st, err := r.Stat()
	if err != nil {
		logError(testName, function, args, startTime, "", "Stat failed", err)
		return
	}
	if st.Size != int64(bufSize) {
		logError(testName, function, args, startTime, "", "Number of bytes returned by PutObject does not match GetObject, expected "+string(bufSize)+" got "+string(st.Size), err)
		return
	}
	if st.ContentType != customContentType && st.ContentType != "application/octet-stream" {
		logError(testName, function, args, startTime, "", "ContentType does not match, expected "+customContentType+" got "+st.ContentType, err)
		return
	}
	if err := crcMatchesName(r, "datafile-129-MB"); err != nil {
		logError(testName, function, args, startTime, "", "data CRC check failed", err)
		return
	}
	if err := r.Close(); err != nil {
		logError(testName, function, args, startTime, "", "Object Close failed", err)
		return
	}
	if err := r.Close(); err == nil {
		logError(testName, function, args, startTime, "", "Object already closed, should respond with error", err)
		return
	}

	logSuccess(testName, function, args, startTime)
}

func testPutObjectWithContentLanguage() {
	// initialize logging params
	objectName := "test-object"
	startTime := time.Now()
	testName := getFuncName()
	function := "PutObject(bucketName, objectName, reader, size, opts)"
	args := map[string]interface{}{
		"bucketName": "",
		"objectName": objectName,
		"size":       -1,
		"opts":       "",
	}

	// Seed random based on current time.
	rand.Seed(time.Now().Unix())

	// Instantiate new minio client object.
	c, err := minio.New(os.Getenv(serverEndpoint),
		&minio.Options{
			Creds:     credentials.NewStaticV4(os.Getenv(accessKey), os.Getenv(secretKey), ""),
			Transport: createHTTPTransport(),
			Secure:    mustParseBool(os.Getenv(enableHTTPS)),
		})
	if err != nil {
		logError(testName, function, args, startTime, "", "MinIO client object creation failed", err)
		return
	}

	// Enable tracing, write to stderr.
	// c.TraceOn(os.Stderr)

	// Set user agent.
	c.SetAppInfo("MinIO-go-FunctionalTest", appVersion)

	// Generate a new random bucket name.
	bucketName := randString(60, rand.NewSource(time.Now().UnixNano()), "minio-go-test-")
	args["bucketName"] = bucketName
	// Make a new bucket.
	err = c.MakeBucket(context.Background(), bucketName, minio.MakeBucketOptions{Region: "us-east-1"})
	if err != nil {
		logError(testName, function, args, startTime, "", "MakeBucket failed", err)
		return
	}

	defer cleanupBucket(bucketName, c)

	data := []byte{}
	_, err = c.PutObject(context.Background(), bucketName, objectName, bytes.NewReader(data), int64(0), minio.PutObjectOptions{
		ContentLanguage: "en",
	})
	if err != nil {
		logError(testName, function, args, startTime, "", "PutObject failed", err)
		return
	}

	objInfo, err := c.StatObject(context.Background(), bucketName, objectName, minio.StatObjectOptions{})
	if err != nil {
		logError(testName, function, args, startTime, "", "StatObject failed", err)
		return
	}

	if objInfo.Metadata.Get("Content-Language") != "en" {
		logError(testName, function, args, startTime, "", "Expected content-language 'en' doesn't match with StatObject return value", err)
		return
	}

	logSuccess(testName, function, args, startTime)
}

// Test put object with streaming signature.
func testPutObjectStreaming() {
	// initialize logging params
	objectName := "test-object"
	startTime := time.Now()
	testName := getFuncName()
	function := "PutObject(bucketName, objectName, reader,size,opts)"
	args := map[string]interface{}{
		"bucketName": "",
		"objectName": objectName,
		"size":       -1,
		"opts":       "",
	}

	// Seed random based on current time.
	rand.Seed(time.Now().Unix())

	// Instantiate new minio client object.
	c, err := minio.New(os.Getenv(serverEndpoint),
		&minio.Options{
			Creds:     credentials.NewStaticV4(os.Getenv(accessKey), os.Getenv(secretKey), ""),
			Transport: createHTTPTransport(),
			Secure:    mustParseBool(os.Getenv(enableHTTPS)),
		})
	if err != nil {
		logError(testName, function, args, startTime, "", "MinIO client object creation failed", err)
		return
	}

	// Enable tracing, write to stderr.
	// c.TraceOn(os.Stderr)

	// Set user agent.
	c.SetAppInfo("MinIO-go-FunctionalTest", appVersion)

	// Generate a new random bucket name.
	bucketName := randString(60, rand.NewSource(time.Now().UnixNano()), "minio-go-test-")
	args["bucketName"] = bucketName
	// Make a new bucket.
	err = c.MakeBucket(context.Background(), bucketName, minio.MakeBucketOptions{Region: "us-east-1"})
	if err != nil {
		logError(testName, function, args, startTime, "", "MakeBucket failed", err)
		return
	}

	defer cleanupBucket(bucketName, c)

	// Upload an object.
	sizes := []int64{0, 64*1024 - 1, 64 * 1024}

	for _, size := range sizes {
		data := newRandomReader(size, size)
		ui, err := c.PutObject(context.Background(), bucketName, objectName, data, int64(size), minio.PutObjectOptions{})
		if err != nil {
			logError(testName, function, args, startTime, "", "PutObjectStreaming failed", err)
			return
		}

		if ui.Size != size {
			logError(testName, function, args, startTime, "", "PutObjectStreaming result has unexpected size", nil)
			return
		}

		objInfo, err := c.StatObject(context.Background(), bucketName, objectName, minio.StatObjectOptions{})
		if err != nil {
			logError(testName, function, args, startTime, "", "StatObject failed", err)
			return
		}
		if objInfo.Size != size {
			logError(testName, function, args, startTime, "", "Unexpected size", err)
			return
		}

	}

	logSuccess(testName, function, args, startTime)
}

// Test get object seeker from the end, using whence set to '2'.
func testGetObjectSeekEnd() {
	// initialize logging params
	startTime := time.Now()
	testName := getFuncName()
	function := "GetObject(bucketName, objectName)"
	args := map[string]interface{}{}

	// Seed random based on current time.
	rand.Seed(time.Now().Unix())

	// Instantiate new minio client object.
	c, err := minio.New(os.Getenv(serverEndpoint),
		&minio.Options{
			Creds:     credentials.NewStaticV4(os.Getenv(accessKey), os.Getenv(secretKey), ""),
			Transport: createHTTPTransport(),
			Secure:    mustParseBool(os.Getenv(enableHTTPS)),
		})
	if err != nil {
		logError(testName, function, args, startTime, "", "MinIO client object creation failed", err)
		return
	}

	// Enable tracing, write to stderr.
	// c.TraceOn(os.Stderr)

	// Set user agent.
	c.SetAppInfo("MinIO-go-FunctionalTest", appVersion)

	// Generate a new random bucket name.
	bucketName := randString(60, rand.NewSource(time.Now().UnixNano()), "minio-go-test-")
	args["bucketName"] = bucketName

	// Make a new bucket.
	err = c.MakeBucket(context.Background(), bucketName, minio.MakeBucketOptions{Region: "us-east-1"})
	if err != nil {
		logError(testName, function, args, startTime, "", "MakeBucket failed", err)
		return
	}

	defer cleanupBucket(bucketName, c)

	// Generate 33K of data.
	bufSize := dataFileMap["datafile-33-kB"]
	reader := getDataReader("datafile-33-kB")
	defer reader.Close()

	// Save the data
	objectName := randString(60, rand.NewSource(time.Now().UnixNano()), "")
	args["objectName"] = objectName

	buf, err := io.ReadAll(reader)
	if err != nil {
		logError(testName, function, args, startTime, "", "ReadAll failed", err)
		return
	}

	_, err = c.PutObject(context.Background(), bucketName, objectName, bytes.NewReader(buf), int64(len(buf)), minio.PutObjectOptions{ContentType: "binary/octet-stream"})
	if err != nil {
		logError(testName, function, args, startTime, "", "PutObject failed", err)
		return
	}

	// Read the data back
	r, err := c.GetObject(context.Background(), bucketName, objectName, minio.GetObjectOptions{})
	if err != nil {
		logError(testName, function, args, startTime, "", "GetObject failed", err)
		return
	}

	st, err := r.Stat()
	if err != nil {
		logError(testName, function, args, startTime, "", "Stat failed", err)
		return
	}

	if st.Size != int64(bufSize) {
		logError(testName, function, args, startTime, "", "Number of bytes read does not match, expected "+string(int64(bufSize))+" got "+string(st.Size), err)
		return
	}

	pos, err := r.Seek(-100, 2)
	if err != nil {
		logError(testName, function, args, startTime, "", "Object Seek failed", err)
		return
	}
	if pos != st.Size-100 {
		logError(testName, function, args, startTime, "", "Incorrect position", err)
		return
	}
	buf2 := make([]byte, 100)
	m, err := readFull(r, buf2)
	if err != nil {
		logError(testName, function, args, startTime, "", "Error reading through readFull", err)
		return
	}
	if m != len(buf2) {
		logError(testName, function, args, startTime, "", "Number of bytes dont match, expected "+string(len(buf2))+" got "+string(m), err)
		return
	}
	hexBuf1 := fmt.Sprintf("%02x", buf[len(buf)-100:])
	hexBuf2 := fmt.Sprintf("%02x", buf2[:m])
	if hexBuf1 != hexBuf2 {
		logError(testName, function, args, startTime, "", "Values at same index dont match", err)
		return
	}
	pos, err = r.Seek(-100, 2)
	if err != nil {
		logError(testName, function, args, startTime, "", "Object Seek failed", err)
		return
	}
	if pos != st.Size-100 {
		logError(testName, function, args, startTime, "", "Incorrect position", err)
		return
	}
	if err = r.Close(); err != nil {
		logError(testName, function, args, startTime, "", "ObjectClose failed", err)
		return
	}

	logSuccess(testName, function, args, startTime)
}

// Test get object reader to not throw error on being closed twice.
func testGetObjectClosedTwice() {
	// initialize logging params
	startTime := time.Now()
	testName := getFuncName()
	function := "GetObject(bucketName, objectName)"
	args := map[string]interface{}{}

	// Seed random based on current time.
	rand.Seed(time.Now().Unix())

	// Instantiate new minio client object.
	c, err := minio.New(os.Getenv(serverEndpoint),
		&minio.Options{
			Creds:     credentials.NewStaticV4(os.Getenv(accessKey), os.Getenv(secretKey), ""),
			Transport: createHTTPTransport(),
			Secure:    mustParseBool(os.Getenv(enableHTTPS)),
		})
	if err != nil {
		logError(testName, function, args, startTime, "", "MinIO client object creation failed", err)
		return
	}

	// Enable tracing, write to stderr.
	// c.TraceOn(os.Stderr)

	// Set user agent.
	c.SetAppInfo("MinIO-go-FunctionalTest", appVersion)

	// Generate a new random bucket name.
	bucketName := randString(60, rand.NewSource(time.Now().UnixNano()), "minio-go-test-")
	args["bucketName"] = bucketName

	// Make a new bucket.
	err = c.MakeBucket(context.Background(), bucketName, minio.MakeBucketOptions{Region: "us-east-1"})
	if err != nil {
		logError(testName, function, args, startTime, "", "MakeBucket failed", err)
		return
	}

	defer cleanupBucket(bucketName, c)

	// Generate 33K of data.
	bufSize := dataFileMap["datafile-33-kB"]
	reader := getDataReader("datafile-33-kB")
	defer reader.Close()

	// Save the data
	objectName := randString(60, rand.NewSource(time.Now().UnixNano()), "")
	args["objectName"] = objectName

	_, err = c.PutObject(context.Background(), bucketName, objectName, reader, int64(bufSize), minio.PutObjectOptions{ContentType: "binary/octet-stream"})
	if err != nil {
		logError(testName, function, args, startTime, "", "PutObject failed", err)
		return
	}

	// Read the data back
	r, err := c.GetObject(context.Background(), bucketName, objectName, minio.GetObjectOptions{})
	if err != nil {
		logError(testName, function, args, startTime, "", "GetObject failed", err)
		return
	}

	st, err := r.Stat()
	if err != nil {
		logError(testName, function, args, startTime, "", "Stat failed", err)
		return
	}
	if st.Size != int64(bufSize) {
		logError(testName, function, args, startTime, "", "Number of bytes in stat does not match, expected "+string(int64(bufSize))+" got "+string(st.Size), err)
		return
	}
	if err := crcMatchesName(r, "datafile-33-kB"); err != nil {
		logError(testName, function, args, startTime, "", "data CRC check failed", err)
		return
	}
	if err := r.Close(); err != nil {
		logError(testName, function, args, startTime, "", "Object Close failed", err)
		return
	}
	if err := r.Close(); err == nil {
		logError(testName, function, args, startTime, "", "Already closed object. No error returned", err)
		return
	}

	logSuccess(testName, function, args, startTime)
}

// Test RemoveObjects request where context cancels after timeout
func testRemoveObjectsContext() {
	// Initialize logging params.
	startTime := time.Now()
	testName := getFuncName()
	function := "RemoveObjects(ctx, bucketName, objectsCh)"
	args := map[string]interface{}{
		"bucketName": "",
	}

	// Seed random based on current tie.
	rand.Seed(time.Now().Unix())

	// Instantiate new minio client.
	c, err := minio.New(os.Getenv(serverEndpoint),
		&minio.Options{
			Creds:     credentials.NewStaticV4(os.Getenv(accessKey), os.Getenv(secretKey), ""),
			Transport: createHTTPTransport(),
			Secure:    mustParseBool(os.Getenv(enableHTTPS)),
		})
	if err != nil {
		logError(testName, function, args, startTime, "", "MinIO client object creation failed", err)
		return
	}

	// Set user agent.
	c.SetAppInfo("MinIO-go-FunctionalTest", appVersion)
	// Enable tracing, write to stdout.
	// c.TraceOn(os.Stderr)

	// Generate a new random bucket name.
	bucketName := randString(60, rand.NewSource(time.Now().UnixNano()), "minio-go-test-")
	args["bucketName"] = bucketName

	// Make a new bucket.
	err = c.MakeBucket(context.Background(), bucketName, minio.MakeBucketOptions{Region: "us-east-1"})
	if err != nil {
		logError(testName, function, args, startTime, "", "MakeBucket failed", err)
		return
	}

	defer cleanupBucket(bucketName, c)

	// Generate put data.
	r := bytes.NewReader(bytes.Repeat([]byte("a"), 8))

	// Multi remove of 20 objects.
	nrObjects := 20
	objectsCh := make(chan minio.ObjectInfo)
	go func() {
		defer close(objectsCh)
		for i := 0; i < nrObjects; i++ {
			objectName := "sample" + strconv.Itoa(i) + ".txt"
			info, err := c.PutObject(context.Background(), bucketName, objectName, r, 8,
				minio.PutObjectOptions{ContentType: "application/octet-stream"})
			if err != nil {
				logError(testName, function, args, startTime, "", "PutObject failed", err)
				continue
			}
			objectsCh <- minio.ObjectInfo{
				Key:       info.Key,
				VersionID: info.VersionID,
			}
		}
	}()
	// Set context to cancel in 1 nanosecond.
	ctx, cancel := context.WithTimeout(context.Background(), 1*time.Nanosecond)
	args["ctx"] = ctx
	defer cancel()

	// Call RemoveObjects API with short timeout.
	errorCh := c.RemoveObjects(ctx, bucketName, objectsCh, minio.RemoveObjectsOptions{})
	// Check for error.
	select {
	case r := <-errorCh:
		if r.Err == nil {
			logError(testName, function, args, startTime, "", "RemoveObjects should fail on short timeout", err)
			return
		}
	}
	// Set context with longer timeout.
	ctx, cancel = context.WithTimeout(context.Background(), 1*time.Hour)
	args["ctx"] = ctx
	defer cancel()
	// Perform RemoveObjects with the longer timeout. Expect the removals to succeed.
	errorCh = c.RemoveObjects(ctx, bucketName, objectsCh, minio.RemoveObjectsOptions{})
	select {
	case r, more := <-errorCh:
		if more || r.Err != nil {
			logError(testName, function, args, startTime, "", "Unexpected error", r.Err)
			return
		}
	}

	logSuccess(testName, function, args, startTime)
}

// Test removing multiple objects with Remove API
func testRemoveMultipleObjects() {
	// initialize logging params
	startTime := time.Now()
	testName := getFuncName()
	function := "RemoveObjects(bucketName, objectsCh)"
	args := map[string]interface{}{
		"bucketName": "",
	}

	// Seed random based on current time.
	rand.Seed(time.Now().Unix())

	// Instantiate new minio client object.
	c, err := minio.New(os.Getenv(serverEndpoint),
		&minio.Options{
			Creds:     credentials.NewStaticV4(os.Getenv(accessKey), os.Getenv(secretKey), ""),
			Transport: createHTTPTransport(),
			Secure:    mustParseBool(os.Getenv(enableHTTPS)),
		})
	if err != nil {
		logError(testName, function, args, startTime, "", "MinIO client object creation failed", err)
		return
	}

	// Set user agent.
	c.SetAppInfo("MinIO-go-FunctionalTest", appVersion)

	// Enable tracing, write to stdout.
	// c.TraceOn(os.Stderr)

	// Generate a new random bucket name.
	bucketName := randString(60, rand.NewSource(time.Now().UnixNano()), "minio-go-test-")
	args["bucketName"] = bucketName

	// Make a new bucket.
	err = c.MakeBucket(context.Background(), bucketName, minio.MakeBucketOptions{Region: "us-east-1"})
	if err != nil {
		logError(testName, function, args, startTime, "", "MakeBucket failed", err)
		return
	}

	defer cleanupBucket(bucketName, c)

	r := bytes.NewReader(bytes.Repeat([]byte("a"), 8))

	// Multi remove of 1100 objects
	nrObjects := 200

	objectsCh := make(chan minio.ObjectInfo)

	go func() {
		defer close(objectsCh)
		// Upload objects and send them to objectsCh
		for i := 0; i < nrObjects; i++ {
			objectName := "sample" + strconv.Itoa(i) + ".txt"
			info, err := c.PutObject(context.Background(), bucketName, objectName, r, 8,
				minio.PutObjectOptions{ContentType: "application/octet-stream"})
			if err != nil {
				logError(testName, function, args, startTime, "", "PutObject failed", err)
				continue
			}
			objectsCh <- minio.ObjectInfo{
				Key:       info.Key,
				VersionID: info.VersionID,
			}
		}
	}()

	// Call RemoveObjects API
	errorCh := c.RemoveObjects(context.Background(), bucketName, objectsCh, minio.RemoveObjectsOptions{})

	// Check if errorCh doesn't receive any error
	select {
	case r, more := <-errorCh:
		if more {
			logError(testName, function, args, startTime, "", "Unexpected error", r.Err)
			return
		}
	}

	logSuccess(testName, function, args, startTime)
}

// Test removing multiple objects and check for results
func testRemoveMultipleObjectsWithResult() {
	// initialize logging params
	startTime := time.Now()
	testName := getFuncName()
	function := "RemoveObjects(bucketName, objectsCh)"
	args := map[string]interface{}{
		"bucketName": "",
	}

	// Seed random based on current time.
	rand.Seed(time.Now().Unix())

	// Instantiate new minio client object.
	c, err := minio.New(os.Getenv(serverEndpoint),
		&minio.Options{
			Creds:     credentials.NewStaticV4(os.Getenv(accessKey), os.Getenv(secretKey), ""),
			Transport: createHTTPTransport(),
			Secure:    mustParseBool(os.Getenv(enableHTTPS)),
		})
	if err != nil {
		logError(testName, function, args, startTime, "", "MinIO client object creation failed", err)
		return
	}

	// Set user agent.
	c.SetAppInfo("MinIO-go-FunctionalTest", appVersion)

	// Enable tracing, write to stdout.
	// c.TraceOn(os.Stderr)

	// Generate a new random bucket name.
	bucketName := randString(60, rand.NewSource(time.Now().UnixNano()), "minio-go-test-")
	args["bucketName"] = bucketName

	// Make a new bucket.
	err = c.MakeBucket(context.Background(), bucketName, minio.MakeBucketOptions{Region: "us-east-1", ObjectLocking: true})
	if err != nil {
		logError(testName, function, args, startTime, "", "MakeBucket failed", err)
		return
	}

	defer cleanupVersionedBucket(bucketName, c)

	r := bytes.NewReader(bytes.Repeat([]byte("a"), 8))

	nrObjects := 10
	nrLockedObjects := 5

	objectsCh := make(chan minio.ObjectInfo)

	go func() {
		defer close(objectsCh)
		// Upload objects and send them to objectsCh
		for i := 0; i < nrObjects; i++ {
			objectName := "sample" + strconv.Itoa(i) + ".txt"
			info, err := c.PutObject(context.Background(), bucketName, objectName, r, 8,
				minio.PutObjectOptions{ContentType: "application/octet-stream"})
			if err != nil {
				logError(testName, function, args, startTime, "", "PutObject failed", err)
				return
			}
			if i < nrLockedObjects {
				// t := time.Date(2130, time.April, 25, 14, 0, 0, 0, time.UTC)
				t := time.Now().Add(5 * time.Minute)
				m := minio.RetentionMode(minio.Governance)
				opts := minio.PutObjectRetentionOptions{
					GovernanceBypass: false,
					RetainUntilDate:  &t,
					Mode:             &m,
					VersionID:        info.VersionID,
				}
				err = c.PutObjectRetention(context.Background(), bucketName, objectName, opts)
				if err != nil {
					logError(testName, function, args, startTime, "", "Error setting retention", err)
					return
				}
			}

			objectsCh <- minio.ObjectInfo{
				Key:       info.Key,
				VersionID: info.VersionID,
			}
		}
	}()

	// Call RemoveObjects API
	resultCh := c.RemoveObjectsWithResult(context.Background(), bucketName, objectsCh, minio.RemoveObjectsOptions{})

	var foundNil, foundErr int

	for {
		// Check if errorCh doesn't receive any error
		select {
		case deleteRes, ok := <-resultCh:
			if !ok {
				goto out
			}
			if deleteRes.ObjectName == "" {
				logError(testName, function, args, startTime, "", "Unexpected object name", nil)
				return
			}
			if deleteRes.ObjectVersionID == "" {
				logError(testName, function, args, startTime, "", "Unexpected object version ID", nil)
				return
			}

			if deleteRes.Err == nil {
				foundNil++
			} else {
				foundErr++
			}
		}
	}
out:
	if foundNil+foundErr != nrObjects {
		logError(testName, function, args, startTime, "", "Unexpected number of results", nil)
		return
	}

	if foundNil != nrObjects-nrLockedObjects {
		logError(testName, function, args, startTime, "", "Unexpected number of nil errors", nil)
		return
	}

	if foundErr != nrLockedObjects {
		logError(testName, function, args, startTime, "", "Unexpected number of errors", nil)
		return
	}

	logSuccess(testName, function, args, startTime)
}

// Tests FPutObject of a big file to trigger multipart
func testFPutObjectMultipart() {
	// initialize logging params
	startTime := time.Now()
	testName := getFuncName()
	function := "FPutObject(bucketName, objectName, fileName, opts)"
	args := map[string]interface{}{
		"bucketName": "",
		"objectName": "",
		"fileName":   "",
		"opts":       "",
	}

	// Seed random based on current time.
	rand.Seed(time.Now().Unix())

	// Instantiate new minio client object.
	c, err := minio.New(os.Getenv(serverEndpoint),
		&minio.Options{
			Creds:     credentials.NewStaticV4(os.Getenv(accessKey), os.Getenv(secretKey), ""),
			Transport: createHTTPTransport(),
			Secure:    mustParseBool(os.Getenv(enableHTTPS)),
		})
	if err != nil {
		logError(testName, function, args, startTime, "", "MinIO client object creation failed", err)
		return
	}

	// Enable tracing, write to stderr.
	// c.TraceOn(os.Stderr)

	// Set user agent.
	c.SetAppInfo("MinIO-go-FunctionalTest", appVersion)

	// Generate a new random bucket name.
	bucketName := randString(60, rand.NewSource(time.Now().UnixNano()), "minio-go-test-")
	args["bucketName"] = bucketName

	// Make a new bucket.
	err = c.MakeBucket(context.Background(), bucketName, minio.MakeBucketOptions{Region: "us-east-1"})
	if err != nil {
		logError(testName, function, args, startTime, "", "MakeBucket failed", err)
		return
	}

	defer cleanupBucket(bucketName, c)

	// Upload 4 parts to utilize all 3 'workers' in multipart and still have a part to upload.
	fileName := getMintDataDirFilePath("datafile-129-MB")
	if fileName == "" {
		// Make a temp file with minPartSize bytes of data.
		file, err := os.CreateTemp(os.TempDir(), "FPutObjectTest")
		if err != nil {
			logError(testName, function, args, startTime, "", "TempFile creation failed", err)
			return
		}
		// Upload 2 parts to utilize all 3 'workers' in multipart and still have a part to upload.
		if _, err = io.Copy(file, getDataReader("datafile-129-MB")); err != nil {
			logError(testName, function, args, startTime, "", "Copy failed", err)
			return
		}
		if err = file.Close(); err != nil {
			logError(testName, function, args, startTime, "", "File Close failed", err)
			return
		}
		fileName = file.Name()
		args["fileName"] = fileName
	}
	totalSize := dataFileMap["datafile-129-MB"]
	// Set base object name
	objectName := bucketName + "FPutObject" + "-standard"
	args["objectName"] = objectName

	objectContentType := "testapplication/octet-stream"
	args["objectContentType"] = objectContentType

	// Perform standard FPutObject with contentType provided (Expecting application/octet-stream)
	_, err = c.FPutObject(context.Background(), bucketName, objectName, fileName, minio.PutObjectOptions{ContentType: objectContentType})
	if err != nil {
		logError(testName, function, args, startTime, "", "FPutObject failed", err)
		return
	}

	r, err := c.GetObject(context.Background(), bucketName, objectName, minio.GetObjectOptions{})
	if err != nil {
		logError(testName, function, args, startTime, "", "GetObject failed", err)
		return
	}
	objInfo, err := r.Stat()
	if err != nil {
		logError(testName, function, args, startTime, "", "Unexpected error", err)
		return
	}
	if objInfo.Size != int64(totalSize) {
		logError(testName, function, args, startTime, "", "Number of bytes does not match, expected "+string(int64(totalSize))+" got "+string(objInfo.Size), err)
		return
	}
	if objInfo.ContentType != objectContentType && objInfo.ContentType != "application/octet-stream" {
		logError(testName, function, args, startTime, "", "ContentType doesn't match", err)
		return
	}

	logSuccess(testName, function, args, startTime)
}

// Tests FPutObject with null contentType (default = application/octet-stream)
func testFPutObject() {
	// initialize logging params
	startTime := time.Now()
	testName := getFuncName()
	function := "FPutObject(bucketName, objectName, fileName, opts)"

	args := map[string]interface{}{
		"bucketName": "",
		"objectName": "",
		"fileName":   "",
		"opts":       "",
	}

	// Seed random based on current time.
	rand.Seed(time.Now().Unix())

	// Instantiate new minio client object.
	c, err := minio.New(os.Getenv(serverEndpoint),
		&minio.Options{
			Creds:     credentials.NewStaticV4(os.Getenv(accessKey), os.Getenv(secretKey), ""),
			Transport: createHTTPTransport(),
			Secure:    mustParseBool(os.Getenv(enableHTTPS)),
		})
	if err != nil {
		logError(testName, function, args, startTime, "", "MinIO client object creation failed", err)
		return
	}

	// Enable tracing, write to stderr.
	// c.TraceOn(os.Stderr)

	// Set user agent.
	c.SetAppInfo("MinIO-go-FunctionalTest", appVersion)

	// Generate a new random bucket name.
	bucketName := randString(60, rand.NewSource(time.Now().UnixNano()), "minio-go-test-")
	location := "us-east-1"

	// Make a new bucket.
	args["bucketName"] = bucketName
	args["location"] = location
	function = "MakeBucket(bucketName, location)"
	err = c.MakeBucket(context.Background(), bucketName, minio.MakeBucketOptions{Region: location})
	if err != nil {
		logError(testName, function, args, startTime, "", "MakeBucket failed", err)
		return
	}

	defer cleanupBucket(bucketName, c)

	// Upload 3 parts worth of data to use all 3 of multiparts 'workers' and have an extra part.
	// Use different data in part for multipart tests to check parts are uploaded in correct order.
	fName := getMintDataDirFilePath("datafile-129-MB")
	if fName == "" {
		// Make a temp file with minPartSize bytes of data.
		file, err := os.CreateTemp(os.TempDir(), "FPutObjectTest")
		if err != nil {
			logError(testName, function, args, startTime, "", "TempFile creation failed", err)
			return
		}

		// Upload 3 parts to utilize all 3 'workers' in multipart and still have a part to upload.
		if _, err = io.Copy(file, getDataReader("datafile-129-MB")); err != nil {
			logError(testName, function, args, startTime, "", "File copy failed", err)
			return
		}
		// Close the file pro-actively for windows.
		if err = file.Close(); err != nil {
			logError(testName, function, args, startTime, "", "File close failed", err)
			return
		}
		defer os.Remove(file.Name())
		fName = file.Name()
	}

	// Set base object name
	function = "FPutObject(bucketName, objectName, fileName, opts)"
	objectName := bucketName + "FPutObject"
	args["objectName"] = objectName + "-standard"
	args["fileName"] = fName
	args["opts"] = minio.PutObjectOptions{ContentType: "application/octet-stream"}

	// Perform standard FPutObject with contentType provided (Expecting application/octet-stream)
	ui, err := c.FPutObject(context.Background(), bucketName, objectName+"-standard", fName, minio.PutObjectOptions{ContentType: "application/octet-stream"})
	if err != nil {
		logError(testName, function, args, startTime, "", "FPutObject failed", err)
		return
	}

	if ui.Size != int64(dataFileMap["datafile-129-MB"]) {
		logError(testName, function, args, startTime, "", "FPutObject returned an unexpected upload size", err)
		return
	}

	// Perform FPutObject with no contentType provided (Expecting application/octet-stream)
	args["objectName"] = objectName + "-Octet"
	_, err = c.FPutObject(context.Background(), bucketName, objectName+"-Octet", fName, minio.PutObjectOptions{})
	if err != nil {
		logError(testName, function, args, startTime, "", "File close failed", err)
		return
	}

	srcFile, err := os.Open(fName)
	if err != nil {
		logError(testName, function, args, startTime, "", "File open failed", err)
		return
	}
	defer srcFile.Close()
	// Add extension to temp file name
	tmpFile, err := os.Create(fName + ".gtar")
	if err != nil {
		logError(testName, function, args, startTime, "", "File create failed", err)
		return
	}
	_, err = io.Copy(tmpFile, srcFile)
	if err != nil {
		logError(testName, function, args, startTime, "", "File copy failed", err)
		return
	}
	tmpFile.Close()

	// Perform FPutObject with no contentType provided (Expecting application/x-gtar)
	args["objectName"] = objectName + "-GTar"
	args["opts"] = minio.PutObjectOptions{}
	_, err = c.FPutObject(context.Background(), bucketName, objectName+"-GTar", fName+".gtar", minio.PutObjectOptions{})
	if err != nil {
		logError(testName, function, args, startTime, "", "FPutObject failed", err)
		return
	}

	// Check headers
	function = "StatObject(bucketName, objectName, opts)"
	args["objectName"] = objectName + "-standard"
	rStandard, err := c.StatObject(context.Background(), bucketName, objectName+"-standard", minio.StatObjectOptions{})
	if err != nil {
		logError(testName, function, args, startTime, "", "StatObject failed", err)
		return
	}
	if rStandard.ContentType != "application/octet-stream" {
		logError(testName, function, args, startTime, "", "ContentType does not match, expected application/octet-stream, got "+rStandard.ContentType, err)
		return
	}

	function = "StatObject(bucketName, objectName, opts)"
	args["objectName"] = objectName + "-Octet"
	rOctet, err := c.StatObject(context.Background(), bucketName, objectName+"-Octet", minio.StatObjectOptions{})
	if err != nil {
		logError(testName, function, args, startTime, "", "StatObject failed", err)
		return
	}
	if rOctet.ContentType != "application/octet-stream" {
		logError(testName, function, args, startTime, "", "ContentType does not match, expected application/octet-stream, got "+rOctet.ContentType, err)
		return
	}

	function = "StatObject(bucketName, objectName, opts)"
	args["objectName"] = objectName + "-GTar"
	rGTar, err := c.StatObject(context.Background(), bucketName, objectName+"-GTar", minio.StatObjectOptions{})
	if err != nil {
		logError(testName, function, args, startTime, "", "StatObject failed", err)
		return
	}
	if rGTar.ContentType != "application/x-gtar" && rGTar.ContentType != "application/octet-stream" && rGTar.ContentType != "application/x-tar" {
		logError(testName, function, args, startTime, "", "ContentType does not match, expected application/x-tar or application/octet-stream, got "+rGTar.ContentType, err)
		return
	}

	os.Remove(fName + ".gtar")
	logSuccess(testName, function, args, startTime)
}

// Tests FPutObject request when context cancels after timeout
func testFPutObjectContext() {
	// initialize logging params
	startTime := time.Now()
	testName := getFuncName()
	function := "FPutObject(bucketName, objectName, fileName, opts)"
	args := map[string]interface{}{
		"bucketName": "",
		"objectName": "",
		"fileName":   "",
		"opts":       "",
	}
	// Seed random based on current time.
	rand.Seed(time.Now().Unix())

	// Instantiate new minio client object.
	c, err := minio.New(os.Getenv(serverEndpoint),
		&minio.Options{
			Creds:     credentials.NewStaticV4(os.Getenv(accessKey), os.Getenv(secretKey), ""),
			Transport: createHTTPTransport(),
			Secure:    mustParseBool(os.Getenv(enableHTTPS)),
		})
	if err != nil {
		logError(testName, function, args, startTime, "", "MinIO client object creation failed", err)
		return
	}

	// Enable tracing, write to stderr.
	// c.TraceOn(os.Stderr)

	// Set user agent.
	c.SetAppInfo("MinIO-go-FunctionalTest", appVersion)

	// Generate a new random bucket name.
	bucketName := randString(60, rand.NewSource(time.Now().UnixNano()), "minio-go-test-")
	args["bucketName"] = bucketName

	// Make a new bucket.
	err = c.MakeBucket(context.Background(), bucketName, minio.MakeBucketOptions{Region: "us-east-1"})
	if err != nil {
		logError(testName, function, args, startTime, "", "MakeBucket failed", err)
		return
	}

	defer cleanupBucket(bucketName, c)

	// Upload 1 parts worth of data to use multipart upload.
	// Use different data in part for multipart tests to check parts are uploaded in correct order.
	fName := getMintDataDirFilePath("datafile-1-MB")
	if fName == "" {
		// Make a temp file with 1 MiB bytes of data.
		file, err := os.CreateTemp(os.TempDir(), "FPutObjectContextTest")
		if err != nil {
			logError(testName, function, args, startTime, "", "TempFile creation failed", err)
			return
		}

		// Upload 1 parts to trigger multipart upload
		if _, err = io.Copy(file, getDataReader("datafile-1-MB")); err != nil {
			logError(testName, function, args, startTime, "", "File copy failed", err)
			return
		}
		// Close the file pro-actively for windows.
		if err = file.Close(); err != nil {
			logError(testName, function, args, startTime, "", "File close failed", err)
			return
		}
		defer os.Remove(file.Name())
		fName = file.Name()
	}

	// Set base object name
	objectName := bucketName + "FPutObjectContext"
	args["objectName"] = objectName
	ctx, cancel := context.WithTimeout(context.Background(), 1*time.Nanosecond)
	args["ctx"] = ctx
	defer cancel()

	// Perform FPutObject with contentType provided (Expecting application/octet-stream)
	_, err = c.FPutObject(ctx, bucketName, objectName+"-Shorttimeout", fName, minio.PutObjectOptions{ContentType: "application/octet-stream"})
	if err == nil {
		logError(testName, function, args, startTime, "", "FPutObject should fail on short timeout", err)
		return
	}
	ctx, cancel = context.WithTimeout(context.Background(), 1*time.Hour)
	defer cancel()
	// Perform FPutObject with a long timeout. Expect the put object to succeed
	_, err = c.FPutObject(ctx, bucketName, objectName+"-Longtimeout", fName, minio.PutObjectOptions{})
	if err != nil {
		logError(testName, function, args, startTime, "", "FPutObject shouldn't fail on long timeout", err)
		return
	}

	_, err = c.StatObject(context.Background(), bucketName, objectName+"-Longtimeout", minio.StatObjectOptions{})
	if err != nil {
		logError(testName, function, args, startTime, "", "StatObject failed", err)
		return
	}

	logSuccess(testName, function, args, startTime)
}

// Tests FPutObject request when context cancels after timeout
func testFPutObjectContextV2() {
	// initialize logging params
	startTime := time.Now()
	testName := getFuncName()
	function := "FPutObjectContext(ctx, bucketName, objectName, fileName, opts)"
	args := map[string]interface{}{
		"bucketName": "",
		"objectName": "",
		"opts":       "minio.PutObjectOptions{ContentType:objectContentType}",
	}
	// Seed random based on current time.
	rand.Seed(time.Now().Unix())

	// Instantiate new minio client object.
	c, err := minio.New(os.Getenv(serverEndpoint),
		&minio.Options{
			Creds:     credentials.NewStaticV2(os.Getenv(accessKey), os.Getenv(secretKey), ""),
			Transport: createHTTPTransport(),
			Secure:    mustParseBool(os.Getenv(enableHTTPS)),
		})
	if err != nil {
		logError(testName, function, args, startTime, "", "MinIO client object creation failed", err)
		return
	}

	// Enable tracing, write to stderr.
	// c.TraceOn(os.Stderr)

	// Set user agent.
	c.SetAppInfo("MinIO-go-FunctionalTest", appVersion)

	// Generate a new random bucket name.
	bucketName := randString(60, rand.NewSource(time.Now().UnixNano()), "minio-go-test-")
	args["bucketName"] = bucketName

	// Make a new bucket.
	err = c.MakeBucket(context.Background(), bucketName, minio.MakeBucketOptions{Region: "us-east-1"})
	if err != nil {
		logError(testName, function, args, startTime, "", "MakeBucket failed", err)
		return
	}

	defer cleanupBucket(bucketName, c)

	// Upload 1 parts worth of data to use multipart upload.
	// Use different data in part for multipart tests to check parts are uploaded in correct order.
	fName := getMintDataDirFilePath("datafile-1-MB")
	if fName == "" {
		// Make a temp file with 1 MiB bytes of data.
		file, err := os.CreateTemp(os.TempDir(), "FPutObjectContextTest")
		if err != nil {
			logError(testName, function, args, startTime, "", "Temp file creation failed", err)
			return
		}

		// Upload 1 parts to trigger multipart upload
		if _, err = io.Copy(file, getDataReader("datafile-1-MB")); err != nil {
			logError(testName, function, args, startTime, "", "File copy failed", err)
			return
		}

		// Close the file pro-actively for windows.
		if err = file.Close(); err != nil {
			logError(testName, function, args, startTime, "", "File close failed", err)
			return
		}
		defer os.Remove(file.Name())
		fName = file.Name()
	}

	// Set base object name
	objectName := bucketName + "FPutObjectContext"
	args["objectName"] = objectName

	ctx, cancel := context.WithTimeout(context.Background(), 1*time.Nanosecond)
	args["ctx"] = ctx
	defer cancel()

	// Perform FPutObject with contentType provided (Expecting application/octet-stream)
	_, err = c.FPutObject(ctx, bucketName, objectName+"-Shorttimeout", fName, minio.PutObjectOptions{ContentType: "application/octet-stream"})
	if err == nil {
		logError(testName, function, args, startTime, "", "FPutObject should fail on short timeout", err)
		return
	}
	ctx, cancel = context.WithTimeout(context.Background(), 1*time.Hour)
	defer cancel()
	// Perform FPutObject with a long timeout. Expect the put object to succeed
	_, err = c.FPutObject(ctx, bucketName, objectName+"-Longtimeout", fName, minio.PutObjectOptions{})
	if err != nil {
		logError(testName, function, args, startTime, "", "FPutObject shouldn't fail on longer timeout", err)
		return
	}

	_, err = c.StatObject(context.Background(), bucketName, objectName+"-Longtimeout", minio.StatObjectOptions{})
	if err != nil {
		logError(testName, function, args, startTime, "", "StatObject failed", err)
		return
	}

	logSuccess(testName, function, args, startTime)
}

// Test validates putObject with context to see if request cancellation is honored.
func testPutObjectContext() {
	// initialize logging params
	startTime := time.Now()
	testName := getFuncName()
	function := "PutObject(ctx, bucketName, objectName, fileName, opts)"
	args := map[string]interface{}{
		"ctx":        "",
		"bucketName": "",
		"objectName": "",
		"opts":       "",
	}

	// Instantiate new minio client object.
	c, err := minio.New(os.Getenv(serverEndpoint),
		&minio.Options{
			Creds:     credentials.NewStaticV4(os.Getenv(accessKey), os.Getenv(secretKey), ""),
			Transport: createHTTPTransport(),
			Secure:    mustParseBool(os.Getenv(enableHTTPS)),
		})
	if err != nil {
		logError(testName, function, args, startTime, "", "MinIO client object creation failed", err)
		return
	}

	// Enable tracing, write to stderr.
	// c.TraceOn(os.Stderr)

	// Set user agent.
	c.SetAppInfo("MinIO-go-FunctionalTest", appVersion)

	// Make a new bucket.
	bucketName := randString(60, rand.NewSource(time.Now().UnixNano()), "minio-go-test-")
	args["bucketName"] = bucketName

	err = c.MakeBucket(context.Background(), bucketName, minio.MakeBucketOptions{Region: "us-east-1"})
	if err != nil {
		logError(testName, function, args, startTime, "", "MakeBucket call failed", err)
		return
	}

	defer cleanupBucket(bucketName, c)

	bufSize := dataFileMap["datafile-33-kB"]
	reader := getDataReader("datafile-33-kB")
	defer reader.Close()
	objectName := fmt.Sprintf("test-file-%v", rand.Uint32())
	args["objectName"] = objectName

	ctx, cancel := context.WithTimeout(context.Background(), 1*time.Nanosecond)
	cancel()
	args["ctx"] = ctx
	args["opts"] = minio.PutObjectOptions{ContentType: "binary/octet-stream"}

	_, err = c.PutObject(ctx, bucketName, objectName, reader, int64(bufSize), minio.PutObjectOptions{ContentType: "binary/octet-stream"})
	if err == nil {
		logError(testName, function, args, startTime, "", "PutObject should fail on short timeout", err)
		return
	}

	ctx, cancel = context.WithTimeout(context.Background(), 1*time.Hour)
	args["ctx"] = ctx

	defer cancel()
	reader = getDataReader("datafile-33-kB")
	defer reader.Close()
	_, err = c.PutObject(ctx, bucketName, objectName, reader, int64(bufSize), minio.PutObjectOptions{ContentType: "binary/octet-stream"})
	if err != nil {
		logError(testName, function, args, startTime, "", "PutObject with long timeout failed", err)
		return
	}

	logSuccess(testName, function, args, startTime)
}

// Tests get object with s3zip extensions.
func testGetObjectS3Zip() {
	// initialize logging params
	startTime := time.Now()
	testName := getFuncName()
	function := "GetObject(bucketName, objectName)"
	args := map[string]interface{}{"x-minio-extract": true}

	// Seed random based on current time.
	rand.Seed(time.Now().Unix())

	// Instantiate new minio client object.
	c, err := minio.New(os.Getenv(serverEndpoint),
		&minio.Options{
			Creds:     credentials.NewStaticV4(os.Getenv(accessKey), os.Getenv(secretKey), ""),
			Transport: createHTTPTransport(),
			Secure:    mustParseBool(os.Getenv(enableHTTPS)),
		})
	if err != nil {
		logError(testName, function, args, startTime, "", "MinIO client object creation failed", err)
		return
	}

	// Enable tracing, write to stderr.
	// c.TraceOn(os.Stderr)

	// Set user agent.
	c.SetAppInfo("MinIO-go-FunctionalTest", appVersion)

	// Generate a new random bucket name.
	bucketName := randString(60, rand.NewSource(time.Now().UnixNano()), "minio-go-test-")
	args["bucketName"] = bucketName

	// Make a new bucket.
	err = c.MakeBucket(context.Background(), bucketName, minio.MakeBucketOptions{Region: "us-east-1"})
	if err != nil {
		logError(testName, function, args, startTime, "", "MakeBucket failed", err)
		return
	}

	defer func() {
		// Delete all objects and buckets
		if err = cleanupBucket(bucketName, c); err != nil {
			logError(testName, function, args, startTime, "", "CleanupBucket failed", err)
			return
		}
	}()

	objectName := randString(60, rand.NewSource(time.Now().UnixNano()), "") + ".zip"
	args["objectName"] = objectName

	var zipFile bytes.Buffer
	zw := zip.NewWriter(&zipFile)
	rng := rand.New(rand.NewSource(0xc0cac01a))
	const nFiles = 500
	for i := 0; i <= nFiles; i++ {
		if i == nFiles {
			// Make one large, compressible file.
			i = 1000000
		}
		b := make([]byte, i)
		if i < nFiles {
			rng.Read(b)
		}
		wc, err := zw.Create(fmt.Sprintf("test/small/file-%d.bin", i))
		if err != nil {
			logError(testName, function, args, startTime, "", "zw.Create failed", err)
			return
		}
		wc.Write(b)
	}
	err = zw.Close()
	if err != nil {
		logError(testName, function, args, startTime, "", "zw.Close failed", err)
		return
	}
	buf := zipFile.Bytes()

	// Save the data
	_, err = c.PutObject(context.Background(), bucketName, objectName, bytes.NewReader(buf), int64(len(buf)), minio.PutObjectOptions{ContentType: "binary/octet-stream"})
	if err != nil {
		logError(testName, function, args, startTime, "", "PutObject failed", err)
		return
	}

	// Read the data back
	r, err := c.GetObject(context.Background(), bucketName, objectName, minio.GetObjectOptions{})
	if err != nil {
		logError(testName, function, args, startTime, "", "GetObject failed", err)
		return
	}

	st, err := r.Stat()
	if err != nil {
		logError(testName, function, args, startTime, "", "Stat object failed", err)
		return
	}

	if st.Size != int64(len(buf)) {
		logError(testName, function, args, startTime, "", "Number of bytes does not match, expected "+string(len(buf))+", got "+string(st.Size), err)
		return
	}
	r.Close()

	zr, err := zip.NewReader(bytes.NewReader(buf), int64(len(buf)))
	if err != nil {
		logError(testName, function, args, startTime, "", "zip.NewReader failed", err)
		return
	}
	lOpts := minio.ListObjectsOptions{}
	lOpts.Set("x-minio-extract", "true")
	lOpts.Prefix = objectName + "/"
	lOpts.Recursive = true
	list := c.ListObjects(context.Background(), bucketName, lOpts)
	listed := map[string]minio.ObjectInfo{}
	for item := range list {
		if item.Err != nil {
			break
		}
		listed[item.Key] = item
	}
	if len(listed) == 0 {
		// Assume we are running against non-minio.
		args["SKIPPED"] = true
		logIgnored(testName, function, args, startTime, "s3zip does not appear to be present")
		return
	}

	for _, file := range zr.File {
		if file.FileInfo().IsDir() {
			continue
		}
		args["zipfile"] = file.Name
		zfr, err := file.Open()
		if err != nil {
			logError(testName, function, args, startTime, "", "file.Open failed", err)
			return
		}
		want, err := io.ReadAll(zfr)
		if err != nil {
			logError(testName, function, args, startTime, "", "fzip file read failed", err)
			return
		}

		opts := minio.GetObjectOptions{}
		opts.Set("x-minio-extract", "true")
		key := path.Join(objectName, file.Name)
		r, err = c.GetObject(context.Background(), bucketName, key, opts)
		if err != nil {
			terr := minio.ToErrorResponse(err)
			if terr.StatusCode != http.StatusNotFound {
				logError(testName, function, args, startTime, "", "GetObject failed", err)
			}
			return
		}
		got, err := io.ReadAll(r)
		if err != nil {
			logError(testName, function, args, startTime, "", "ReadAll failed", err)
			return
		}
		r.Close()
		if !bytes.Equal(want, got) {
			logError(testName, function, args, startTime, "", "Content mismatch", err)
			return
		}
		oi, ok := listed[key]
		if !ok {
			logError(testName, function, args, startTime, "", "Object Missing", fmt.Errorf("%s not present in listing", key))
			return
		}
		if int(oi.Size) != len(got) {
			logError(testName, function, args, startTime, "", "Object Size Incorrect", fmt.Errorf("listing %d, read %d", oi.Size, len(got)))
			return
		}
		delete(listed, key)
	}
	delete(args, "zipfile")
	if len(listed) > 0 {
		logError(testName, function, args, startTime, "", "Extra listed objects", fmt.Errorf("left over: %v", listed))
		return
	}
	logSuccess(testName, function, args, startTime)
}

// Tests get object ReaderSeeker interface methods.
func testGetObjectReadSeekFunctional() {
	// initialize logging params
	startTime := time.Now()
	testName := getFuncName()
	function := "GetObject(bucketName, objectName)"
	args := map[string]interface{}{}

	// Seed random based on current time.
	rand.Seed(time.Now().Unix())

	// Instantiate new minio client object.
	c, err := minio.New(os.Getenv(serverEndpoint),
		&minio.Options{
			Creds:     credentials.NewStaticV4(os.Getenv(accessKey), os.Getenv(secretKey), ""),
			Transport: createHTTPTransport(),
			Secure:    mustParseBool(os.Getenv(enableHTTPS)),
		})
	if err != nil {
		logError(testName, function, args, startTime, "", "MinIO client object creation failed", err)
		return
	}

	// Enable tracing, write to stderr.
	// c.TraceOn(os.Stderr)

	// Set user agent.
	c.SetAppInfo("MinIO-go-FunctionalTest", appVersion)

	// Generate a new random bucket name.
	bucketName := randString(60, rand.NewSource(time.Now().UnixNano()), "minio-go-test-")
	args["bucketName"] = bucketName

	// Make a new bucket.
	err = c.MakeBucket(context.Background(), bucketName, minio.MakeBucketOptions{Region: "us-east-1"})
	if err != nil {
		logError(testName, function, args, startTime, "", "MakeBucket failed", err)
		return
	}

	defer func() {
		// Delete all objects and buckets
		if err = cleanupBucket(bucketName, c); err != nil {
			logError(testName, function, args, startTime, "", "CleanupBucket failed", err)
			return
		}
	}()

	// Generate 33K of data.
	bufSize := dataFileMap["datafile-33-kB"]
	reader := getDataReader("datafile-33-kB")
	defer reader.Close()

	objectName := randString(60, rand.NewSource(time.Now().UnixNano()), "")
	args["objectName"] = objectName

	buf, err := io.ReadAll(reader)
	if err != nil {
		logError(testName, function, args, startTime, "", "ReadAll failed", err)
		return
	}

	// Save the data
	_, err = c.PutObject(context.Background(), bucketName, objectName, bytes.NewReader(buf), int64(len(buf)), minio.PutObjectOptions{ContentType: "binary/octet-stream"})
	if err != nil {
		logError(testName, function, args, startTime, "", "PutObject failed", err)
		return
	}

	// Read the data back
	r, err := c.GetObject(context.Background(), bucketName, objectName, minio.GetObjectOptions{})
	if err != nil {
		logError(testName, function, args, startTime, "", "GetObject failed", err)
		return
	}

	st, err := r.Stat()
	if err != nil {
		logError(testName, function, args, startTime, "", "Stat object failed", err)
		return
	}

	if st.Size != int64(bufSize) {
		logError(testName, function, args, startTime, "", "Number of bytes does not match, expected "+string(int64(bufSize))+", got "+string(st.Size), err)
		return
	}

	// This following function helps us to compare data from the reader after seek
	// with the data from the original buffer
	cmpData := func(r io.Reader, start, end int) {
		if end-start == 0 {
			return
		}
		buffer := bytes.NewBuffer([]byte{})
		if _, err := io.CopyN(buffer, r, int64(bufSize)); err != nil {
			if err != io.EOF {
				logError(testName, function, args, startTime, "", "CopyN failed", err)
				return
			}
		}
		if !bytes.Equal(buf[start:end], buffer.Bytes()) {
			logError(testName, function, args, startTime, "", "Incorrect read bytes v/s original buffer", err)
			return
		}
	}

	// Generic seek error for errors other than io.EOF
	seekErr := errors.New("seek error")

	testCases := []struct {
		offset    int64
		whence    int
		pos       int64
		err       error
		shouldCmp bool
		start     int
		end       int
	}{
		// Start from offset 0, fetch data and compare
		{0, 0, 0, nil, true, 0, 0},
		// Start from offset 2048, fetch data and compare
		{2048, 0, 2048, nil, true, 2048, bufSize},
		// Start from offset larger than possible
		{int64(bufSize) + 1024, 0, 0, seekErr, false, 0, 0},
		// Move to offset 0 without comparing
		{0, 0, 0, nil, false, 0, 0},
		// Move one step forward and compare
		{1, 1, 1, nil, true, 1, bufSize},
		// Move larger than possible
		{int64(bufSize), 1, 0, seekErr, false, 0, 0},
		// Provide negative offset with CUR_SEEK
		{int64(-1), 1, 0, seekErr, false, 0, 0},
		// Test with whence SEEK_END and with positive offset
		{1024, 2, int64(bufSize) - 1024, io.EOF, true, 0, 0},
		// Test with whence SEEK_END and with negative offset
		{-1024, 2, int64(bufSize) - 1024, nil, true, bufSize - 1024, bufSize},
		// Test with whence SEEK_END and with large negative offset
		{-int64(bufSize) * 2, 2, 0, seekErr, true, 0, 0},
	}

	for i, testCase := range testCases {
		// Perform seek operation
		n, err := r.Seek(testCase.offset, testCase.whence)
		// We expect an error
		if testCase.err == seekErr && err == nil {
			logError(testName, function, args, startTime, "", "Test "+string(i+1)+", unexpected err value: expected: "+testCase.err.Error()+", found: "+err.Error(), err)
			return
		}
		// We expect a specific error
		if testCase.err != seekErr && testCase.err != err {
			logError(testName, function, args, startTime, "", "Test "+string(i+1)+", unexpected err value: expected: "+testCase.err.Error()+", found: "+err.Error(), err)
			return
		}
		// If we expect an error go to the next loop
		if testCase.err != nil {
			continue
		}
		// Check the returned seek pos
		if n != testCase.pos {
			logError(testName, function, args, startTime, "", "Test "+string(i+1)+", number of bytes seeked does not match, expected "+string(testCase.pos)+", got "+string(n), err)
			return
		}
		// Compare only if shouldCmp is activated
		if testCase.shouldCmp {
			cmpData(r, testCase.start, testCase.end)
		}
	}
	logSuccess(testName, function, args, startTime)
}

// Tests get object ReaderAt interface methods.
func testGetObjectReadAtFunctional() {
	// initialize logging params
	startTime := time.Now()
	testName := getFuncName()
	function := "GetObject(bucketName, objectName)"
	args := map[string]interface{}{}

	// Seed random based on current time.
	rand.Seed(time.Now().Unix())

	// Instantiate new minio client object.
	c, err := minio.New(os.Getenv(serverEndpoint),
		&minio.Options{
			Creds:     credentials.NewStaticV4(os.Getenv(accessKey), os.Getenv(secretKey), ""),
			Transport: createHTTPTransport(),
			Secure:    mustParseBool(os.Getenv(enableHTTPS)),
		})
	if err != nil {
		logError(testName, function, args, startTime, "", "MinIO client object creation failed", err)
		return
	}

	// Enable tracing, write to stderr.
	// c.TraceOn(os.Stderr)

	// Set user agent.
	c.SetAppInfo("MinIO-go-FunctionalTest", appVersion)

	// Generate a new random bucket name.
	bucketName := randString(60, rand.NewSource(time.Now().UnixNano()), "minio-go-test-")
	args["bucketName"] = bucketName

	// Make a new bucket.
	err = c.MakeBucket(context.Background(), bucketName, minio.MakeBucketOptions{Region: "us-east-1"})
	if err != nil {
		logError(testName, function, args, startTime, "", "MakeBucket failed", err)
		return
	}

	defer cleanupBucket(bucketName, c)

	// Generate 33K of data.
	bufSize := dataFileMap["datafile-33-kB"]
	reader := getDataReader("datafile-33-kB")
	defer reader.Close()

	objectName := randString(60, rand.NewSource(time.Now().UnixNano()), "")
	args["objectName"] = objectName

	buf, err := io.ReadAll(reader)
	if err != nil {
		logError(testName, function, args, startTime, "", "ReadAll failed", err)
		return
	}

	// Save the data
	_, err = c.PutObject(context.Background(), bucketName, objectName, bytes.NewReader(buf), int64(len(buf)), minio.PutObjectOptions{ContentType: "binary/octet-stream"})
	if err != nil {
		logError(testName, function, args, startTime, "", "PutObject failed", err)
		return
	}

	// read the data back
	r, err := c.GetObject(context.Background(), bucketName, objectName, minio.GetObjectOptions{})
	if err != nil {
		logError(testName, function, args, startTime, "", "PutObject failed", err)
		return
	}
	offset := int64(2048)

	// read directly
	buf1 := make([]byte, 512)
	buf2 := make([]byte, 512)
	buf3 := make([]byte, 512)
	buf4 := make([]byte, 512)

	// Test readAt before stat is called such that objectInfo doesn't change.
	m, err := r.ReadAt(buf1, offset)
	if err != nil {
		logError(testName, function, args, startTime, "", "ReadAt failed", err)
		return
	}
	if m != len(buf1) {
		logError(testName, function, args, startTime, "", "ReadAt read shorter bytes before reaching EOF, expected "+string(len(buf1))+", got "+string(m), err)
		return
	}
	if !bytes.Equal(buf1, buf[offset:offset+512]) {
		logError(testName, function, args, startTime, "", "Incorrect read between two ReadAt from same offset", err)
		return
	}
	offset += 512

	st, err := r.Stat()
	if err != nil {
		logError(testName, function, args, startTime, "", "Stat failed", err)
		return
	}

	if st.Size != int64(bufSize) {
		logError(testName, function, args, startTime, "", "Number of bytes in stat does not match, expected "+string(int64(bufSize))+", got "+string(st.Size), err)
		return
	}

	m, err = r.ReadAt(buf2, offset)
	if err != nil {
		logError(testName, function, args, startTime, "", "ReadAt failed", err)
		return
	}
	if m != len(buf2) {
		logError(testName, function, args, startTime, "", "ReadAt read shorter bytes before reaching EOF, expected "+string(len(buf2))+", got "+string(m), err)
		return
	}
	if !bytes.Equal(buf2, buf[offset:offset+512]) {
		logError(testName, function, args, startTime, "", "Incorrect read between two ReadAt from same offset", err)
		return
	}

	offset += 512
	m, err = r.ReadAt(buf3, offset)
	if err != nil {
		logError(testName, function, args, startTime, "", "ReadAt failed", err)
		return
	}
	if m != len(buf3) {
		logError(testName, function, args, startTime, "", "ReadAt read shorter bytes before reaching EOF, expected "+string(len(buf3))+", got "+string(m), err)
		return
	}
	if !bytes.Equal(buf3, buf[offset:offset+512]) {
		logError(testName, function, args, startTime, "", "Incorrect read between two ReadAt from same offset", err)
		return
	}
	offset += 512
	m, err = r.ReadAt(buf4, offset)
	if err != nil {
		logError(testName, function, args, startTime, "", "ReadAt failed", err)
		return
	}
	if m != len(buf4) {
		logError(testName, function, args, startTime, "", "ReadAt read shorter bytes before reaching EOF, expected "+string(len(buf4))+", got "+string(m), err)
		return
	}
	if !bytes.Equal(buf4, buf[offset:offset+512]) {
		logError(testName, function, args, startTime, "", "Incorrect read between two ReadAt from same offset", err)
		return
	}

	buf5 := make([]byte, len(buf))
	// Read the whole object.
	m, err = r.ReadAt(buf5, 0)
	if err != nil {
		if err != io.EOF {
			logError(testName, function, args, startTime, "", "ReadAt failed", err)
			return
		}
	}
	if m != len(buf5) {
		logError(testName, function, args, startTime, "", "ReadAt read shorter bytes before reaching EOF, expected "+string(len(buf5))+", got "+string(m), err)
		return
	}
	if !bytes.Equal(buf, buf5) {
		logError(testName, function, args, startTime, "", "Incorrect data read in GetObject, than what was previously uploaded", err)
		return
	}

	buf6 := make([]byte, len(buf)+1)
	// Read the whole object and beyond.
	_, err = r.ReadAt(buf6, 0)
	if err != nil {
		if err != io.EOF {
			logError(testName, function, args, startTime, "", "ReadAt failed", err)
			return
		}
	}

	logSuccess(testName, function, args, startTime)
}

// Reproduces issue https://github.com/minio/minio-go/issues/1137
func testGetObjectReadAtWhenEOFWasReached() {
	// initialize logging params
	startTime := time.Now()
	testName := getFuncName()
	function := "GetObject(bucketName, objectName)"
	args := map[string]interface{}{}

	// Seed random based on current time.
	rand.Seed(time.Now().Unix())

	// Instantiate new minio client object.
	c, err := minio.New(os.Getenv(serverEndpoint),
		&minio.Options{
			Creds:     credentials.NewStaticV4(os.Getenv(accessKey), os.Getenv(secretKey), ""),
			Transport: createHTTPTransport(),
			Secure:    mustParseBool(os.Getenv(enableHTTPS)),
		})
	if err != nil {
		logError(testName, function, args, startTime, "", "MinIO client object creation failed", err)
		return
	}

	// Enable tracing, write to stderr.
	// c.TraceOn(os.Stderr)

	// Set user agent.
	c.SetAppInfo("MinIO-go-FunctionalTest", appVersion)

	// Generate a new random bucket name.
	bucketName := randString(60, rand.NewSource(time.Now().UnixNano()), "minio-go-test-")
	args["bucketName"] = bucketName

	// Make a new bucket.
	err = c.MakeBucket(context.Background(), bucketName, minio.MakeBucketOptions{Region: "us-east-1"})
	if err != nil {
		logError(testName, function, args, startTime, "", "MakeBucket failed", err)
		return
	}

	defer cleanupBucket(bucketName, c)

	// Generate 33K of data.
	bufSize := dataFileMap["datafile-33-kB"]
	reader := getDataReader("datafile-33-kB")
	defer reader.Close()

	objectName := randString(60, rand.NewSource(time.Now().UnixNano()), "")
	args["objectName"] = objectName

	buf, err := io.ReadAll(reader)
	if err != nil {
		logError(testName, function, args, startTime, "", "ReadAll failed", err)
		return
	}

	// Save the data
	_, err = c.PutObject(context.Background(), bucketName, objectName, bytes.NewReader(buf), int64(len(buf)), minio.PutObjectOptions{ContentType: "binary/octet-stream"})
	if err != nil {
		logError(testName, function, args, startTime, "", "PutObject failed", err)
		return
	}

	// read the data back
	r, err := c.GetObject(context.Background(), bucketName, objectName, minio.GetObjectOptions{})
	if err != nil {
		logError(testName, function, args, startTime, "", "PutObject failed", err)
		return
	}

	// read directly
	buf1 := make([]byte, len(buf))
	buf2 := make([]byte, 512)

	m, err := r.Read(buf1)
	if err != nil {
		if err != io.EOF {
			logError(testName, function, args, startTime, "", "Read failed", err)
			return
		}
	}
	if m != len(buf1) {
		logError(testName, function, args, startTime, "", "Read read shorter bytes before reaching EOF, expected "+string(len(buf1))+", got "+string(m), err)
		return
	}
	if !bytes.Equal(buf1, buf) {
		logError(testName, function, args, startTime, "", "Incorrect count of Read data", err)
		return
	}

	st, err := r.Stat()
	if err != nil {
		logError(testName, function, args, startTime, "", "Stat failed", err)
		return
	}

	if st.Size != int64(bufSize) {
		logError(testName, function, args, startTime, "", "Number of bytes in stat does not match, expected "+string(int64(bufSize))+", got "+string(st.Size), err)
		return
	}

	m, err = r.ReadAt(buf2, 512)
	if err != nil {
		logError(testName, function, args, startTime, "", "ReadAt failed", err)
		return
	}
	if m != len(buf2) {
		logError(testName, function, args, startTime, "", "ReadAt read shorter bytes before reaching EOF, expected "+string(len(buf2))+", got "+string(m), err)
		return
	}
	if !bytes.Equal(buf2, buf[512:1024]) {
		logError(testName, function, args, startTime, "", "Incorrect count of ReadAt data", err)
		return
	}

	logSuccess(testName, function, args, startTime)
}

// Test Presigned Post Policy
func testPresignedPostPolicy() {
	// initialize logging params
	startTime := time.Now()
	testName := getFuncName()
	function := "PresignedPostPolicy(policy)"
	args := map[string]interface{}{
		"policy": "",
	}

	// Seed random based on current time.
	rand.Seed(time.Now().Unix())

	// Instantiate new minio client object
	c, err := minio.New(os.Getenv(serverEndpoint),
		&minio.Options{
			Creds:     credentials.NewStaticV4(os.Getenv(accessKey), os.Getenv(secretKey), ""),
			Transport: createHTTPTransport(),
			Secure:    mustParseBool(os.Getenv(enableHTTPS)),
		})
	if err != nil {
		logError(testName, function, args, startTime, "", "MinIO client object creation failed", err)
		return
	}

	// Enable tracing, write to stderr.
	// c.TraceOn(os.Stderr)

	// Set user agent.
	c.SetAppInfo("MinIO-go-FunctionalTest", appVersion)

	// Generate a new random bucket name.
	bucketName := randString(60, rand.NewSource(time.Now().UnixNano()), "minio-go-test-")

	// Make a new bucket in 'us-east-1' (source bucket).
	err = c.MakeBucket(context.Background(), bucketName, minio.MakeBucketOptions{Region: "us-east-1"})
	if err != nil {
		logError(testName, function, args, startTime, "", "MakeBucket failed", err)
		return
	}

	defer cleanupBucket(bucketName, c)

	// Generate 33K of data.
	reader := getDataReader("datafile-33-kB")
	defer reader.Close()

	objectName := randString(60, rand.NewSource(time.Now().UnixNano()), "")
	// Azure requires the key to not start with a number
	metadataKey := randString(60, rand.NewSource(time.Now().UnixNano()), "user")
	metadataValue := randString(60, rand.NewSource(time.Now().UnixNano()), "")

	buf, err := io.ReadAll(reader)
	if err != nil {
		logError(testName, function, args, startTime, "", "ReadAll failed", err)
		return
	}

	// Save the data
	_, err = c.PutObject(context.Background(), bucketName, objectName, bytes.NewReader(buf), int64(len(buf)), minio.PutObjectOptions{ContentType: "binary/octet-stream"})
	if err != nil {
		logError(testName, function, args, startTime, "", "PutObject failed", err)
		return
	}

	policy := minio.NewPostPolicy()

	if err := policy.SetBucket(""); err == nil {
		logError(testName, function, args, startTime, "", "SetBucket did not fail for invalid conditions", err)
		return
	}
	if err := policy.SetKey(""); err == nil {
		logError(testName, function, args, startTime, "", "SetKey did not fail for invalid conditions", err)
		return
	}
	if err := policy.SetExpires(time.Date(1, time.January, 1, 0, 0, 0, 0, time.UTC)); err == nil {
		logError(testName, function, args, startTime, "", "SetExpires did not fail for invalid conditions", err)
		return
	}
	if err := policy.SetContentType(""); err == nil {
		logError(testName, function, args, startTime, "", "SetContentType did not fail for invalid conditions", err)
		return
	}
	if err := policy.SetContentLengthRange(1024*1024, 1024); err == nil {
		logError(testName, function, args, startTime, "", "SetContentLengthRange did not fail for invalid conditions", err)
		return
	}
	if err := policy.SetUserMetadata("", ""); err == nil {
		logError(testName, function, args, startTime, "", "SetUserMetadata did not fail for invalid conditions", err)
		return
	}

	policy.SetBucket(bucketName)
	policy.SetKey(objectName)
	policy.SetExpires(time.Now().UTC().AddDate(0, 0, 10)) // expires in 10 days
	policy.SetContentType("binary/octet-stream")
	policy.SetContentLengthRange(10, 1024*1024)
	policy.SetUserMetadata(metadataKey, metadataValue)

	// Add CRC32C
	checksum := minio.ChecksumCRC32C.ChecksumBytes(buf)
	policy.SetChecksum(checksum)

	args["policy"] = policy.String()

	presignedPostPolicyURL, formData, err := c.PresignedPostPolicy(context.Background(), policy)
	if err != nil {
		logError(testName, function, args, startTime, "", "PresignedPostPolicy failed", err)
		return
	}

	var formBuf bytes.Buffer
	writer := multipart.NewWriter(&formBuf)
	for k, v := range formData {
		writer.WriteField(k, v)
	}

	// Get a 33KB file to upload and test if set post policy works
	filePath := getMintDataDirFilePath("datafile-33-kB")
	if filePath == "" {
		// Make a temp file with 33 KB data.
		file, err := os.CreateTemp(os.TempDir(), "PresignedPostPolicyTest")
		if err != nil {
			logError(testName, function, args, startTime, "", "TempFile creation failed", err)
			return
		}
		if _, err = io.Copy(file, getDataReader("datafile-33-kB")); err != nil {
			logError(testName, function, args, startTime, "", "Copy failed", err)
			return
		}
		if err = file.Close(); err != nil {
			logError(testName, function, args, startTime, "", "File Close failed", err)
			return
		}
		filePath = file.Name()
	}

	// add file to post request
	f, err := os.Open(filePath)
	defer f.Close()
	if err != nil {
		logError(testName, function, args, startTime, "", "File open failed", err)
		return
	}
	w, err := writer.CreateFormFile("file", filePath)
	if err != nil {
		logError(testName, function, args, startTime, "", "CreateFormFile failed", err)
		return
	}

	_, err = io.Copy(w, f)
	if err != nil {
		logError(testName, function, args, startTime, "", "Copy failed", err)
		return
	}
	writer.Close()

	transport, err := minio.DefaultTransport(mustParseBool(os.Getenv(enableHTTPS)))
	if err != nil {
		logError(testName, function, args, startTime, "", "DefaultTransport failed", err)
		return
	}

	httpClient := &http.Client{
		// Setting a sensible time out of 30secs to wait for response
		// headers. Request is pro-actively canceled after 30secs
		// with no response.
		Timeout:   30 * time.Second,
		Transport: transport,
	}
	args["url"] = presignedPostPolicyURL.String()

	req, err := http.NewRequest(http.MethodPost, presignedPostPolicyURL.String(), bytes.NewReader(formBuf.Bytes()))
	if err != nil {
		logError(testName, function, args, startTime, "", "Http request failed", err)
		return
	}

	req.Header.Set("Content-Type", writer.FormDataContentType())

	// make post request with correct form data
	res, err := httpClient.Do(req)
	if err != nil {
		logError(testName, function, args, startTime, "", "Http request failed", err)
		return
	}
	defer res.Body.Close()
	if res.StatusCode != http.StatusNoContent {
		logError(testName, function, args, startTime, "", "Http request failed", errors.New(res.Status))
		return
	}

	// expected path should be absolute path of the object
	var scheme string
	if mustParseBool(os.Getenv(enableHTTPS)) {
		scheme = "https://"
	} else {
		scheme = "http://"
	}

	expectedLocation := scheme + os.Getenv(serverEndpoint) + "/" + bucketName + "/" + objectName
	expectedLocationBucketDNS := scheme + bucketName + "." + os.Getenv(serverEndpoint) + "/" + objectName

	if !strings.Contains(expectedLocation, "s3.amazonaws.com/") {
		// Test when not against AWS S3.
		if val, ok := res.Header["Location"]; ok {
			if val[0] != expectedLocation && val[0] != expectedLocationBucketDNS {
				logError(testName, function, args, startTime, "", fmt.Sprintf("Location in header response is incorrect. Want %q or %q, got %q", expectedLocation, expectedLocationBucketDNS, val[0]), err)
				return
			}
		} else {
			logError(testName, function, args, startTime, "", "Location not found in header response", err)
			return
		}
	}
	want := checksum.Encoded()
	if got := res.Header.Get("X-Amz-Checksum-Crc32c"); got != want {
		logError(testName, function, args, startTime, "", fmt.Sprintf("Want checksum %q, got %q", want, got), nil)
		return
	}

	logSuccess(testName, function, args, startTime)
}

// Tests copy object
func testCopyObject() {
	// initialize logging params
	startTime := time.Now()
	testName := getFuncName()
	function := "CopyObject(dst, src)"
	args := map[string]interface{}{}

	// Seed random based on current time.
	rand.Seed(time.Now().Unix())

	// Instantiate new minio client object
	c, err := minio.New(os.Getenv(serverEndpoint),
		&minio.Options{
			Creds:     credentials.NewStaticV4(os.Getenv(accessKey), os.Getenv(secretKey), ""),
			Transport: createHTTPTransport(),
			Secure:    mustParseBool(os.Getenv(enableHTTPS)),
		})
	if err != nil {
		logError(testName, function, args, startTime, "", "MinIO client object creation failed", err)
		return
	}

	// Enable tracing, write to stderr.
	// c.TraceOn(os.Stderr)

	// Set user agent.
	c.SetAppInfo("MinIO-go-FunctionalTest", appVersion)

	// Generate a new random bucket name.
	bucketName := randString(60, rand.NewSource(time.Now().UnixNano()), "minio-go-test-")

	// Make a new bucket in 'us-east-1' (source bucket).
	err = c.MakeBucket(context.Background(), bucketName, minio.MakeBucketOptions{Region: "us-east-1"})
	if err != nil {
		logError(testName, function, args, startTime, "", "MakeBucket failed", err)
		return
	}

	defer cleanupBucket(bucketName, c)

	// Make a new bucket in 'us-east-1' (destination bucket).
	err = c.MakeBucket(context.Background(), bucketName+"-copy", minio.MakeBucketOptions{Region: "us-east-1"})
	if err != nil {
		logError(testName, function, args, startTime, "", "MakeBucket failed", err)
		return
	}
	defer cleanupBucket(bucketName+"-copy", c)

	// Generate 33K of data.
	bufSize := dataFileMap["datafile-33-kB"]
	reader := getDataReader("datafile-33-kB")

	// Save the data
	objectName := randString(60, rand.NewSource(time.Now().UnixNano()), "")
	_, err = c.PutObject(context.Background(), bucketName, objectName, reader, int64(bufSize), minio.PutObjectOptions{ContentType: "binary/octet-stream"})
	if err != nil {
		logError(testName, function, args, startTime, "", "PutObject failed", err)
		return
	}

	r, err := c.GetObject(context.Background(), bucketName, objectName, minio.GetObjectOptions{})
	if err != nil {
		logError(testName, function, args, startTime, "", "GetObject failed", err)
		return
	}
	// Check the various fields of source object against destination object.
	objInfo, err := r.Stat()
	if err != nil {
		logError(testName, function, args, startTime, "", "Stat failed", err)
		return
	}

	// Copy Source
	src := minio.CopySrcOptions{
		Bucket: bucketName,
		Object: objectName,
		// Set copy conditions.
		MatchETag:          objInfo.ETag,
		MatchModifiedSince: time.Date(2014, time.April, 0, 0, 0, 0, 0, time.UTC),
	}
	args["src"] = src

	dst := minio.CopyDestOptions{
		Bucket: bucketName + "-copy",
		Object: objectName + "-copy",
	}

	// Perform the Copy
	if _, err = c.CopyObject(context.Background(), dst, src); err != nil {
		logError(testName, function, args, startTime, "", "CopyObject failed", err)
		return
	}

	// Source object
	r, err = c.GetObject(context.Background(), bucketName, objectName, minio.GetObjectOptions{})
	if err != nil {
		logError(testName, function, args, startTime, "", "GetObject failed", err)
		return
	}

	// Destination object
	readerCopy, err := c.GetObject(context.Background(), bucketName+"-copy", objectName+"-copy", minio.GetObjectOptions{})
	if err != nil {
		logError(testName, function, args, startTime, "", "GetObject failed", err)
		return
	}

	// Check the various fields of source object against destination object.
	objInfo, err = r.Stat()
	if err != nil {
		logError(testName, function, args, startTime, "", "Stat failed", err)
		return
	}
	objInfoCopy, err := readerCopy.Stat()
	if err != nil {
		logError(testName, function, args, startTime, "", "Stat failed", err)
		return
	}
	if objInfo.Size != objInfoCopy.Size {
		logError(testName, function, args, startTime, "", "Number of bytes does not match, expected "+string(objInfoCopy.Size)+", got "+string(objInfo.Size), err)
		return
	}

	if err := crcMatchesName(r, "datafile-33-kB"); err != nil {
		logError(testName, function, args, startTime, "", "data CRC check failed", err)
		return
	}
	if err := crcMatchesName(readerCopy, "datafile-33-kB"); err != nil {
		logError(testName, function, args, startTime, "", "copy data CRC check failed", err)
		return
	}
	// Close all the get readers before proceeding with CopyObject operations.
	r.Close()
	readerCopy.Close()

	// CopyObject again but with wrong conditions
	src = minio.CopySrcOptions{
		Bucket:               bucketName,
		Object:               objectName,
		MatchUnmodifiedSince: time.Date(2014, time.April, 0, 0, 0, 0, 0, time.UTC),
		NoMatchETag:          objInfo.ETag,
	}

	// Perform the Copy which should fail
	_, err = c.CopyObject(context.Background(), dst, src)
	if err == nil {
		logError(testName, function, args, startTime, "", "CopyObject did not fail for invalid conditions", err)
		return
	}

	src = minio.CopySrcOptions{
		Bucket: bucketName,
		Object: objectName,
	}

	dst = minio.CopyDestOptions{
		Bucket:          bucketName,
		Object:          objectName,
		ReplaceMetadata: true,
		UserMetadata: map[string]string{
			"Copy": "should be same",
		},
	}
	args["dst"] = dst
	args["src"] = src

	_, err = c.CopyObject(context.Background(), dst, src)
	if err != nil {
		logError(testName, function, args, startTime, "", "CopyObject shouldn't fail", err)
		return
	}

	oi, err := c.StatObject(context.Background(), bucketName, objectName, minio.StatObjectOptions{})
	if err != nil {
		logError(testName, function, args, startTime, "", "StatObject failed", err)
		return
	}

	stOpts := minio.StatObjectOptions{}
	stOpts.SetMatchETag(oi.ETag)
	objInfo, err = c.StatObject(context.Background(), bucketName, objectName, stOpts)
	if err != nil {
		logError(testName, function, args, startTime, "", "CopyObject ETag should match and not fail", err)
		return
	}

	if objInfo.Metadata.Get("x-amz-meta-copy") != "should be same" {
		logError(testName, function, args, startTime, "", "CopyObject modified metadata should match", err)
		return
	}

	logSuccess(testName, function, args, startTime)
}

// Tests SSE-C get object ReaderSeeker interface methods.
func testSSECEncryptedGetObjectReadSeekFunctional() {
	// initialize logging params
	startTime := time.Now()
	testName := getFuncName()
	function := "GetObject(bucketName, objectName)"
	args := map[string]interface{}{}

	// Seed random based on current time.
	rand.Seed(time.Now().Unix())

	// Instantiate new minio client object.
	c, err := minio.New(os.Getenv(serverEndpoint),
		&minio.Options{
			Creds:     credentials.NewStaticV4(os.Getenv(accessKey), os.Getenv(secretKey), ""),
			Transport: createHTTPTransport(),
			Secure:    mustParseBool(os.Getenv(enableHTTPS)),
		})
	if err != nil {
		logError(testName, function, args, startTime, "", "MinIO client object creation failed", err)
		return
	}

	// Enable tracing, write to stderr.
	// c.TraceOn(os.Stderr)

	// Set user agent.
	c.SetAppInfo("MinIO-go-FunctionalTest", appVersion)

	// Generate a new random bucket name.
	bucketName := randString(60, rand.NewSource(time.Now().UnixNano()), "minio-go-test-")
	args["bucketName"] = bucketName

	// Make a new bucket.
	err = c.MakeBucket(context.Background(), bucketName, minio.MakeBucketOptions{Region: "us-east-1"})
	if err != nil {
		logError(testName, function, args, startTime, "", "MakeBucket failed", err)
		return
	}

	defer func() {
		// Delete all objects and buckets
		if err = cleanupBucket(bucketName, c); err != nil {
			logError(testName, function, args, startTime, "", "CleanupBucket failed", err)
			return
		}
	}()

	// Generate 129MiB of data.
	bufSize := dataFileMap["datafile-129-MB"]
	reader := getDataReader("datafile-129-MB")
	defer reader.Close()

	objectName := randString(60, rand.NewSource(time.Now().UnixNano()), "")
	args["objectName"] = objectName

	buf, err := io.ReadAll(reader)
	if err != nil {
		logError(testName, function, args, startTime, "", "ReadAll failed", err)
		return
	}

	// Save the data
	_, err = c.PutObject(context.Background(), bucketName, objectName, bytes.NewReader(buf), int64(len(buf)), minio.PutObjectOptions{
		ContentType:          "binary/octet-stream",
		ServerSideEncryption: encrypt.DefaultPBKDF([]byte("correct horse battery staple"), []byte(bucketName+objectName)),
	})
	if err != nil {
		logError(testName, function, args, startTime, "", "PutObject failed", err)
		return
	}

	// Read the data back
	r, err := c.GetObject(context.Background(), bucketName, objectName, minio.GetObjectOptions{
		ServerSideEncryption: encrypt.DefaultPBKDF([]byte("correct horse battery staple"), []byte(bucketName+objectName)),
	})
	if err != nil {
		logError(testName, function, args, startTime, "", "GetObject failed", err)
		return
	}
	defer r.Close()

	st, err := r.Stat()
	if err != nil {
		logError(testName, function, args, startTime, "", "Stat object failed", err)
		return
	}

	if st.Size != int64(bufSize) {
		logError(testName, function, args, startTime, "", "Number of bytes does not match, expected "+string(int64(bufSize))+", got "+string(st.Size), err)
		return
	}

	// This following function helps us to compare data from the reader after seek
	// with the data from the original buffer
	cmpData := func(r io.Reader, start, end int) {
		if end-start == 0 {
			return
		}
		buffer := bytes.NewBuffer([]byte{})
		if _, err := io.CopyN(buffer, r, int64(bufSize)); err != nil {
			if err != io.EOF {
				logError(testName, function, args, startTime, "", "CopyN failed", err)
				return
			}
		}
		if !bytes.Equal(buf[start:end], buffer.Bytes()) {
			logError(testName, function, args, startTime, "", "Incorrect read bytes v/s original buffer", err)
			return
		}
	}

	testCases := []struct {
		offset    int64
		whence    int
		pos       int64
		err       error
		shouldCmp bool
		start     int
		end       int
	}{
		// Start from offset 0, fetch data and compare
		{0, 0, 0, nil, true, 0, 0},
		// Start from offset 2048, fetch data and compare
		{2048, 0, 2048, nil, true, 2048, bufSize},
		// Start from offset larger than possible
		{int64(bufSize) + 1024, 0, 0, io.EOF, false, 0, 0},
		// Move to offset 0 without comparing
		{0, 0, 0, nil, false, 0, 0},
		// Move one step forward and compare
		{1, 1, 1, nil, true, 1, bufSize},
		// Move larger than possible
		{int64(bufSize), 1, 0, io.EOF, false, 0, 0},
		// Provide negative offset with CUR_SEEK
		{int64(-1), 1, 0, fmt.Errorf("Negative position not allowed for 1"), false, 0, 0},
		// Test with whence SEEK_END and with positive offset
		{1024, 2, 0, io.EOF, false, 0, 0},
		// Test with whence SEEK_END and with negative offset
		{-1024, 2, int64(bufSize) - 1024, nil, true, bufSize - 1024, bufSize},
		// Test with whence SEEK_END and with large negative offset
		{-int64(bufSize) * 2, 2, 0, fmt.Errorf("Seeking at negative offset not allowed for 2"), false, 0, 0},
		// Test with invalid whence
		{0, 3, 0, fmt.Errorf("Invalid whence 3"), false, 0, 0},
	}

	for i, testCase := range testCases {
		// Perform seek operation
		n, err := r.Seek(testCase.offset, testCase.whence)
		if err != nil && testCase.err == nil {
			// We expected success.
			logError(testName, function, args, startTime, "",
				fmt.Sprintf("Test %d, unexpected err value: expected: %s, found: %s", i+1, testCase.err, err), err)
			return
		}
		if err == nil && testCase.err != nil {
			// We expected failure, but got success.
			logError(testName, function, args, startTime, "",
				fmt.Sprintf("Test %d, unexpected err value: expected: %s, found: %s", i+1, testCase.err, err), err)
			return
		}
		if err != nil && testCase.err != nil {
			if err.Error() != testCase.err.Error() {
				// We expect a specific error
				logError(testName, function, args, startTime, "",
					fmt.Sprintf("Test %d, unexpected err value: expected: %s, found: %s", i+1, testCase.err, err), err)
				return
			}
		}
		// Check the returned seek pos
		if n != testCase.pos {
			logError(testName, function, args, startTime, "",
				fmt.Sprintf("Test %d, number of bytes seeked does not match, expected %d, got %d", i+1, testCase.pos, n), err)
			return
		}
		// Compare only if shouldCmp is activated
		if testCase.shouldCmp {
			cmpData(r, testCase.start, testCase.end)
		}
	}

	logSuccess(testName, function, args, startTime)
}

// Tests SSE-S3 get object ReaderSeeker interface methods.
func testSSES3EncryptedGetObjectReadSeekFunctional() {
	// initialize logging params
	startTime := time.Now()
	testName := getFuncName()
	function := "GetObject(bucketName, objectName)"
	args := map[string]interface{}{}

	// Seed random based on current time.
	rand.Seed(time.Now().Unix())

	// Instantiate new minio client object.
	c, err := minio.New(os.Getenv(serverEndpoint),
		&minio.Options{
			Creds:     credentials.NewStaticV4(os.Getenv(accessKey), os.Getenv(secretKey), ""),
			Transport: createHTTPTransport(),
			Secure:    mustParseBool(os.Getenv(enableHTTPS)),
		})
	if err != nil {
		logError(testName, function, args, startTime, "", "MinIO client object creation failed", err)
		return
	}

	// Enable tracing, write to stderr.
	// c.TraceOn(os.Stderr)

	// Set user agent.
	c.SetAppInfo("MinIO-go-FunctionalTest", appVersion)

	// Generate a new random bucket name.
	bucketName := randString(60, rand.NewSource(time.Now().UnixNano()), "minio-go-test-")
	args["bucketName"] = bucketName

	// Make a new bucket.
	err = c.MakeBucket(context.Background(), bucketName, minio.MakeBucketOptions{Region: "us-east-1"})
	if err != nil {
		logError(testName, function, args, startTime, "", "MakeBucket failed", err)
		return
	}

	defer func() {
		// Delete all objects and buckets
		if err = cleanupBucket(bucketName, c); err != nil {
			logError(testName, function, args, startTime, "", "CleanupBucket failed", err)
			return
		}
	}()

	// Generate 129MiB of data.
	bufSize := dataFileMap["datafile-129-MB"]
	reader := getDataReader("datafile-129-MB")
	defer reader.Close()

	objectName := randString(60, rand.NewSource(time.Now().UnixNano()), "")
	args["objectName"] = objectName

	buf, err := io.ReadAll(reader)
	if err != nil {
		logError(testName, function, args, startTime, "", "ReadAll failed", err)
		return
	}

	// Save the data
	_, err = c.PutObject(context.Background(), bucketName, objectName, bytes.NewReader(buf), int64(len(buf)), minio.PutObjectOptions{
		ContentType:          "binary/octet-stream",
		ServerSideEncryption: encrypt.NewSSE(),
	})
	if err != nil {
		logError(testName, function, args, startTime, "", "PutObject failed", err)
		return
	}

	// Read the data back
	r, err := c.GetObject(context.Background(), bucketName, objectName, minio.GetObjectOptions{})
	if err != nil {
		logError(testName, function, args, startTime, "", "GetObject failed", err)
		return
	}
	defer r.Close()

	st, err := r.Stat()
	if err != nil {
		logError(testName, function, args, startTime, "", "Stat object failed", err)
		return
	}

	if st.Size != int64(bufSize) {
		logError(testName, function, args, startTime, "", "Number of bytes does not match, expected "+string(int64(bufSize))+", got "+string(st.Size), err)
		return
	}

	// This following function helps us to compare data from the reader after seek
	// with the data from the original buffer
	cmpData := func(r io.Reader, start, end int) {
		if end-start == 0 {
			return
		}
		buffer := bytes.NewBuffer([]byte{})
		if _, err := io.CopyN(buffer, r, int64(bufSize)); err != nil {
			if err != io.EOF {
				logError(testName, function, args, startTime, "", "CopyN failed", err)
				return
			}
		}
		if !bytes.Equal(buf[start:end], buffer.Bytes()) {
			logError(testName, function, args, startTime, "", "Incorrect read bytes v/s original buffer", err)
			return
		}
	}

	testCases := []struct {
		offset    int64
		whence    int
		pos       int64
		err       error
		shouldCmp bool
		start     int
		end       int
	}{
		// Start from offset 0, fetch data and compare
		{0, 0, 0, nil, true, 0, 0},
		// Start from offset 2048, fetch data and compare
		{2048, 0, 2048, nil, true, 2048, bufSize},
		// Start from offset larger than possible
		{int64(bufSize) + 1024, 0, 0, io.EOF, false, 0, 0},
		// Move to offset 0 without comparing
		{0, 0, 0, nil, false, 0, 0},
		// Move one step forward and compare
		{1, 1, 1, nil, true, 1, bufSize},
		// Move larger than possible
		{int64(bufSize), 1, 0, io.EOF, false, 0, 0},
		// Provide negative offset with CUR_SEEK
		{int64(-1), 1, 0, fmt.Errorf("Negative position not allowed for 1"), false, 0, 0},
		// Test with whence SEEK_END and with positive offset
		{1024, 2, 0, io.EOF, false, 0, 0},
		// Test with whence SEEK_END and with negative offset
		{-1024, 2, int64(bufSize) - 1024, nil, true, bufSize - 1024, bufSize},
		// Test with whence SEEK_END and with large negative offset
		{-int64(bufSize) * 2, 2, 0, fmt.Errorf("Seeking at negative offset not allowed for 2"), false, 0, 0},
		// Test with invalid whence
		{0, 3, 0, fmt.Errorf("Invalid whence 3"), false, 0, 0},
	}

	for i, testCase := range testCases {
		// Perform seek operation
		n, err := r.Seek(testCase.offset, testCase.whence)
		if err != nil && testCase.err == nil {
			// We expected success.
			logError(testName, function, args, startTime, "",
				fmt.Sprintf("Test %d, unexpected err value: expected: %s, found: %s", i+1, testCase.err, err), err)
			return
		}
		if err == nil && testCase.err != nil {
			// We expected failure, but got success.
			logError(testName, function, args, startTime, "",
				fmt.Sprintf("Test %d, unexpected err value: expected: %s, found: %s", i+1, testCase.err, err), err)
			return
		}
		if err != nil && testCase.err != nil {
			if err.Error() != testCase.err.Error() {
				// We expect a specific error
				logError(testName, function, args, startTime, "",
					fmt.Sprintf("Test %d, unexpected err value: expected: %s, found: %s", i+1, testCase.err, err), err)
				return
			}
		}
		// Check the returned seek pos
		if n != testCase.pos {
			logError(testName, function, args, startTime, "",
				fmt.Sprintf("Test %d, number of bytes seeked does not match, expected %d, got %d", i+1, testCase.pos, n), err)
			return
		}
		// Compare only if shouldCmp is activated
		if testCase.shouldCmp {
			cmpData(r, testCase.start, testCase.end)
		}
	}

	logSuccess(testName, function, args, startTime)
}

// Tests SSE-C get object ReaderAt interface methods.
func testSSECEncryptedGetObjectReadAtFunctional() {
	// initialize logging params
	startTime := time.Now()
	testName := getFuncName()
	function := "GetObject(bucketName, objectName)"
	args := map[string]interface{}{}

	// Seed random based on current time.
	rand.Seed(time.Now().Unix())

	// Instantiate new minio client object.
	c, err := minio.New(os.Getenv(serverEndpoint),
		&minio.Options{
			Creds:     credentials.NewStaticV4(os.Getenv(accessKey), os.Getenv(secretKey), ""),
			Transport: createHTTPTransport(),
			Secure:    mustParseBool(os.Getenv(enableHTTPS)),
		})
	if err != nil {
		logError(testName, function, args, startTime, "", "MinIO client object creation failed", err)
		return
	}

	// Enable tracing, write to stderr.
	// c.TraceOn(os.Stderr)

	// Set user agent.
	c.SetAppInfo("MinIO-go-FunctionalTest", appVersion)

	// Generate a new random bucket name.
	bucketName := randString(60, rand.NewSource(time.Now().UnixNano()), "minio-go-test-")
	args["bucketName"] = bucketName

	// Make a new bucket.
	err = c.MakeBucket(context.Background(), bucketName, minio.MakeBucketOptions{Region: "us-east-1"})
	if err != nil {
		logError(testName, function, args, startTime, "", "MakeBucket failed", err)
		return
	}

	defer cleanupBucket(bucketName, c)

	// Generate 129MiB of data.
	bufSize := dataFileMap["datafile-129-MB"]
	reader := getDataReader("datafile-129-MB")
	defer reader.Close()

	objectName := randString(60, rand.NewSource(time.Now().UnixNano()), "")
	args["objectName"] = objectName

	buf, err := io.ReadAll(reader)
	if err != nil {
		logError(testName, function, args, startTime, "", "ReadAll failed", err)
		return
	}

	// Save the data
	_, err = c.PutObject(context.Background(), bucketName, objectName, bytes.NewReader(buf), int64(len(buf)), minio.PutObjectOptions{
		ContentType:          "binary/octet-stream",
		ServerSideEncryption: encrypt.DefaultPBKDF([]byte("correct horse battery staple"), []byte(bucketName+objectName)),
	})
	if err != nil {
		logError(testName, function, args, startTime, "", "PutObject failed", err)
		return
	}

	// read the data back
	r, err := c.GetObject(context.Background(), bucketName, objectName, minio.GetObjectOptions{
		ServerSideEncryption: encrypt.DefaultPBKDF([]byte("correct horse battery staple"), []byte(bucketName+objectName)),
	})
	if err != nil {
		logError(testName, function, args, startTime, "", "PutObject failed", err)
		return
	}
	defer r.Close()

	offset := int64(2048)

	// read directly
	buf1 := make([]byte, 512)
	buf2 := make([]byte, 512)
	buf3 := make([]byte, 512)
	buf4 := make([]byte, 512)

	// Test readAt before stat is called such that objectInfo doesn't change.
	m, err := r.ReadAt(buf1, offset)
	if err != nil {
		logError(testName, function, args, startTime, "", "ReadAt failed", err)
		return
	}
	if m != len(buf1) {
		logError(testName, function, args, startTime, "", "ReadAt read shorter bytes before reaching EOF, expected "+string(len(buf1))+", got "+string(m), err)
		return
	}
	if !bytes.Equal(buf1, buf[offset:offset+512]) {
		logError(testName, function, args, startTime, "", "Incorrect read between two ReadAt from same offset", err)
		return
	}
	offset += 512

	st, err := r.Stat()
	if err != nil {
		logError(testName, function, args, startTime, "", "Stat failed", err)
		return
	}

	if st.Size != int64(bufSize) {
		logError(testName, function, args, startTime, "", "Number of bytes in stat does not match, expected "+string(int64(bufSize))+", got "+string(st.Size), err)
		return
	}

	m, err = r.ReadAt(buf2, offset)
	if err != nil {
		logError(testName, function, args, startTime, "", "ReadAt failed", err)
		return
	}
	if m != len(buf2) {
		logError(testName, function, args, startTime, "", "ReadAt read shorter bytes before reaching EOF, expected "+string(len(buf2))+", got "+string(m), err)
		return
	}
	if !bytes.Equal(buf2, buf[offset:offset+512]) {
		logError(testName, function, args, startTime, "", "Incorrect read between two ReadAt from same offset", err)
		return
	}
	offset += 512
	m, err = r.ReadAt(buf3, offset)
	if err != nil {
		logError(testName, function, args, startTime, "", "ReadAt failed", err)
		return
	}
	if m != len(buf3) {
		logError(testName, function, args, startTime, "", "ReadAt read shorter bytes before reaching EOF, expected "+string(len(buf3))+", got "+string(m), err)
		return
	}
	if !bytes.Equal(buf3, buf[offset:offset+512]) {
		logError(testName, function, args, startTime, "", "Incorrect read between two ReadAt from same offset", err)
		return
	}
	offset += 512
	m, err = r.ReadAt(buf4, offset)
	if err != nil {
		logError(testName, function, args, startTime, "", "ReadAt failed", err)
		return
	}
	if m != len(buf4) {
		logError(testName, function, args, startTime, "", "ReadAt read shorter bytes before reaching EOF, expected "+string(len(buf4))+", got "+string(m), err)
		return
	}
	if !bytes.Equal(buf4, buf[offset:offset+512]) {
		logError(testName, function, args, startTime, "", "Incorrect read between two ReadAt from same offset", err)
		return
	}

	buf5 := make([]byte, len(buf))
	// Read the whole object.
	m, err = r.ReadAt(buf5, 0)
	if err != nil {
		if err != io.EOF {
			logError(testName, function, args, startTime, "", "ReadAt failed", err)
			return
		}
	}
	if m != len(buf5) {
		logError(testName, function, args, startTime, "", "ReadAt read shorter bytes before reaching EOF, expected "+string(len(buf5))+", got "+string(m), err)
		return
	}
	if !bytes.Equal(buf, buf5) {
		logError(testName, function, args, startTime, "", "Incorrect data read in GetObject, than what was previously uploaded", err)
		return
	}

	buf6 := make([]byte, len(buf)+1)
	// Read the whole object and beyond.
	_, err = r.ReadAt(buf6, 0)
	if err != nil {
		if err != io.EOF {
			logError(testName, function, args, startTime, "", "ReadAt failed", err)
			return
		}
	}

	logSuccess(testName, function, args, startTime)
}

// Tests SSE-S3 get object ReaderAt interface methods.
func testSSES3EncryptedGetObjectReadAtFunctional() {
	// initialize logging params
	startTime := time.Now()
	testName := getFuncName()
	function := "GetObject(bucketName, objectName)"
	args := map[string]interface{}{}

	// Seed random based on current time.
	rand.Seed(time.Now().Unix())

	// Instantiate new minio client object.
	c, err := minio.New(os.Getenv(serverEndpoint),
		&minio.Options{
			Creds:     credentials.NewStaticV4(os.Getenv(accessKey), os.Getenv(secretKey), ""),
			Transport: createHTTPTransport(),
			Secure:    mustParseBool(os.Getenv(enableHTTPS)),
		})
	if err != nil {
		logError(testName, function, args, startTime, "", "MinIO client object creation failed", err)
		return
	}

	// Enable tracing, write to stderr.
	// c.TraceOn(os.Stderr)

	// Set user agent.
	c.SetAppInfo("MinIO-go-FunctionalTest", appVersion)

	// Generate a new random bucket name.
	bucketName := randString(60, rand.NewSource(time.Now().UnixNano()), "minio-go-test-")
	args["bucketName"] = bucketName

	// Make a new bucket.
	err = c.MakeBucket(context.Background(), bucketName, minio.MakeBucketOptions{Region: "us-east-1"})
	if err != nil {
		logError(testName, function, args, startTime, "", "MakeBucket failed", err)
		return
	}

	defer cleanupBucket(bucketName, c)

	// Generate 129MiB of data.
	bufSize := dataFileMap["datafile-129-MB"]
	reader := getDataReader("datafile-129-MB")
	defer reader.Close()

	objectName := randString(60, rand.NewSource(time.Now().UnixNano()), "")
	args["objectName"] = objectName

	buf, err := io.ReadAll(reader)
	if err != nil {
		logError(testName, function, args, startTime, "", "ReadAll failed", err)
		return
	}

	// Save the data
	_, err = c.PutObject(context.Background(), bucketName, objectName, bytes.NewReader(buf), int64(len(buf)), minio.PutObjectOptions{
		ContentType:          "binary/octet-stream",
		ServerSideEncryption: encrypt.NewSSE(),
	})
	if err != nil {
		logError(testName, function, args, startTime, "", "PutObject failed", err)
		return
	}

	// read the data back
	r, err := c.GetObject(context.Background(), bucketName, objectName, minio.GetObjectOptions{})
	if err != nil {
		logError(testName, function, args, startTime, "", "PutObject failed", err)
		return
	}
	defer r.Close()

	offset := int64(2048)

	// read directly
	buf1 := make([]byte, 512)
	buf2 := make([]byte, 512)
	buf3 := make([]byte, 512)
	buf4 := make([]byte, 512)

	// Test readAt before stat is called such that objectInfo doesn't change.
	m, err := r.ReadAt(buf1, offset)
	if err != nil {
		logError(testName, function, args, startTime, "", "ReadAt failed", err)
		return
	}
	if m != len(buf1) {
		logError(testName, function, args, startTime, "", "ReadAt read shorter bytes before reaching EOF, expected "+string(len(buf1))+", got "+string(m), err)
		return
	}
	if !bytes.Equal(buf1, buf[offset:offset+512]) {
		logError(testName, function, args, startTime, "", "Incorrect read between two ReadAt from same offset", err)
		return
	}
	offset += 512

	st, err := r.Stat()
	if err != nil {
		logError(testName, function, args, startTime, "", "Stat failed", err)
		return
	}

	if st.Size != int64(bufSize) {
		logError(testName, function, args, startTime, "", "Number of bytes in stat does not match, expected "+string(int64(bufSize))+", got "+string(st.Size), err)
		return
	}

	m, err = r.ReadAt(buf2, offset)
	if err != nil {
		logError(testName, function, args, startTime, "", "ReadAt failed", err)
		return
	}
	if m != len(buf2) {
		logError(testName, function, args, startTime, "", "ReadAt read shorter bytes before reaching EOF, expected "+string(len(buf2))+", got "+string(m), err)
		return
	}
	if !bytes.Equal(buf2, buf[offset:offset+512]) {
		logError(testName, function, args, startTime, "", "Incorrect read between two ReadAt from same offset", err)
		return
	}
	offset += 512
	m, err = r.ReadAt(buf3, offset)
	if err != nil {
		logError(testName, function, args, startTime, "", "ReadAt failed", err)
		return
	}
	if m != len(buf3) {
		logError(testName, function, args, startTime, "", "ReadAt read shorter bytes before reaching EOF, expected "+string(len(buf3))+", got "+string(m), err)
		return
	}
	if !bytes.Equal(buf3, buf[offset:offset+512]) {
		logError(testName, function, args, startTime, "", "Incorrect read between two ReadAt from same offset", err)
		return
	}
	offset += 512
	m, err = r.ReadAt(buf4, offset)
	if err != nil {
		logError(testName, function, args, startTime, "", "ReadAt failed", err)
		return
	}
	if m != len(buf4) {
		logError(testName, function, args, startTime, "", "ReadAt read shorter bytes before reaching EOF, expected "+string(len(buf4))+", got "+string(m), err)
		return
	}
	if !bytes.Equal(buf4, buf[offset:offset+512]) {
		logError(testName, function, args, startTime, "", "Incorrect read between two ReadAt from same offset", err)
		return
	}

	buf5 := make([]byte, len(buf))
	// Read the whole object.
	m, err = r.ReadAt(buf5, 0)
	if err != nil {
		if err != io.EOF {
			logError(testName, function, args, startTime, "", "ReadAt failed", err)
			return
		}
	}
	if m != len(buf5) {
		logError(testName, function, args, startTime, "", "ReadAt read shorter bytes before reaching EOF, expected "+string(len(buf5))+", got "+string(m), err)
		return
	}
	if !bytes.Equal(buf, buf5) {
		logError(testName, function, args, startTime, "", "Incorrect data read in GetObject, than what was previously uploaded", err)
		return
	}

	buf6 := make([]byte, len(buf)+1)
	// Read the whole object and beyond.
	_, err = r.ReadAt(buf6, 0)
	if err != nil {
		if err != io.EOF {
			logError(testName, function, args, startTime, "", "ReadAt failed", err)
			return
		}
	}

	logSuccess(testName, function, args, startTime)
}

// testSSECEncryptionPutGet tests encryption with customer provided encryption keys
func testSSECEncryptionPutGet() {
	// initialize logging params
	startTime := time.Now()
	testName := getFuncName()
	function := "PutEncryptedObject(bucketName, objectName, reader, sse)"
	args := map[string]interface{}{
		"bucketName": "",
		"objectName": "",
		"sse":        "",
	}
	// Seed random based on current time.
	rand.Seed(time.Now().Unix())

	// Instantiate new minio client object
	c, err := minio.New(os.Getenv(serverEndpoint),
		&minio.Options{
			Creds:     credentials.NewStaticV4(os.Getenv(accessKey), os.Getenv(secretKey), ""),
			Transport: createHTTPTransport(),
			Secure:    mustParseBool(os.Getenv(enableHTTPS)),
		})
	if err != nil {
		logError(testName, function, args, startTime, "", "MinIO client object creation failed", err)
		return
	}

	// Enable tracing, write to stderr.
	// c.TraceOn(os.Stderr)

	// Set user agent.
	c.SetAppInfo("MinIO-go-FunctionalTest", appVersion)

	// Generate a new random bucket name.
	bucketName := randString(60, rand.NewSource(time.Now().UnixNano()), "minio-go-test-")
	args["bucketName"] = bucketName

	// Make a new bucket.
	err = c.MakeBucket(context.Background(), bucketName, minio.MakeBucketOptions{Region: "us-east-1"})
	if err != nil {
		logError(testName, function, args, startTime, "", "MakeBucket failed", err)
		return
	}

	defer cleanupBucket(bucketName, c)

	testCases := []struct {
		buf []byte
	}{
		{buf: bytes.Repeat([]byte("F"), 1)},
		{buf: bytes.Repeat([]byte("F"), 15)},
		{buf: bytes.Repeat([]byte("F"), 16)},
		{buf: bytes.Repeat([]byte("F"), 17)},
		{buf: bytes.Repeat([]byte("F"), 31)},
		{buf: bytes.Repeat([]byte("F"), 32)},
		{buf: bytes.Repeat([]byte("F"), 33)},
		{buf: bytes.Repeat([]byte("F"), 1024)},
		{buf: bytes.Repeat([]byte("F"), 1024*2)},
		{buf: bytes.Repeat([]byte("F"), 1024*1024)},
	}

	const password = "correct horse battery staple" // https://xkcd.com/936/

	for i, testCase := range testCases {
		// Generate a random object name
		objectName := randString(60, rand.NewSource(time.Now().UnixNano()), "")
		args["objectName"] = objectName

		// Secured object
		sse := encrypt.DefaultPBKDF([]byte(password), []byte(bucketName+objectName))
		args["sse"] = sse

		// Put encrypted data
		_, err = c.PutObject(context.Background(), bucketName, objectName, bytes.NewReader(testCase.buf), int64(len(testCase.buf)), minio.PutObjectOptions{ServerSideEncryption: sse})
		if err != nil {
			logError(testName, function, args, startTime, "", "PutEncryptedObject failed", err)
			return
		}

		// Read the data back
		r, err := c.GetObject(context.Background(), bucketName, objectName, minio.GetObjectOptions{ServerSideEncryption: sse})
		if err != nil {
			logError(testName, function, args, startTime, "", "GetEncryptedObject failed", err)
			return
		}
		defer r.Close()

		// Compare the sent object with the received one
		recvBuffer := bytes.NewBuffer([]byte{})
		if _, err = io.Copy(recvBuffer, r); err != nil {
			logError(testName, function, args, startTime, "", "Test "+string(i+1)+", error: "+err.Error(), err)
			return
		}
		if recvBuffer.Len() != len(testCase.buf) {
			logError(testName, function, args, startTime, "", "Test "+string(i+1)+", Number of bytes of received object does not match, expected "+string(len(testCase.buf))+", got "+string(recvBuffer.Len()), err)
			return
		}
		if !bytes.Equal(testCase.buf, recvBuffer.Bytes()) {
			logError(testName, function, args, startTime, "", "Test "+string(i+1)+", Encrypted sent is not equal to decrypted, expected "+string(testCase.buf)+", got "+string(recvBuffer.Bytes()), err)
			return
		}

		logSuccess(testName, function, args, startTime)

	}

	logSuccess(testName, function, args, startTime)
}

// TestEncryptionFPut tests encryption with customer specified encryption keys
func testSSECEncryptionFPut() {
	// initialize logging params
	startTime := time.Now()
	testName := getFuncName()
	function := "FPutEncryptedObject(bucketName, objectName, filePath, contentType, sse)"
	args := map[string]interface{}{
		"bucketName":  "",
		"objectName":  "",
		"filePath":    "",
		"contentType": "",
		"sse":         "",
	}
	// Seed random based on current time.
	rand.Seed(time.Now().Unix())

	// Instantiate new minio client object
	c, err := minio.New(os.Getenv(serverEndpoint),
		&minio.Options{
			Creds:     credentials.NewStaticV4(os.Getenv(accessKey), os.Getenv(secretKey), ""),
			Transport: createHTTPTransport(),
			Secure:    mustParseBool(os.Getenv(enableHTTPS)),
		})
	if err != nil {
		logError(testName, function, args, startTime, "", "MinIO client object creation failed", err)
		return
	}

	// Enable tracing, write to stderr.
	// c.TraceOn(os.Stderr)

	// Set user agent.
	c.SetAppInfo("MinIO-go-FunctionalTest", appVersion)

	// Generate a new random bucket name.
	bucketName := randString(60, rand.NewSource(time.Now().UnixNano()), "minio-go-test-")
	args["bucketName"] = bucketName

	// Make a new bucket.
	err = c.MakeBucket(context.Background(), bucketName, minio.MakeBucketOptions{Region: "us-east-1"})
	if err != nil {
		logError(testName, function, args, startTime, "", "MakeBucket failed", err)
		return
	}

	defer cleanupBucket(bucketName, c)

	// Object custom metadata
	customContentType := "custom/contenttype"
	args["metadata"] = customContentType

	testCases := []struct {
		buf []byte
	}{
		{buf: bytes.Repeat([]byte("F"), 0)},
		{buf: bytes.Repeat([]byte("F"), 1)},
		{buf: bytes.Repeat([]byte("F"), 15)},
		{buf: bytes.Repeat([]byte("F"), 16)},
		{buf: bytes.Repeat([]byte("F"), 17)},
		{buf: bytes.Repeat([]byte("F"), 31)},
		{buf: bytes.Repeat([]byte("F"), 32)},
		{buf: bytes.Repeat([]byte("F"), 33)},
		{buf: bytes.Repeat([]byte("F"), 1024)},
		{buf: bytes.Repeat([]byte("F"), 1024*2)},
		{buf: bytes.Repeat([]byte("F"), 1024*1024)},
	}

	const password = "correct horse battery staple" // https://xkcd.com/936/
	for i, testCase := range testCases {
		// Generate a random object name
		objectName := randString(60, rand.NewSource(time.Now().UnixNano()), "")
		args["objectName"] = objectName

		// Secured object
		sse := encrypt.DefaultPBKDF([]byte(password), []byte(bucketName+objectName))
		args["sse"] = sse

		// Generate a random file name.
		fileName := randString(60, rand.NewSource(time.Now().UnixNano()), "")
		file, err := os.Create(fileName)
		if err != nil {
			logError(testName, function, args, startTime, "", "file create failed", err)
			return
		}
		_, err = file.Write(testCase.buf)
		if err != nil {
			logError(testName, function, args, startTime, "", "file write failed", err)
			return
		}
		file.Close()
		// Put encrypted data
		if _, err = c.FPutObject(context.Background(), bucketName, objectName, fileName, minio.PutObjectOptions{ServerSideEncryption: sse}); err != nil {
			logError(testName, function, args, startTime, "", "FPutEncryptedObject failed", err)
			return
		}

		// Read the data back
		r, err := c.GetObject(context.Background(), bucketName, objectName, minio.GetObjectOptions{ServerSideEncryption: sse})
		if err != nil {
			logError(testName, function, args, startTime, "", "GetEncryptedObject failed", err)
			return
		}
		defer r.Close()

		// Compare the sent object with the received one
		recvBuffer := bytes.NewBuffer([]byte{})
		if _, err = io.Copy(recvBuffer, r); err != nil {
			logError(testName, function, args, startTime, "", "Test "+string(i+1)+", error: "+err.Error(), err)
			return
		}
		if recvBuffer.Len() != len(testCase.buf) {
			logError(testName, function, args, startTime, "", "Test "+string(i+1)+", Number of bytes of received object does not match, expected "+string(len(testCase.buf))+", got "+string(recvBuffer.Len()), err)
			return
		}
		if !bytes.Equal(testCase.buf, recvBuffer.Bytes()) {
			logError(testName, function, args, startTime, "", "Test "+string(i+1)+", Encrypted sent is not equal to decrypted, expected "+string(testCase.buf)+", got "+string(recvBuffer.Bytes()), err)
			return
		}

		os.Remove(fileName)
	}

	logSuccess(testName, function, args, startTime)
}

// testSSES3EncryptionPutGet tests SSE-S3 encryption
func testSSES3EncryptionPutGet() {
	// initialize logging params
	startTime := time.Now()
	testName := getFuncName()
	function := "PutEncryptedObject(bucketName, objectName, reader, sse)"
	args := map[string]interface{}{
		"bucketName": "",
		"objectName": "",
		"sse":        "",
	}
	// Seed random based on current time.
	rand.Seed(time.Now().Unix())

	// Instantiate new minio client object
	c, err := minio.New(os.Getenv(serverEndpoint),
		&minio.Options{
			Creds:     credentials.NewStaticV4(os.Getenv(accessKey), os.Getenv(secretKey), ""),
			Transport: createHTTPTransport(),
			Secure:    mustParseBool(os.Getenv(enableHTTPS)),
		})
	if err != nil {
		logError(testName, function, args, startTime, "", "MinIO client object creation failed", err)
		return
	}

	// Enable tracing, write to stderr.
	// c.TraceOn(os.Stderr)

	// Set user agent.
	c.SetAppInfo("MinIO-go-FunctionalTest", appVersion)

	// Generate a new random bucket name.
	bucketName := randString(60, rand.NewSource(time.Now().UnixNano()), "minio-go-test-")
	args["bucketName"] = bucketName

	// Make a new bucket.
	err = c.MakeBucket(context.Background(), bucketName, minio.MakeBucketOptions{Region: "us-east-1"})
	if err != nil {
		logError(testName, function, args, startTime, "", "MakeBucket failed", err)
		return
	}

	defer cleanupBucket(bucketName, c)

	testCases := []struct {
		buf []byte
	}{
		{buf: bytes.Repeat([]byte("F"), 1)},
		{buf: bytes.Repeat([]byte("F"), 15)},
		{buf: bytes.Repeat([]byte("F"), 16)},
		{buf: bytes.Repeat([]byte("F"), 17)},
		{buf: bytes.Repeat([]byte("F"), 31)},
		{buf: bytes.Repeat([]byte("F"), 32)},
		{buf: bytes.Repeat([]byte("F"), 33)},
		{buf: bytes.Repeat([]byte("F"), 1024)},
		{buf: bytes.Repeat([]byte("F"), 1024*2)},
		{buf: bytes.Repeat([]byte("F"), 1024*1024)},
	}

	for i, testCase := range testCases {
		// Generate a random object name
		objectName := randString(60, rand.NewSource(time.Now().UnixNano()), "")
		args["objectName"] = objectName

		// Secured object
		sse := encrypt.NewSSE()
		args["sse"] = sse

		// Put encrypted data
		_, err = c.PutObject(context.Background(), bucketName, objectName, bytes.NewReader(testCase.buf), int64(len(testCase.buf)), minio.PutObjectOptions{ServerSideEncryption: sse})
		if err != nil {
			logError(testName, function, args, startTime, "", "PutEncryptedObject failed", err)
			return
		}

		// Read the data back without any encryption headers
		r, err := c.GetObject(context.Background(), bucketName, objectName, minio.GetObjectOptions{})
		if err != nil {
			logError(testName, function, args, startTime, "", "GetEncryptedObject failed", err)
			return
		}
		defer r.Close()

		// Compare the sent object with the received one
		recvBuffer := bytes.NewBuffer([]byte{})
		if _, err = io.Copy(recvBuffer, r); err != nil {
			logError(testName, function, args, startTime, "", "Test "+string(i+1)+", error: "+err.Error(), err)
			return
		}
		if recvBuffer.Len() != len(testCase.buf) {
			logError(testName, function, args, startTime, "", "Test "+string(i+1)+", Number of bytes of received object does not match, expected "+string(len(testCase.buf))+", got "+string(recvBuffer.Len()), err)
			return
		}
		if !bytes.Equal(testCase.buf, recvBuffer.Bytes()) {
			logError(testName, function, args, startTime, "", "Test "+string(i+1)+", Encrypted sent is not equal to decrypted, expected "+string(testCase.buf)+", got "+string(recvBuffer.Bytes()), err)
			return
		}

		logSuccess(testName, function, args, startTime)

	}

	logSuccess(testName, function, args, startTime)
}

// TestSSES3EncryptionFPut tests server side encryption
func testSSES3EncryptionFPut() {
	// initialize logging params
	startTime := time.Now()
	testName := getFuncName()
	function := "FPutEncryptedObject(bucketName, objectName, filePath, contentType, sse)"
	args := map[string]interface{}{
		"bucketName":  "",
		"objectName":  "",
		"filePath":    "",
		"contentType": "",
		"sse":         "",
	}
	// Seed random based on current time.
	rand.Seed(time.Now().Unix())

	// Instantiate new minio client object
	c, err := minio.New(os.Getenv(serverEndpoint),
		&minio.Options{
			Creds:     credentials.NewStaticV4(os.Getenv(accessKey), os.Getenv(secretKey), ""),
			Transport: createHTTPTransport(),
			Secure:    mustParseBool(os.Getenv(enableHTTPS)),
		})
	if err != nil {
		logError(testName, function, args, startTime, "", "MinIO client object creation failed", err)
		return
	}

	// Enable tracing, write to stderr.
	// c.TraceOn(os.Stderr)

	// Set user agent.
	c.SetAppInfo("MinIO-go-FunctionalTest", appVersion)

	// Generate a new random bucket name.
	bucketName := randString(60, rand.NewSource(time.Now().UnixNano()), "minio-go-test-")
	args["bucketName"] = bucketName

	// Make a new bucket.
	err = c.MakeBucket(context.Background(), bucketName, minio.MakeBucketOptions{Region: "us-east-1"})
	if err != nil {
		logError(testName, function, args, startTime, "", "MakeBucket failed", err)
		return
	}

	defer cleanupBucket(bucketName, c)

	// Object custom metadata
	customContentType := "custom/contenttype"
	args["metadata"] = customContentType

	testCases := []struct {
		buf []byte
	}{
		{buf: bytes.Repeat([]byte("F"), 0)},
		{buf: bytes.Repeat([]byte("F"), 1)},
		{buf: bytes.Repeat([]byte("F"), 15)},
		{buf: bytes.Repeat([]byte("F"), 16)},
		{buf: bytes.Repeat([]byte("F"), 17)},
		{buf: bytes.Repeat([]byte("F"), 31)},
		{buf: bytes.Repeat([]byte("F"), 32)},
		{buf: bytes.Repeat([]byte("F"), 33)},
		{buf: bytes.Repeat([]byte("F"), 1024)},
		{buf: bytes.Repeat([]byte("F"), 1024*2)},
		{buf: bytes.Repeat([]byte("F"), 1024*1024)},
	}

	for i, testCase := range testCases {
		// Generate a random object name
		objectName := randString(60, rand.NewSource(time.Now().UnixNano()), "")
		args["objectName"] = objectName

		// Secured object
		sse := encrypt.NewSSE()
		args["sse"] = sse

		// Generate a random file name.
		fileName := randString(60, rand.NewSource(time.Now().UnixNano()), "")
		file, err := os.Create(fileName)
		if err != nil {
			logError(testName, function, args, startTime, "", "file create failed", err)
			return
		}
		_, err = file.Write(testCase.buf)
		if err != nil {
			logError(testName, function, args, startTime, "", "file write failed", err)
			return
		}
		file.Close()
		// Put encrypted data
		if _, err = c.FPutObject(context.Background(), bucketName, objectName, fileName, minio.PutObjectOptions{ServerSideEncryption: sse}); err != nil {
			logError(testName, function, args, startTime, "", "FPutEncryptedObject failed", err)
			return
		}

		// Read the data back
		r, err := c.GetObject(context.Background(), bucketName, objectName, minio.GetObjectOptions{})
		if err != nil {
			logError(testName, function, args, startTime, "", "GetEncryptedObject failed", err)
			return
		}
		defer r.Close()

		// Compare the sent object with the received one
		recvBuffer := bytes.NewBuffer([]byte{})
		if _, err = io.Copy(recvBuffer, r); err != nil {
			logError(testName, function, args, startTime, "", "Test "+string(i+1)+", error: "+err.Error(), err)
			return
		}
		if recvBuffer.Len() != len(testCase.buf) {
			logError(testName, function, args, startTime, "", "Test "+string(i+1)+", Number of bytes of received object does not match, expected "+string(len(testCase.buf))+", got "+string(recvBuffer.Len()), err)
			return
		}
		if !bytes.Equal(testCase.buf, recvBuffer.Bytes()) {
			logError(testName, function, args, startTime, "", "Test "+string(i+1)+", Encrypted sent is not equal to decrypted, expected "+string(testCase.buf)+", got "+string(recvBuffer.Bytes()), err)
			return
		}

		os.Remove(fileName)
	}

	logSuccess(testName, function, args, startTime)
}

func testBucketNotification() {
	// initialize logging params
	startTime := time.Now()
	testName := getFuncName()
	function := "SetBucketNotification(bucketName)"
	args := map[string]interface{}{
		"bucketName": "",
	}

	if os.Getenv("NOTIFY_BUCKET") == "" ||
		os.Getenv("NOTIFY_SERVICE") == "" ||
		os.Getenv("NOTIFY_REGION") == "" ||
		os.Getenv("NOTIFY_ACCOUNTID") == "" ||
		os.Getenv("NOTIFY_RESOURCE") == "" {
		logIgnored(testName, function, args, startTime, "Skipped notification test as it is not configured")
		return
	}

	// Seed random based on current time.
	rand.Seed(time.Now().Unix())

	c, err := minio.New(os.Getenv(serverEndpoint),
		&minio.Options{
			Creds:     credentials.NewStaticV4(os.Getenv(accessKey), os.Getenv(secretKey), ""),
			Transport: createHTTPTransport(),
			Secure:    mustParseBool(os.Getenv(enableHTTPS)),
		})
	if err != nil {
		logError(testName, function, args, startTime, "", "MinIO client object creation failed", err)
		return
	}

	// Enable to debug
	// c.TraceOn(os.Stderr)

	// Set user agent.
	c.SetAppInfo("MinIO-go-FunctionalTest", appVersion)

	bucketName := os.Getenv("NOTIFY_BUCKET")
	args["bucketName"] = bucketName

	topicArn := notification.NewArn("aws", os.Getenv("NOTIFY_SERVICE"), os.Getenv("NOTIFY_REGION"), os.Getenv("NOTIFY_ACCOUNTID"), os.Getenv("NOTIFY_RESOURCE"))
	queueArn := notification.NewArn("aws", "dummy-service", "dummy-region", "dummy-accountid", "dummy-resource")

	topicConfig := notification.NewConfig(topicArn)
	topicConfig.AddEvents(notification.ObjectCreatedAll, notification.ObjectRemovedAll)
	topicConfig.AddFilterSuffix("jpg")

	queueConfig := notification.NewConfig(queueArn)
	queueConfig.AddEvents(notification.ObjectCreatedAll)
	queueConfig.AddFilterPrefix("photos/")

	config := notification.Configuration{}
	config.AddTopic(topicConfig)

	// Add the same topicConfig again, should have no effect
	// because it is duplicated
	config.AddTopic(topicConfig)
	if len(config.TopicConfigs) != 1 {
		logError(testName, function, args, startTime, "", "Duplicate entry added", err)
		return
	}

	// Add and remove a queue config
	config.AddQueue(queueConfig)
	config.RemoveQueueByArn(queueArn)

	err = c.SetBucketNotification(context.Background(), bucketName, config)
	if err != nil {
		logError(testName, function, args, startTime, "", "SetBucketNotification failed", err)
		return
	}

	config, err = c.GetBucketNotification(context.Background(), bucketName)
	if err != nil {
		logError(testName, function, args, startTime, "", "GetBucketNotification failed", err)
		return
	}

	if len(config.TopicConfigs) != 1 {
		logError(testName, function, args, startTime, "", "Topic config is empty", err)
		return
	}

	if config.TopicConfigs[0].Filter.S3Key.FilterRules[0].Value != "jpg" {
		logError(testName, function, args, startTime, "", "Couldn't get the suffix", err)
		return
	}

	err = c.RemoveAllBucketNotification(context.Background(), bucketName)
	if err != nil {
		logError(testName, function, args, startTime, "", "RemoveAllBucketNotification failed", err)
		return
	}

	// Delete all objects and buckets
	if err = cleanupBucket(bucketName, c); err != nil {
		logError(testName, function, args, startTime, "", "CleanupBucket failed", err)
		return
	}

	logSuccess(testName, function, args, startTime)
}

// Tests comprehensive list of all methods.
func testFunctional() {
	// initialize logging params
	startTime := time.Now()
	testName := getFuncName()
	function := "testFunctional()"
	functionAll := ""
	args := map[string]interface{}{}

	// Seed random based on current time.
	rand.Seed(time.Now().Unix())

	c, err := minio.New(os.Getenv(serverEndpoint),
		&minio.Options{
			Creds:     credentials.NewStaticV4(os.Getenv(accessKey), os.Getenv(secretKey), ""),
			Transport: createHTTPTransport(),
			Secure:    mustParseBool(os.Getenv(enableHTTPS)),
		})
	if err != nil {
		logError(testName, function, nil, startTime, "", "MinIO client object creation failed", err)
		return
	}

	// Enable to debug
	// c.TraceOn(os.Stderr)

	// Set user agent.
	c.SetAppInfo("MinIO-go-FunctionalTest", appVersion)

	// Generate a new random bucket name.
	bucketName := randString(60, rand.NewSource(time.Now().UnixNano()), "minio-go-test-")

	// Make a new bucket.
	function = "MakeBucket(bucketName, region)"
	functionAll = "MakeBucket(bucketName, region)"
	args["bucketName"] = bucketName
	err = c.MakeBucket(context.Background(), bucketName, minio.MakeBucketOptions{Region: "us-east-1"})

	defer cleanupBucket(bucketName, c)
	if err != nil {
		logError(testName, function, args, startTime, "", "MakeBucket failed", err)
		return
	}

	// Generate a random file name.
	fileName := randString(60, rand.NewSource(time.Now().UnixNano()), "")
	file, err := os.Create(fileName)
	if err != nil {
		logError(testName, function, args, startTime, "", "File creation failed", err)
		return
	}
	for i := 0; i < 3; i++ {
		buf := make([]byte, rand.Intn(1<<19))
		_, err = file.Write(buf)
		if err != nil {
			logError(testName, function, args, startTime, "", "File write failed", err)
			return
		}
	}
	file.Close()

	// Verify if bucket exits and you have access.
	var exists bool
	function = "BucketExists(bucketName)"
	functionAll += ", " + function
	args = map[string]interface{}{
		"bucketName": bucketName,
	}
	exists, err = c.BucketExists(context.Background(), bucketName)
	if err != nil {
		logError(testName, function, args, startTime, "", "BucketExists failed", err)
		return
	}
	if !exists {
		logError(testName, function, args, startTime, "", "Could not find the bucket", err)
		return
	}

	// Asserting the default bucket policy.
	function = "GetBucketPolicy(ctx, bucketName)"
	functionAll += ", " + function
	args = map[string]interface{}{
		"bucketName": bucketName,
	}
	nilPolicy, err := c.GetBucketPolicy(context.Background(), bucketName)
	if err != nil {
		logError(testName, function, args, startTime, "", "GetBucketPolicy failed", err)
		return
	}
	if nilPolicy != "" {
		logError(testName, function, args, startTime, "", "policy should be set to nil", err)
		return
	}

	// Set the bucket policy to 'public readonly'.
	function = "SetBucketPolicy(bucketName, readOnlyPolicy)"
	functionAll += ", " + function

	readOnlyPolicy := `{"Version":"2012-10-17","Statement":[{"Effect":"Allow","Principal":{"AWS":["*"]},"Action":["s3:ListBucket"],"Resource":["arn:aws:s3:::` + bucketName + `"]}]}`
	args = map[string]interface{}{
		"bucketName":   bucketName,
		"bucketPolicy": readOnlyPolicy,
	}

	err = c.SetBucketPolicy(context.Background(), bucketName, readOnlyPolicy)
	if err != nil {
		logError(testName, function, args, startTime, "", "SetBucketPolicy failed", err)
		return
	}
	// should return policy `readonly`.
	function = "GetBucketPolicy(ctx, bucketName)"
	functionAll += ", " + function
	args = map[string]interface{}{
		"bucketName": bucketName,
	}
	_, err = c.GetBucketPolicy(context.Background(), bucketName)
	if err != nil {
		logError(testName, function, args, startTime, "", "GetBucketPolicy failed", err)
		return
	}

	// Make the bucket 'public writeonly'.
	function = "SetBucketPolicy(bucketName, writeOnlyPolicy)"
	functionAll += ", " + function

	writeOnlyPolicy := `{"Version":"2012-10-17","Statement":[{"Effect":"Allow","Principal":{"AWS":["*"]},"Action":["s3:ListBucketMultipartUploads"],"Resource":["arn:aws:s3:::` + bucketName + `"]}]}`
	args = map[string]interface{}{
		"bucketName":   bucketName,
		"bucketPolicy": writeOnlyPolicy,
	}
	err = c.SetBucketPolicy(context.Background(), bucketName, writeOnlyPolicy)
	if err != nil {
		logError(testName, function, args, startTime, "", "SetBucketPolicy failed", err)
		return
	}
	// should return policy `writeonly`.
	function = "GetBucketPolicy(ctx, bucketName)"
	functionAll += ", " + function
	args = map[string]interface{}{
		"bucketName": bucketName,
	}

	_, err = c.GetBucketPolicy(context.Background(), bucketName)
	if err != nil {
		logError(testName, function, args, startTime, "", "GetBucketPolicy failed", err)
		return
	}

	// Make the bucket 'public read/write'.
	function = "SetBucketPolicy(bucketName, readWritePolicy)"
	functionAll += ", " + function

	readWritePolicy := `{"Version":"2012-10-17","Statement":[{"Effect":"Allow","Principal":{"AWS":["*"]},"Action":["s3:ListBucket","s3:ListBucketMultipartUploads"],"Resource":["arn:aws:s3:::` + bucketName + `"]}]}`

	args = map[string]interface{}{
		"bucketName":   bucketName,
		"bucketPolicy": readWritePolicy,
	}
	err = c.SetBucketPolicy(context.Background(), bucketName, readWritePolicy)
	if err != nil {
		logError(testName, function, args, startTime, "", "SetBucketPolicy failed", err)
		return
	}
	// should return policy `readwrite`.
	function = "GetBucketPolicy(bucketName)"
	functionAll += ", " + function
	args = map[string]interface{}{
		"bucketName": bucketName,
	}
	_, err = c.GetBucketPolicy(context.Background(), bucketName)
	if err != nil {
		logError(testName, function, args, startTime, "", "GetBucketPolicy failed", err)
		return
	}

	// List all buckets.
	function = "ListBuckets()"
	functionAll += ", " + function
	args = nil
	buckets, err := c.ListBuckets(context.Background())

	if len(buckets) == 0 {
		logError(testName, function, args, startTime, "", "Found bucket list to be empty", err)
		return
	}
	if err != nil {
		logError(testName, function, args, startTime, "", "ListBuckets failed", err)
		return
	}

	// Verify if previously created bucket is listed in list buckets.
	bucketFound := false
	for _, bucket := range buckets {
		if bucket.Name == bucketName {
			bucketFound = true
		}
	}

	// If bucket not found error out.
	if !bucketFound {
		logError(testName, function, args, startTime, "", "Bucket: "+bucketName+" not found", err)
		return
	}

	objectName := bucketName + "unique"

	// Generate data
	buf := bytes.Repeat([]byte("f"), 1<<19)

	function = "PutObject(bucketName, objectName, reader, contentType)"
	functionAll += ", " + function
	args = map[string]interface{}{
		"bucketName":  bucketName,
		"objectName":  objectName,
		"contentType": "",
	}

	_, err = c.PutObject(context.Background(), bucketName, objectName, bytes.NewReader(buf), int64(len(buf)), minio.PutObjectOptions{})
	if err != nil {
		logError(testName, function, args, startTime, "", "PutObject failed", err)
		return
	}

	args = map[string]interface{}{
		"bucketName":  bucketName,
		"objectName":  objectName + "-nolength",
		"contentType": "binary/octet-stream",
	}

	_, err = c.PutObject(context.Background(), bucketName, objectName+"-nolength", bytes.NewReader(buf), int64(len(buf)), minio.PutObjectOptions{ContentType: "binary/octet-stream"})
	if err != nil {
		logError(testName, function, args, startTime, "", "PutObject failed", err)
		return
	}

	// Instantiate a done channel to close all listing.
	doneCh := make(chan struct{})
	defer close(doneCh)

	objFound := false
	isRecursive := true // Recursive is true.

	function = "ListObjects(bucketName, objectName, isRecursive, doneCh)"
	functionAll += ", " + function
	args = map[string]interface{}{
		"bucketName":  bucketName,
		"objectName":  objectName,
		"isRecursive": isRecursive,
	}

	for obj := range c.ListObjects(context.Background(), bucketName, minio.ListObjectsOptions{UseV1: true, Prefix: objectName, Recursive: true}) {
		if obj.Key == objectName {
			objFound = true
			break
		}
	}
	if !objFound {
		logError(testName, function, args, startTime, "", "Object "+objectName+" not found", err)
		return
	}

	objFound = false
	isRecursive = true // Recursive is true.
	function = "ListObjects()"
	functionAll += ", " + function
	args = map[string]interface{}{
		"bucketName":  bucketName,
		"objectName":  objectName,
		"isRecursive": isRecursive,
	}

	for obj := range c.ListObjects(context.Background(), bucketName, minio.ListObjectsOptions{Prefix: objectName, Recursive: isRecursive}) {
		if obj.Key == objectName {
			objFound = true
			break
		}
	}
	if !objFound {
		logError(testName, function, args, startTime, "", "Object "+objectName+" not found", err)
		return
	}

	incompObjNotFound := true

	function = "ListIncompleteUploads(bucketName, objectName, isRecursive, doneCh)"
	functionAll += ", " + function
	args = map[string]interface{}{
		"bucketName":  bucketName,
		"objectName":  objectName,
		"isRecursive": isRecursive,
	}

	for objIncompl := range c.ListIncompleteUploads(context.Background(), bucketName, objectName, isRecursive) {
		if objIncompl.Key != "" {
			incompObjNotFound = false
			break
		}
	}
	if !incompObjNotFound {
		logError(testName, function, args, startTime, "", "Unexpected dangling incomplete upload found", err)
		return
	}

	function = "GetObject(bucketName, objectName)"
	functionAll += ", " + function
	args = map[string]interface{}{
		"bucketName": bucketName,
		"objectName": objectName,
	}
	newReader, err := c.GetObject(context.Background(), bucketName, objectName, minio.GetObjectOptions{})
	if err != nil {
		logError(testName, function, args, startTime, "", "GetObject failed", err)
		return
	}

	newReadBytes, err := io.ReadAll(newReader)
	if err != nil {
		logError(testName, function, args, startTime, "", "ReadAll failed", err)
		return
	}

	if !bytes.Equal(newReadBytes, buf) {
		logError(testName, function, args, startTime, "", "GetObject bytes mismatch", err)
		return
	}
	newReader.Close()

	function = "FGetObject(bucketName, objectName, fileName)"
	functionAll += ", " + function
	args = map[string]interface{}{
		"bucketName": bucketName,
		"objectName": objectName,
		"fileName":   fileName + "-f",
	}
	err = c.FGetObject(context.Background(), bucketName, objectName, fileName+"-f", minio.GetObjectOptions{})
	if err != nil {
		logError(testName, function, args, startTime, "", "FGetObject failed", err)
		return
	}

	function = "PresignedHeadObject(bucketName, objectName, expires, reqParams)"
	functionAll += ", " + function
	args = map[string]interface{}{
		"bucketName": bucketName,
		"objectName": "",
		"expires":    3600 * time.Second,
	}
	if _, err = c.PresignedHeadObject(context.Background(), bucketName, "", 3600*time.Second, nil); err == nil {
		logError(testName, function, args, startTime, "", "PresignedHeadObject success", err)
		return
	}

	// Generate presigned HEAD object url.
	function = "PresignedHeadObject(bucketName, objectName, expires, reqParams)"
	functionAll += ", " + function
	args = map[string]interface{}{
		"bucketName": bucketName,
		"objectName": objectName,
		"expires":    3600 * time.Second,
	}
	presignedHeadURL, err := c.PresignedHeadObject(context.Background(), bucketName, objectName, 3600*time.Second, nil)
	if err != nil {
		logError(testName, function, args, startTime, "", "PresignedHeadObject failed", err)
		return
	}

	transport, err := minio.DefaultTransport(mustParseBool(os.Getenv(enableHTTPS)))
	if err != nil {
		logError(testName, function, args, startTime, "", "DefaultTransport failed", err)
		return
	}

	httpClient := &http.Client{
		// Setting a sensible time out of 30secs to wait for response
		// headers. Request is pro-actively canceled after 30secs
		// with no response.
		Timeout:   30 * time.Second,
		Transport: transport,
	}

	req, err := http.NewRequest(http.MethodHead, presignedHeadURL.String(), nil)
	if err != nil {
		logError(testName, function, args, startTime, "", "PresignedHeadObject request was incorrect", err)
		return
	}

	// Verify if presigned url works.
	resp, err := httpClient.Do(req)
	if err != nil {
		logError(testName, function, args, startTime, "", "PresignedHeadObject response incorrect", err)
		return
	}
	if resp.StatusCode != http.StatusOK {
		logError(testName, function, args, startTime, "", "PresignedHeadObject response incorrect, status "+string(resp.StatusCode), err)
		return
	}
	if resp.Header.Get("ETag") == "" {
		logError(testName, function, args, startTime, "", "PresignedHeadObject response incorrect", err)
		return
	}
	resp.Body.Close()

	function = "PresignedGetObject(bucketName, objectName, expires, reqParams)"
	functionAll += ", " + function
	args = map[string]interface{}{
		"bucketName": bucketName,
		"objectName": "",
		"expires":    3600 * time.Second,
	}
	_, err = c.PresignedGetObject(context.Background(), bucketName, "", 3600*time.Second, nil)
	if err == nil {
		logError(testName, function, args, startTime, "", "PresignedGetObject success", err)
		return
	}

	// Generate presigned GET object url.
	function = "PresignedGetObject(bucketName, objectName, expires, reqParams)"
	functionAll += ", " + function
	args = map[string]interface{}{
		"bucketName": bucketName,
		"objectName": objectName,
		"expires":    3600 * time.Second,
	}
	presignedGetURL, err := c.PresignedGetObject(context.Background(), bucketName, objectName, 3600*time.Second, nil)
	if err != nil {
		logError(testName, function, args, startTime, "", "PresignedGetObject failed", err)
		return
	}

	// Verify if presigned url works.
	req, err = http.NewRequest(http.MethodGet, presignedGetURL.String(), nil)
	if err != nil {
		logError(testName, function, args, startTime, "", "PresignedGetObject request incorrect", err)
		return
	}

	resp, err = httpClient.Do(req)
	if err != nil {
		logError(testName, function, args, startTime, "", "PresignedGetObject response incorrect", err)
		return
	}
	if resp.StatusCode != http.StatusOK {
		logError(testName, function, args, startTime, "", "PresignedGetObject response incorrect, status "+string(resp.StatusCode), err)
		return
	}
	newPresignedBytes, err := io.ReadAll(resp.Body)
	if err != nil {
		logError(testName, function, args, startTime, "", "PresignedGetObject response incorrect", err)
		return
	}
	resp.Body.Close()
	if !bytes.Equal(newPresignedBytes, buf) {
		logError(testName, function, args, startTime, "", "PresignedGetObject response incorrect", err)
		return
	}

	// Set request parameters.
	reqParams := make(url.Values)
	reqParams.Set("response-content-disposition", "attachment; filename=\"test.txt\"")
	args = map[string]interface{}{
		"bucketName": bucketName,
		"objectName": objectName,
		"expires":    3600 * time.Second,
		"reqParams":  reqParams,
	}
	presignedGetURL, err = c.PresignedGetObject(context.Background(), bucketName, objectName, 3600*time.Second, reqParams)
	if err != nil {
		logError(testName, function, args, startTime, "", "PresignedGetObject failed", err)
		return
	}

	// Verify if presigned url works.
	req, err = http.NewRequest(http.MethodGet, presignedGetURL.String(), nil)
	if err != nil {
		logError(testName, function, args, startTime, "", "PresignedGetObject request incorrect", err)
		return
	}

	resp, err = httpClient.Do(req)
	if err != nil {
		logError(testName, function, args, startTime, "", "PresignedGetObject response incorrect", err)
		return
	}
	if resp.StatusCode != http.StatusOK {
		logError(testName, function, args, startTime, "", "PresignedGetObject response incorrect, status "+string(resp.StatusCode), err)
		return
	}
	newPresignedBytes, err = io.ReadAll(resp.Body)
	if err != nil {
		logError(testName, function, args, startTime, "", "PresignedGetObject response incorrect", err)
		return
	}
	if !bytes.Equal(newPresignedBytes, buf) {
		logError(testName, function, args, startTime, "", "Bytes mismatch for presigned GET URL", err)
		return
	}
	if resp.Header.Get("Content-Disposition") != "attachment; filename=\"test.txt\"" {
		logError(testName, function, args, startTime, "", "wrong Content-Disposition received "+string(resp.Header.Get("Content-Disposition")), err)
		return
	}

	function = "PresignedPutObject(bucketName, objectName, expires)"
	functionAll += ", " + function
	args = map[string]interface{}{
		"bucketName": bucketName,
		"objectName": "",
		"expires":    3600 * time.Second,
	}
	_, err = c.PresignedPutObject(context.Background(), bucketName, "", 3600*time.Second)
	if err == nil {
		logError(testName, function, args, startTime, "", "PresignedPutObject success", err)
		return
	}

	function = "PresignedPutObject(bucketName, objectName, expires)"
	functionAll += ", " + function
	args = map[string]interface{}{
		"bucketName": bucketName,
		"objectName": objectName + "-presigned",
		"expires":    3600 * time.Second,
	}
	presignedPutURL, err := c.PresignedPutObject(context.Background(), bucketName, objectName+"-presigned", 3600*time.Second)
	if err != nil {
		logError(testName, function, args, startTime, "", "PresignedPutObject failed", err)
		return
	}

	buf = bytes.Repeat([]byte("g"), 1<<19)

	req, err = http.NewRequest(http.MethodPut, presignedPutURL.String(), bytes.NewReader(buf))
	if err != nil {
		logError(testName, function, args, startTime, "", "Couldn't make HTTP request with PresignedPutObject URL", err)
		return
	}

	resp, err = httpClient.Do(req)
	if err != nil {
		logError(testName, function, args, startTime, "", "PresignedPutObject failed", err)
		return
	}

	newReader, err = c.GetObject(context.Background(), bucketName, objectName+"-presigned", minio.GetObjectOptions{})
	if err != nil {
		logError(testName, function, args, startTime, "", "GetObject after PresignedPutObject failed", err)
		return
	}

	newReadBytes, err = io.ReadAll(newReader)
	if err != nil {
		logError(testName, function, args, startTime, "", "ReadAll after GetObject failed", err)
		return
	}

	if !bytes.Equal(newReadBytes, buf) {
		logError(testName, function, args, startTime, "", "Bytes mismatch", err)
		return
	}

	function = "PresignHeader(method, bucketName, objectName, expires, reqParams, extraHeaders)"
	functionAll += ", " + function
	presignExtraHeaders := map[string][]string{
		"mysecret": {"abcxxx"},
	}
	args = map[string]interface{}{
		"method":       "PUT",
		"bucketName":   bucketName,
		"objectName":   objectName + "-presign-custom",
		"expires":      3600 * time.Second,
		"extraHeaders": presignExtraHeaders,
	}
	presignedURL, err := c.PresignHeader(context.Background(), "PUT", bucketName, objectName+"-presign-custom", 3600*time.Second, nil, presignExtraHeaders)
	if err != nil {
		logError(testName, function, args, startTime, "", "Presigned failed", err)
		return
	}

	// Generate data more than 32K
	buf = bytes.Repeat([]byte("1"), rand.Intn(1<<10)+32*1024)

	req, err = http.NewRequest(http.MethodPut, presignedURL.String(), bytes.NewReader(buf))
	if err != nil {
		logError(testName, function, args, startTime, "", "HTTP request to Presigned URL failed", err)
		return
	}

	req.Header.Add("mysecret", "abcxxx")
	resp, err = httpClient.Do(req)
	if err != nil {
		logError(testName, function, args, startTime, "", "HTTP request to Presigned URL failed", err)
		return
	}

	// Download the uploaded object to verify
	args = map[string]interface{}{
		"bucketName": bucketName,
		"objectName": objectName + "-presign-custom",
	}
	newReader, err = c.GetObject(context.Background(), bucketName, objectName+"-presign-custom", minio.GetObjectOptions{})
	if err != nil {
		logError(testName, function, args, startTime, "", "GetObject of uploaded custom-presigned object failed", err)
		return
	}

	newReadBytes, err = io.ReadAll(newReader)
	if err != nil {
		logError(testName, function, args, startTime, "", "ReadAll failed during get on custom-presigned put object", err)
		return
	}
	newReader.Close()

	if !bytes.Equal(newReadBytes, buf) {
		logError(testName, function, args, startTime, "", "Bytes mismatch on custom-presigned object upload verification", err)
		return
	}

	function = "RemoveObject(bucketName, objectName)"
	functionAll += ", " + function
	args = map[string]interface{}{
		"bucketName": bucketName,
		"objectName": objectName,
	}
	err = c.RemoveObject(context.Background(), bucketName, objectName, minio.RemoveObjectOptions{})
	if err != nil {
		logError(testName, function, args, startTime, "", "RemoveObject failed", err)
		return
	}
	args["objectName"] = objectName + "-f"
	err = c.RemoveObject(context.Background(), bucketName, objectName+"-f", minio.RemoveObjectOptions{})
	if err != nil {
		logError(testName, function, args, startTime, "", "RemoveObject failed", err)
		return
	}

	args["objectName"] = objectName + "-nolength"
	err = c.RemoveObject(context.Background(), bucketName, objectName+"-nolength", minio.RemoveObjectOptions{})
	if err != nil {
		logError(testName, function, args, startTime, "", "RemoveObject failed", err)
		return
	}

	args["objectName"] = objectName + "-presigned"
	err = c.RemoveObject(context.Background(), bucketName, objectName+"-presigned", minio.RemoveObjectOptions{})
	if err != nil {
		logError(testName, function, args, startTime, "", "RemoveObject failed", err)
		return
	}

	args["objectName"] = objectName + "-presign-custom"
	err = c.RemoveObject(context.Background(), bucketName, objectName+"-presign-custom", minio.RemoveObjectOptions{})
	if err != nil {
		logError(testName, function, args, startTime, "", "RemoveObject failed", err)
		return
	}

	function = "RemoveBucket(bucketName)"
	functionAll += ", " + function
	args = map[string]interface{}{
		"bucketName": bucketName,
	}
	err = c.RemoveBucket(context.Background(), bucketName)
	if err != nil {
		logError(testName, function, args, startTime, "", "RemoveBucket failed", err)
		return
	}
	err = c.RemoveBucket(context.Background(), bucketName)
	if err == nil {
		logError(testName, function, args, startTime, "", "RemoveBucket did not fail for invalid bucket name", err)
		return
	}
	if err.Error() != "The specified bucket does not exist" {
		logError(testName, function, args, startTime, "", "RemoveBucket failed", err)
		return
	}

	os.Remove(fileName)
	os.Remove(fileName + "-f")
	logSuccess(testName, functionAll, args, startTime)
}

// Test for validating GetObject Reader* methods functioning when the
// object is modified in the object store.
func testGetObjectModified() {
	// initialize logging params
	startTime := time.Now()
	testName := getFuncName()
	function := "GetObject(bucketName, objectName)"
	args := map[string]interface{}{}

	// Instantiate new minio client object.
	c, err := minio.New(os.Getenv(serverEndpoint),
		&minio.Options{
			Creds:     credentials.NewStaticV4(os.Getenv(accessKey), os.Getenv(secretKey), ""),
			Transport: createHTTPTransport(),
			Secure:    mustParseBool(os.Getenv(enableHTTPS)),
		})
	if err != nil {
		logError(testName, function, args, startTime, "", "MinIO client object creation failed", err)
		return
	}

	// Enable tracing, write to stderr.
	// c.TraceOn(os.Stderr)

	// Set user agent.
	c.SetAppInfo("MinIO-go-FunctionalTest", appVersion)

	// Make a new bucket.
	bucketName := randString(60, rand.NewSource(time.Now().UnixNano()), "minio-go-test-")
	args["bucketName"] = bucketName

	err = c.MakeBucket(context.Background(), bucketName, minio.MakeBucketOptions{Region: "us-east-1"})
	if err != nil {
		logError(testName, function, args, startTime, "", "MakeBucket failed", err)
		return
	}

	defer cleanupBucket(bucketName, c)

	// Upload an object.
	objectName := "myobject"
	args["objectName"] = objectName
	content := "helloworld"
	_, err = c.PutObject(context.Background(), bucketName, objectName, strings.NewReader(content), int64(len(content)), minio.PutObjectOptions{ContentType: "application/text"})
	if err != nil {
		logError(testName, function, args, startTime, "", "Failed to upload "+objectName+", to bucket "+bucketName, err)
		return
	}

	defer c.RemoveObject(context.Background(), bucketName, objectName, minio.RemoveObjectOptions{})

	reader, err := c.GetObject(context.Background(), bucketName, objectName, minio.GetObjectOptions{})
	if err != nil {
		logError(testName, function, args, startTime, "", "Failed to GetObject "+objectName+", from bucket "+bucketName, err)
		return
	}
	defer reader.Close()

	// Read a few bytes of the object.
	b := make([]byte, 5)
	n, err := reader.ReadAt(b, 0)
	if err != nil {
		logError(testName, function, args, startTime, "", "Failed to read object "+objectName+", from bucket "+bucketName+" at an offset", err)
		return
	}

	// Upload different contents to the same object while object is being read.
	newContent := "goodbyeworld"
	_, err = c.PutObject(context.Background(), bucketName, objectName, strings.NewReader(newContent), int64(len(newContent)), minio.PutObjectOptions{ContentType: "application/text"})
	if err != nil {
		logError(testName, function, args, startTime, "", "Failed to upload "+objectName+", to bucket "+bucketName, err)
		return
	}

	// Confirm that a Stat() call in between doesn't change the Object's cached etag.
	_, err = reader.Stat()
	expectedError := "At least one of the pre-conditions you specified did not hold"
	if err.Error() != expectedError {
		logError(testName, function, args, startTime, "", "Expected Stat to fail with error "+expectedError+", but received "+err.Error(), err)
		return
	}

	// Read again only to find object contents have been modified since last read.
	_, err = reader.ReadAt(b, int64(n))
	if err.Error() != expectedError {
		logError(testName, function, args, startTime, "", "Expected ReadAt to fail with error "+expectedError+", but received "+err.Error(), err)
		return
	}

	logSuccess(testName, function, args, startTime)
}

// Test validates putObject to upload a file seeked at a given offset.
func testPutObjectUploadSeekedObject() {
	// initialize logging params
	startTime := time.Now()
	testName := getFuncName()
	function := "PutObject(bucketName, objectName, fileToUpload, contentType)"
	args := map[string]interface{}{
		"bucketName":   "",
		"objectName":   "",
		"fileToUpload": "",
		"contentType":  "binary/octet-stream",
	}

	// Instantiate new minio client object.
	c, err := minio.New(os.Getenv(serverEndpoint),
		&minio.Options{
			Creds:     credentials.NewStaticV4(os.Getenv(accessKey), os.Getenv(secretKey), ""),
			Transport: createHTTPTransport(),
			Secure:    mustParseBool(os.Getenv(enableHTTPS)),
		})
	if err != nil {
		logError(testName, function, args, startTime, "", "MinIO client object creation failed", err)
		return
	}

	// Enable tracing, write to stderr.
	// c.TraceOn(os.Stderr)

	// Set user agent.
	c.SetAppInfo("MinIO-go-FunctionalTest", appVersion)

	// Make a new bucket.
	bucketName := randString(60, rand.NewSource(time.Now().UnixNano()), "minio-go-test-")
	args["bucketName"] = bucketName

	err = c.MakeBucket(context.Background(), bucketName, minio.MakeBucketOptions{Region: "us-east-1"})
	if err != nil {
		logError(testName, function, args, startTime, "", "MakeBucket failed", err)
		return
	}
	defer cleanupBucket(bucketName, c)

	var tempfile *os.File

	if fileName := getMintDataDirFilePath("datafile-100-kB"); fileName != "" {
		tempfile, err = os.Open(fileName)
		if err != nil {
			logError(testName, function, args, startTime, "", "File open failed", err)
			return
		}
		args["fileToUpload"] = fileName
	} else {
		tempfile, err = os.CreateTemp("", "minio-go-upload-test-")
		if err != nil {
			logError(testName, function, args, startTime, "", "TempFile create failed", err)
			return
		}
		args["fileToUpload"] = tempfile.Name()

		// Generate 100kB data
		if _, err = io.Copy(tempfile, getDataReader("datafile-100-kB")); err != nil {
			logError(testName, function, args, startTime, "", "File copy failed", err)
			return
		}

		defer os.Remove(tempfile.Name())

		// Seek back to the beginning of the file.
		tempfile.Seek(0, 0)
	}
	length := 100 * humanize.KiByte
	objectName := fmt.Sprintf("test-file-%v", rand.Uint32())
	args["objectName"] = objectName

	offset := length / 2
	if _, err = tempfile.Seek(int64(offset), 0); err != nil {
		logError(testName, function, args, startTime, "", "TempFile seek failed", err)
		return
	}

	_, err = c.PutObject(context.Background(), bucketName, objectName, tempfile, int64(length-offset), minio.PutObjectOptions{ContentType: "binary/octet-stream"})
	if err != nil {
		logError(testName, function, args, startTime, "", "PutObject failed", err)
		return
	}
	tempfile.Close()

	obj, err := c.GetObject(context.Background(), bucketName, objectName, minio.GetObjectOptions{})
	if err != nil {
		logError(testName, function, args, startTime, "", "GetObject failed", err)
		return
	}
	defer obj.Close()

	n, err := obj.Seek(int64(offset), 0)
	if err != nil {
		logError(testName, function, args, startTime, "", "Seek failed", err)
		return
	}
	if n != int64(offset) {
		logError(testName, function, args, startTime, "", fmt.Sprintf("Invalid offset returned, expected %d got %d", int64(offset), n), err)
		return
	}

	_, err = c.PutObject(context.Background(), bucketName, objectName+"getobject", obj, int64(length-offset), minio.PutObjectOptions{ContentType: "binary/octet-stream"})
	if err != nil {
		logError(testName, function, args, startTime, "", "PutObject failed", err)
		return
	}
	st, err := c.StatObject(context.Background(), bucketName, objectName+"getobject", minio.StatObjectOptions{})
	if err != nil {
		logError(testName, function, args, startTime, "", "StatObject failed", err)
		return
	}
	if st.Size != int64(length-offset) {
		logError(testName, function, args, startTime, "", fmt.Sprintf("Invalid offset returned, expected %d got %d", int64(length-offset), n), err)
		return
	}

	logSuccess(testName, function, args, startTime)
}

// Tests bucket re-create errors.
func testMakeBucketErrorV2() {
	// initialize logging params
	startTime := time.Now()
	testName := getFuncName()
	function := "MakeBucket(bucketName, region)"
	args := map[string]interface{}{
		"bucketName": "",
		"region":     "eu-west-1",
	}

	// Seed random based on current time.
	rand.Seed(time.Now().Unix())

	// Instantiate new minio client object.
	c, err := minio.New(os.Getenv(serverEndpoint),
		&minio.Options{
			Creds:     credentials.NewStaticV2(os.Getenv(accessKey), os.Getenv(secretKey), ""),
			Transport: createHTTPTransport(),
			Secure:    mustParseBool(os.Getenv(enableHTTPS)),
		})
	if err != nil {
		logError(testName, function, args, startTime, "", "MinIO v2 client object creation failed", err)
		return
	}

	// Enable tracing, write to stderr.
	// c.TraceOn(os.Stderr)

	// Set user agent.
	c.SetAppInfo("MinIO-go-FunctionalTest", appVersion)

	// Generate a new random bucket name.
	bucketName := randString(60, rand.NewSource(time.Now().UnixNano()), "minio-go-test-")
	region := "eu-west-1"
	args["bucketName"] = bucketName
	args["region"] = region

	// Make a new bucket in 'eu-west-1'.
	if err = c.MakeBucket(context.Background(), bucketName, minio.MakeBucketOptions{Region: region}); err != nil {
		logError(testName, function, args, startTime, "", "MakeBucket failed", err)
		return
	}

	defer cleanupBucket(bucketName, c)

	if err = c.MakeBucket(context.Background(), bucketName, minio.MakeBucketOptions{Region: region}); err == nil {
		logError(testName, function, args, startTime, "", "MakeBucket did not fail for existing bucket name", err)
		return
	}
	// Verify valid error response from server.
	if minio.ToErrorResponse(err).Code != "BucketAlreadyExists" &&
		minio.ToErrorResponse(err).Code != "BucketAlreadyOwnedByYou" {
		logError(testName, function, args, startTime, "", "Invalid error returned by server", err)
		return
	}

	logSuccess(testName, function, args, startTime)
}

// Test get object reader to not throw error on being closed twice.
func testGetObjectClosedTwiceV2() {
	// initialize logging params
	startTime := time.Now()
	testName := getFuncName()
	function := "MakeBucket(bucketName, region)"
	args := map[string]interface{}{
		"bucketName": "",
		"region":     "eu-west-1",
	}

	// Seed random based on current time.
	rand.Seed(time.Now().Unix())

	// Instantiate new minio client object.
	c, err := minio.New(os.Getenv(serverEndpoint),
		&minio.Options{
			Creds:     credentials.NewStaticV2(os.Getenv(accessKey), os.Getenv(secretKey), ""),
			Transport: createHTTPTransport(),
			Secure:    mustParseBool(os.Getenv(enableHTTPS)),
		})
	if err != nil {
		logError(testName, function, args, startTime, "", "MinIO v2 client object creation failed", err)
		return
	}

	// Enable tracing, write to stderr.
	// c.TraceOn(os.Stderr)

	// Set user agent.
	c.SetAppInfo("MinIO-go-FunctionalTest", appVersion)

	// Generate a new random bucket name.
	bucketName := randString(60, rand.NewSource(time.Now().UnixNano()), "minio-go-test-")
	args["bucketName"] = bucketName

	// Make a new bucket.
	err = c.MakeBucket(context.Background(), bucketName, minio.MakeBucketOptions{Region: "us-east-1"})
	if err != nil {
		logError(testName, function, args, startTime, "", "MakeBucket failed", err)
		return
	}

	defer cleanupBucket(bucketName, c)

	// Generate 33K of data.
	bufSize := dataFileMap["datafile-33-kB"]
	reader := getDataReader("datafile-33-kB")
	defer reader.Close()

	// Save the data
	objectName := randString(60, rand.NewSource(time.Now().UnixNano()), "")
	args["objectName"] = objectName

	_, err = c.PutObject(context.Background(), bucketName, objectName, reader, int64(bufSize), minio.PutObjectOptions{ContentType: "binary/octet-stream"})
	if err != nil {
		logError(testName, function, args, startTime, "", "PutObject failed", err)
		return
	}

	// Read the data back
	r, err := c.GetObject(context.Background(), bucketName, objectName, minio.GetObjectOptions{})
	if err != nil {
		logError(testName, function, args, startTime, "", "GetObject failed", err)
		return
	}

	st, err := r.Stat()
	if err != nil {
		logError(testName, function, args, startTime, "", "Stat failed", err)
		return
	}

	if st.Size != int64(bufSize) {
		logError(testName, function, args, startTime, "", "Number of bytes does not match, expected "+string(bufSize)+" got "+string(st.Size), err)
		return
	}
	if err := r.Close(); err != nil {
		logError(testName, function, args, startTime, "", "Stat failed", err)
		return
	}
	if err := r.Close(); err == nil {
		logError(testName, function, args, startTime, "", "Object is already closed, should return error", err)
		return
	}

	logSuccess(testName, function, args, startTime)
}

// Tests FPutObject hidden contentType setting
func testFPutObjectV2() {
	// initialize logging params
	startTime := time.Now()
	testName := getFuncName()
	function := "FPutObject(bucketName, objectName, fileName, opts)"
	args := map[string]interface{}{
		"bucketName": "",
		"objectName": "",
		"fileName":   "",
		"opts":       "",
	}

	// Seed random based on current time.
	rand.Seed(time.Now().Unix())

	// Instantiate new minio client object.
	c, err := minio.New(os.Getenv(serverEndpoint),
		&minio.Options{
			Creds:     credentials.NewStaticV2(os.Getenv(accessKey), os.Getenv(secretKey), ""),
			Transport: createHTTPTransport(),
			Secure:    mustParseBool(os.Getenv(enableHTTPS)),
		})
	if err != nil {
		logError(testName, function, args, startTime, "", "MinIO v2 client object creation failed", err)
		return
	}

	// Enable tracing, write to stderr.
	// c.TraceOn(os.Stderr)

	// Set user agent.
	c.SetAppInfo("MinIO-go-FunctionalTest", appVersion)

	// Generate a new random bucket name.
	bucketName := randString(60, rand.NewSource(time.Now().UnixNano()), "minio-go-test-")
	args["bucketName"] = bucketName

	// Make a new bucket.
	err = c.MakeBucket(context.Background(), bucketName, minio.MakeBucketOptions{Region: "us-east-1"})
	if err != nil {
		logError(testName, function, args, startTime, "", "MakeBucket failed", err)
		return
	}

	defer cleanupBucket(bucketName, c)

	// Make a temp file with 11*1024*1024 bytes of data.
	file, err := os.CreateTemp(os.TempDir(), "FPutObjectTest")
	if err != nil {
		logError(testName, function, args, startTime, "", "TempFile creation failed", err)
		return
	}

	r := bytes.NewReader(bytes.Repeat([]byte("b"), 11*1024*1024))
	n, err := io.CopyN(file, r, 11*1024*1024)
	if err != nil {
		logError(testName, function, args, startTime, "", "Copy failed", err)
		return
	}
	if n != int64(11*1024*1024) {
		logError(testName, function, args, startTime, "", "Number of bytes does not match, expected "+string(int64(11*1024*1024))+" got "+string(n), err)
		return
	}

	// Close the file pro-actively for windows.
	err = file.Close()
	if err != nil {
		logError(testName, function, args, startTime, "", "File close failed", err)
		return
	}

	// Set base object name
	objectName := bucketName + "FPutObject"
	args["objectName"] = objectName
	args["fileName"] = file.Name()

	// Perform standard FPutObject with contentType provided (Expecting application/octet-stream)
	_, err = c.FPutObject(context.Background(), bucketName, objectName+"-standard", file.Name(), minio.PutObjectOptions{ContentType: "application/octet-stream"})
	if err != nil {
		logError(testName, function, args, startTime, "", "FPutObject failed", err)
		return
	}

	// Perform FPutObject with no contentType provided (Expecting application/octet-stream)
	args["objectName"] = objectName + "-Octet"
	args["contentType"] = ""

	_, err = c.FPutObject(context.Background(), bucketName, objectName+"-Octet", file.Name(), minio.PutObjectOptions{})
	if err != nil {
		logError(testName, function, args, startTime, "", "FPutObject failed", err)
		return
	}

	// Add extension to temp file name
	fileName := file.Name()
	err = os.Rename(fileName, fileName+".gtar")
	if err != nil {
		logError(testName, function, args, startTime, "", "Rename failed", err)
		return
	}

	// Perform FPutObject with no contentType provided (Expecting application/x-gtar)
	args["objectName"] = objectName + "-Octet"
	args["contentType"] = ""
	args["fileName"] = fileName + ".gtar"

	_, err = c.FPutObject(context.Background(), bucketName, objectName+"-GTar", fileName+".gtar", minio.PutObjectOptions{})
	if err != nil {
		logError(testName, function, args, startTime, "", "FPutObject failed", err)
		return
	}

	// Check headers and sizes
	rStandard, err := c.StatObject(context.Background(), bucketName, objectName+"-standard", minio.StatObjectOptions{})
	if err != nil {
		logError(testName, function, args, startTime, "", "StatObject failed", err)
		return
	}

	if rStandard.Size != 11*1024*1024 {
		logError(testName, function, args, startTime, "", "Unexpected size", nil)
		return
	}

	if rStandard.ContentType != "application/octet-stream" {
		logError(testName, function, args, startTime, "", "Content-Type headers mismatched, expected: application/octet-stream , got "+rStandard.ContentType, err)
		return
	}

	rOctet, err := c.StatObject(context.Background(), bucketName, objectName+"-Octet", minio.StatObjectOptions{})
	if err != nil {
		logError(testName, function, args, startTime, "", "StatObject failed", err)
		return
	}
	if rOctet.ContentType != "application/octet-stream" {
		logError(testName, function, args, startTime, "", "Content-Type headers mismatched, expected: application/octet-stream , got "+rOctet.ContentType, err)
		return
	}

	if rOctet.Size != 11*1024*1024 {
		logError(testName, function, args, startTime, "", "Unexpected size", nil)
		return
	}

	rGTar, err := c.StatObject(context.Background(), bucketName, objectName+"-GTar", minio.StatObjectOptions{})
	if err != nil {
		logError(testName, function, args, startTime, "", "StatObject failed", err)
		return
	}
	if rGTar.Size != 11*1024*1024 {
		logError(testName, function, args, startTime, "", "Unexpected size", nil)
		return
	}
	if rGTar.ContentType != "application/x-gtar" && rGTar.ContentType != "application/octet-stream" && rGTar.ContentType != "application/x-tar" {
		logError(testName, function, args, startTime, "", "Content-Type headers mismatched, expected: application/x-tar , got "+rGTar.ContentType, err)
		return
	}

	os.Remove(fileName + ".gtar")
	logSuccess(testName, function, args, startTime)
}

// Tests various bucket supported formats.
func testMakeBucketRegionsV2() {
	// initialize logging params
	startTime := time.Now()
	testName := getFuncName()
	function := "MakeBucket(bucketName, region)"
	args := map[string]interface{}{
		"bucketName": "",
		"region":     "eu-west-1",
	}

	// Seed random based on current time.
	rand.Seed(time.Now().Unix())

	// Instantiate new minio client object.
	c, err := minio.New(os.Getenv(serverEndpoint),
		&minio.Options{
			Creds:     credentials.NewStaticV2(os.Getenv(accessKey), os.Getenv(secretKey), ""),
			Transport: createHTTPTransport(),
			Secure:    mustParseBool(os.Getenv(enableHTTPS)),
		})
	if err != nil {
		logError(testName, function, args, startTime, "", "MinIO v2 client object creation failed", err)
		return
	}

	// Enable tracing, write to stderr.
	// c.TraceOn(os.Stderr)

	// Set user agent.
	c.SetAppInfo("MinIO-go-FunctionalTest", appVersion)

	// Generate a new random bucket name.
	bucketName := randString(60, rand.NewSource(time.Now().UnixNano()), "minio-go-test-")
	args["bucketName"] = bucketName

	// Make a new bucket in 'eu-central-1'.
	if err = c.MakeBucket(context.Background(), bucketName, minio.MakeBucketOptions{Region: "eu-west-1"}); err != nil {
		logError(testName, function, args, startTime, "", "MakeBucket failed", err)
		return
	}

	if err = cleanupBucket(bucketName, c); err != nil {
		logError(testName, function, args, startTime, "", "CleanupBucket failed while removing bucket recursively", err)
		return
	}

	// Make a new bucket with '.' in its name, in 'us-west-2'. This
	// request is internally staged into a path style instead of
	// virtual host style.
	if err = c.MakeBucket(context.Background(), bucketName+".withperiod", minio.MakeBucketOptions{Region: "us-west-2"}); err != nil {
		args["bucketName"] = bucketName + ".withperiod"
		args["region"] = "us-west-2"
		logError(testName, function, args, startTime, "", "MakeBucket test with a bucket name with period, '.', failed", err)
		return
	}

	// Delete all objects and buckets
	if err = cleanupBucket(bucketName+".withperiod", c); err != nil {
		logError(testName, function, args, startTime, "", "CleanupBucket failed while removing bucket recursively", err)
		return
	}

	logSuccess(testName, function, args, startTime)
}

// Tests get object ReaderSeeker interface methods.
func testGetObjectReadSeekFunctionalV2() {
	// initialize logging params
	startTime := time.Now()
	testName := getFuncName()
	function := "GetObject(bucketName, objectName)"
	args := map[string]interface{}{}

	// Seed random based on current time.
	rand.Seed(time.Now().Unix())

	// Instantiate new minio client object.
	c, err := minio.New(os.Getenv(serverEndpoint),
		&minio.Options{
			Creds:     credentials.NewStaticV2(os.Getenv(accessKey), os.Getenv(secretKey), ""),
			Transport: createHTTPTransport(),
			Secure:    mustParseBool(os.Getenv(enableHTTPS)),
		})
	if err != nil {
		logError(testName, function, args, startTime, "", "MinIO v2 client object creation failed", err)
		return
	}

	// Enable tracing, write to stderr.
	// c.TraceOn(os.Stderr)

	// Set user agent.
	c.SetAppInfo("MinIO-go-FunctionalTest", appVersion)

	// Generate a new random bucket name.
	bucketName := randString(60, rand.NewSource(time.Now().UnixNano()), "minio-go-test-")
	args["bucketName"] = bucketName

	// Make a new bucket.
	err = c.MakeBucket(context.Background(), bucketName, minio.MakeBucketOptions{Region: "us-east-1"})
	if err != nil {
		logError(testName, function, args, startTime, "", "MakeBucket failed", err)
		return
	}

	defer cleanupBucket(bucketName, c)

	// Generate 33K of data.
	bufSize := dataFileMap["datafile-33-kB"]
	reader := getDataReader("datafile-33-kB")
	defer reader.Close()

	objectName := randString(60, rand.NewSource(time.Now().UnixNano()), "")
	args["objectName"] = objectName

	buf, err := io.ReadAll(reader)
	if err != nil {
		logError(testName, function, args, startTime, "", "ReadAll failed", err)
		return
	}

	// Save the data.
	_, err = c.PutObject(context.Background(), bucketName, objectName, bytes.NewReader(buf), int64(bufSize), minio.PutObjectOptions{ContentType: "binary/octet-stream"})
	if err != nil {
		logError(testName, function, args, startTime, "", "PutObject failed", err)
		return
	}

	// Read the data back
	r, err := c.GetObject(context.Background(), bucketName, objectName, minio.GetObjectOptions{})
	if err != nil {
		logError(testName, function, args, startTime, "", "GetObject failed", err)
		return
	}
	defer r.Close()

	st, err := r.Stat()
	if err != nil {
		logError(testName, function, args, startTime, "", "Stat failed", err)
		return
	}

	if st.Size != int64(bufSize) {
		logError(testName, function, args, startTime, "", "Number of bytes in stat does not match, expected "+string(int64(bufSize))+" got "+string(st.Size), err)
		return
	}

	offset := int64(2048)
	n, err := r.Seek(offset, 0)
	if err != nil {
		logError(testName, function, args, startTime, "", "Seek failed", err)
		return
	}
	if n != offset {
		logError(testName, function, args, startTime, "", "Number of seeked bytes does not match, expected "+string(offset)+" got "+string(n), err)
		return
	}
	n, err = r.Seek(0, 1)
	if err != nil {
		logError(testName, function, args, startTime, "", "Seek failed", err)
		return
	}
	if n != offset {
		logError(testName, function, args, startTime, "", "Number of seeked bytes does not match, expected "+string(offset)+" got "+string(n), err)
		return
	}
	_, err = r.Seek(offset, 2)
	if err == nil {
		logError(testName, function, args, startTime, "", "Seek on positive offset for whence '2' should error out", err)
		return
	}
	n, err = r.Seek(-offset, 2)
	if err != nil {
		logError(testName, function, args, startTime, "", "Seek failed", err)
		return
	}
	if n != st.Size-offset {
		logError(testName, function, args, startTime, "", "Number of seeked bytes does not match, expected "+string(st.Size-offset)+" got "+string(n), err)
		return
	}

	var buffer1 bytes.Buffer
	if _, err = io.CopyN(&buffer1, r, st.Size); err != nil {
		if err != io.EOF {
			logError(testName, function, args, startTime, "", "Copy failed", err)
			return
		}
	}
	if !bytes.Equal(buf[len(buf)-int(offset):], buffer1.Bytes()) {
		logError(testName, function, args, startTime, "", "Incorrect read bytes v/s original buffer", err)
		return
	}

	// Seek again and read again.
	n, err = r.Seek(offset-1, 0)
	if err != nil {
		logError(testName, function, args, startTime, "", "Seek failed", err)
		return
	}
	if n != (offset - 1) {
		logError(testName, function, args, startTime, "", "Number of seeked bytes does not match, expected "+string(offset-1)+" got "+string(n), err)
		return
	}

	var buffer2 bytes.Buffer
	if _, err = io.CopyN(&buffer2, r, st.Size); err != nil {
		if err != io.EOF {
			logError(testName, function, args, startTime, "", "Copy failed", err)
			return
		}
	}
	// Verify now lesser bytes.
	if !bytes.Equal(buf[2047:], buffer2.Bytes()) {
		logError(testName, function, args, startTime, "", "Incorrect read bytes v/s original buffer", err)
		return
	}

	logSuccess(testName, function, args, startTime)
}

// Tests get object ReaderAt interface methods.
func testGetObjectReadAtFunctionalV2() {
	// initialize logging params
	startTime := time.Now()
	testName := getFuncName()
	function := "GetObject(bucketName, objectName)"
	args := map[string]interface{}{}

	// Seed random based on current time.
	rand.Seed(time.Now().Unix())

	// Instantiate new minio client object.
	c, err := minio.New(os.Getenv(serverEndpoint),
		&minio.Options{
			Creds:     credentials.NewStaticV2(os.Getenv(accessKey), os.Getenv(secretKey), ""),
			Transport: createHTTPTransport(),
			Secure:    mustParseBool(os.Getenv(enableHTTPS)),
		})
	if err != nil {
		logError(testName, function, args, startTime, "", "MinIO v2 client object creation failed", err)
		return
	}

	// Enable tracing, write to stderr.
	// c.TraceOn(os.Stderr)

	// Set user agent.
	c.SetAppInfo("MinIO-go-FunctionalTest", appVersion)

	// Generate a new random bucket name.
	bucketName := randString(60, rand.NewSource(time.Now().UnixNano()), "minio-go-test-")
	args["bucketName"] = bucketName

	// Make a new bucket.
	err = c.MakeBucket(context.Background(), bucketName, minio.MakeBucketOptions{Region: "us-east-1"})
	if err != nil {
		logError(testName, function, args, startTime, "", "MakeBucket failed", err)
		return
	}

	defer cleanupBucket(bucketName, c)

	// Generate 33K of data.
	bufSize := dataFileMap["datafile-33-kB"]
	reader := getDataReader("datafile-33-kB")
	defer reader.Close()

	objectName := randString(60, rand.NewSource(time.Now().UnixNano()), "")
	args["objectName"] = objectName

	buf, err := io.ReadAll(reader)
	if err != nil {
		logError(testName, function, args, startTime, "", "ReadAll failed", err)
		return
	}

	// Save the data
	_, err = c.PutObject(context.Background(), bucketName, objectName, bytes.NewReader(buf), int64(bufSize), minio.PutObjectOptions{ContentType: "binary/octet-stream"})
	if err != nil {
		logError(testName, function, args, startTime, "", "PutObject failed", err)
		return
	}

	// Read the data back
	r, err := c.GetObject(context.Background(), bucketName, objectName, minio.GetObjectOptions{})
	if err != nil {
		logError(testName, function, args, startTime, "", "GetObject failed", err)
		return
	}
	defer r.Close()

	st, err := r.Stat()
	if err != nil {
		logError(testName, function, args, startTime, "", "Stat failed", err)
		return
	}

	if st.Size != int64(bufSize) {
		logError(testName, function, args, startTime, "", "Number of bytes does not match, expected "+string(bufSize)+" got "+string(st.Size), err)
		return
	}

	offset := int64(2048)

	// Read directly
	buf2 := make([]byte, 512)
	buf3 := make([]byte, 512)
	buf4 := make([]byte, 512)

	m, err := r.ReadAt(buf2, offset)
	if err != nil {
		logError(testName, function, args, startTime, "", "ReadAt failed", err)
		return
	}
	if m != len(buf2) {
		logError(testName, function, args, startTime, "", "ReadAt read shorter bytes before reaching EOF, expected "+string(len(buf2))+" got "+string(m), err)
		return
	}
	if !bytes.Equal(buf2, buf[offset:offset+512]) {
		logError(testName, function, args, startTime, "", "Incorrect read between two ReadAt from same offset", err)
		return
	}
	offset += 512
	m, err = r.ReadAt(buf3, offset)
	if err != nil {
		logError(testName, function, args, startTime, "", "ReadAt failed", err)
		return
	}
	if m != len(buf3) {
		logError(testName, function, args, startTime, "", "ReadAt read shorter bytes before reaching EOF, expected "+string(len(buf3))+" got "+string(m), err)
		return
	}
	if !bytes.Equal(buf3, buf[offset:offset+512]) {
		logError(testName, function, args, startTime, "", "Incorrect read between two ReadAt from same offset", err)
		return
	}
	offset += 512
	m, err = r.ReadAt(buf4, offset)
	if err != nil {
		logError(testName, function, args, startTime, "", "ReadAt failed", err)
		return
	}
	if m != len(buf4) {
		logError(testName, function, args, startTime, "", "ReadAt read shorter bytes before reaching EOF, expected "+string(len(buf4))+" got "+string(m), err)
		return
	}
	if !bytes.Equal(buf4, buf[offset:offset+512]) {
		logError(testName, function, args, startTime, "", "Incorrect read between two ReadAt from same offset", err)
		return
	}

	buf5 := make([]byte, bufSize)
	// Read the whole object.
	m, err = r.ReadAt(buf5, 0)
	if err != nil {
		if err != io.EOF {
			logError(testName, function, args, startTime, "", "ReadAt failed", err)
			return
		}
	}
	if m != len(buf5) {
		logError(testName, function, args, startTime, "", "ReadAt read shorter bytes before reaching EOF, expected "+string(len(buf5))+" got "+string(m), err)
		return
	}
	if !bytes.Equal(buf, buf5) {
		logError(testName, function, args, startTime, "", "Incorrect data read in GetObject, than what was previously uploaded", err)
		return
	}

	buf6 := make([]byte, bufSize+1)
	// Read the whole object and beyond.
	_, err = r.ReadAt(buf6, 0)
	if err != nil {
		if err != io.EOF {
			logError(testName, function, args, startTime, "", "ReadAt failed", err)
			return
		}
	}

	logSuccess(testName, function, args, startTime)
}

// Tests copy object
func testCopyObjectV2() {
	// initialize logging params
	startTime := time.Now()
	testName := getFuncName()
	function := "CopyObject(destination, source)"
	args := map[string]interface{}{}

	// Seed random based on current time.
	rand.Seed(time.Now().Unix())

	// Instantiate new minio client object
	c, err := minio.New(os.Getenv(serverEndpoint),
		&minio.Options{
			Creds:     credentials.NewStaticV2(os.Getenv(accessKey), os.Getenv(secretKey), ""),
			Transport: createHTTPTransport(),
			Secure:    mustParseBool(os.Getenv(enableHTTPS)),
		})
	if err != nil {
		logError(testName, function, args, startTime, "", "MinIO v2 client object creation failed", err)
		return
	}

	// Enable tracing, write to stderr.
	// c.TraceOn(os.Stderr)

	// Set user agent.
	c.SetAppInfo("MinIO-go-FunctionalTest", appVersion)

	// Generate a new random bucket name.
	bucketName := randString(60, rand.NewSource(time.Now().UnixNano()), "minio-go-test-")

	// Make a new bucket in 'us-east-1' (source bucket).
	err = c.MakeBucket(context.Background(), bucketName, minio.MakeBucketOptions{Region: "us-east-1"})
	if err != nil {
		logError(testName, function, args, startTime, "", "MakeBucket failed", err)
		return
	}
	defer cleanupBucket(bucketName, c)

	// Make a new bucket in 'us-east-1' (destination bucket).
	err = c.MakeBucket(context.Background(), bucketName+"-copy", minio.MakeBucketOptions{Region: "us-east-1"})
	if err != nil {
		logError(testName, function, args, startTime, "", "MakeBucket failed", err)
		return
	}
	defer cleanupBucket(bucketName+"-copy", c)

	// Generate 33K of data.
	bufSize := dataFileMap["datafile-33-kB"]
	reader := getDataReader("datafile-33-kB")
	defer reader.Close()

	// Save the data
	objectName := randString(60, rand.NewSource(time.Now().UnixNano()), "")
	_, err = c.PutObject(context.Background(), bucketName, objectName, reader, int64(bufSize), minio.PutObjectOptions{ContentType: "binary/octet-stream"})
	if err != nil {
		logError(testName, function, args, startTime, "", "PutObject failed", err)
		return
	}

	r, err := c.GetObject(context.Background(), bucketName, objectName, minio.GetObjectOptions{})
	if err != nil {
		logError(testName, function, args, startTime, "", "GetObject failed", err)
		return
	}
	// Check the various fields of source object against destination object.
	objInfo, err := r.Stat()
	if err != nil {
		logError(testName, function, args, startTime, "", "Stat failed", err)
		return
	}
	r.Close()

	// Copy Source
	src := minio.CopySrcOptions{
		Bucket:             bucketName,
		Object:             objectName,
		MatchModifiedSince: time.Date(2014, time.April, 0, 0, 0, 0, 0, time.UTC),
		MatchETag:          objInfo.ETag,
	}
	args["source"] = src

	// Set copy conditions.
	dst := minio.CopyDestOptions{
		Bucket: bucketName + "-copy",
		Object: objectName + "-copy",
	}
	args["destination"] = dst

	// Perform the Copy
	_, err = c.CopyObject(context.Background(), dst, src)
	if err != nil {
		logError(testName, function, args, startTime, "", "CopyObject failed", err)
		return
	}

	// Source object
	r, err = c.GetObject(context.Background(), bucketName, objectName, minio.GetObjectOptions{})
	if err != nil {
		logError(testName, function, args, startTime, "", "GetObject failed", err)
		return
	}
	// Destination object
	readerCopy, err := c.GetObject(context.Background(), bucketName+"-copy", objectName+"-copy", minio.GetObjectOptions{})
	if err != nil {
		logError(testName, function, args, startTime, "", "GetObject failed", err)
		return
	}
	// Check the various fields of source object against destination object.
	objInfo, err = r.Stat()
	if err != nil {
		logError(testName, function, args, startTime, "", "Stat failed", err)
		return
	}
	objInfoCopy, err := readerCopy.Stat()
	if err != nil {
		logError(testName, function, args, startTime, "", "Stat failed", err)
		return
	}
	if objInfo.Size != objInfoCopy.Size {
		logError(testName, function, args, startTime, "", "Number of bytes does not match, expected "+string(objInfoCopy.Size)+" got "+string(objInfo.Size), err)
		return
	}

	// Close all the readers.
	r.Close()
	readerCopy.Close()

	// CopyObject again but with wrong conditions
	src = minio.CopySrcOptions{
		Bucket:               bucketName,
		Object:               objectName,
		MatchUnmodifiedSince: time.Date(2014, time.April, 0, 0, 0, 0, 0, time.UTC),
		NoMatchETag:          objInfo.ETag,
	}

	// Perform the Copy which should fail
	_, err = c.CopyObject(context.Background(), dst, src)
	if err == nil {
		logError(testName, function, args, startTime, "", "CopyObject did not fail for invalid conditions", err)
		return
	}

	logSuccess(testName, function, args, startTime)
}

func testComposeObjectErrorCasesWrapper(c *minio.Client) {
	// initialize logging params
	startTime := time.Now()
	testName := getFuncName()
	function := "ComposeObject(destination, sourceList)"
	args := map[string]interface{}{}

	// Generate a new random bucket name.
	bucketName := randString(60, rand.NewSource(time.Now().UnixNano()), "minio-go-test-")

	// Make a new bucket in 'us-east-1' (source bucket).
	err := c.MakeBucket(context.Background(), bucketName, minio.MakeBucketOptions{Region: "us-east-1"})
	if err != nil {
		logError(testName, function, args, startTime, "", "MakeBucket failed", err)
		return
	}

	defer cleanupBucket(bucketName, c)

	// Test that more than 10K source objects cannot be
	// concatenated.
	srcArr := [10001]minio.CopySrcOptions{}
	srcSlice := srcArr[:]
	dst := minio.CopyDestOptions{
		Bucket: bucketName,
		Object: "object",
	}

	args["destination"] = dst
	// Just explain about srcArr in args["sourceList"]
	// to stop having 10,001 null headers logged
	args["sourceList"] = "source array of 10,001 elements"
	if _, err := c.ComposeObject(context.Background(), dst, srcSlice...); err == nil {
		logError(testName, function, args, startTime, "", "Expected error in ComposeObject", err)
		return
	} else if err.Error() != "There must be as least one and up to 10000 source objects." {
		logError(testName, function, args, startTime, "", "Got unexpected error", err)
		return
	}

	// Create a source with invalid offset spec and check that
	// error is returned:
	// 1. Create the source object.
	const badSrcSize = 5 * 1024 * 1024
	buf := bytes.Repeat([]byte("1"), badSrcSize)
	_, err = c.PutObject(context.Background(), bucketName, "badObject", bytes.NewReader(buf), int64(len(buf)), minio.PutObjectOptions{})
	if err != nil {
		logError(testName, function, args, startTime, "", "PutObject failed", err)
		return
	}
	// 2. Set invalid range spec on the object (going beyond
	// object size)
	badSrc := minio.CopySrcOptions{
		Bucket:     bucketName,
		Object:     "badObject",
		MatchRange: true,
		Start:      1,
		End:        badSrcSize,
	}

	// 3. ComposeObject call should fail.
	if _, err := c.ComposeObject(context.Background(), dst, badSrc); err == nil {
		logError(testName, function, args, startTime, "", "ComposeObject expected to fail", err)
		return
	} else if !strings.Contains(err.Error(), "has invalid segment-to-copy") {
		logError(testName, function, args, startTime, "", "Got invalid error", err)
		return
	}

	logSuccess(testName, function, args, startTime)
}

// Test expected error cases
func testComposeObjectErrorCasesV2() {
	// initialize logging params
	startTime := time.Now()
	testName := getFuncName()
	function := "ComposeObject(destination, sourceList)"
	args := map[string]interface{}{}

	// Instantiate new minio client object
	c, err := minio.New(os.Getenv(serverEndpoint),
		&minio.Options{
			Creds:     credentials.NewStaticV2(os.Getenv(accessKey), os.Getenv(secretKey), ""),
			Transport: createHTTPTransport(),
			Secure:    mustParseBool(os.Getenv(enableHTTPS)),
		})
	if err != nil {
		logError(testName, function, args, startTime, "", "MinIO v2 client object creation failed", err)
		return
	}

	testComposeObjectErrorCasesWrapper(c)
}

func testComposeMultipleSources(c *minio.Client) {
	// initialize logging params
	startTime := time.Now()
	testName := getFuncName()
	function := "ComposeObject(destination, sourceList)"
	args := map[string]interface{}{
		"destination": "",
		"sourceList":  "",
	}

	// Generate a new random bucket name.
	bucketName := randString(60, rand.NewSource(time.Now().UnixNano()), "minio-go-test-")
	// Make a new bucket in 'us-east-1' (source bucket).
	err := c.MakeBucket(context.Background(), bucketName, minio.MakeBucketOptions{Region: "us-east-1"})
	if err != nil {
		logError(testName, function, args, startTime, "", "MakeBucket failed", err)
		return
	}

	defer cleanupBucket(bucketName, c)

	// Upload a small source object
	const srcSize = 1024 * 1024 * 5
	buf := bytes.Repeat([]byte("1"), srcSize)
	_, err = c.PutObject(context.Background(), bucketName, "srcObject", bytes.NewReader(buf), int64(srcSize), minio.PutObjectOptions{ContentType: "binary/octet-stream"})
	if err != nil {
		logError(testName, function, args, startTime, "", "PutObject failed", err)
		return
	}

	// We will append 10 copies of the object.
	srcs := []minio.CopySrcOptions{}
	for i := 0; i < 10; i++ {
		srcs = append(srcs, minio.CopySrcOptions{
			Bucket: bucketName,
			Object: "srcObject",
		})
	}

	// make the last part very small
	srcs[9].MatchRange = true

	args["sourceList"] = srcs

	dst := minio.CopyDestOptions{
		Bucket: bucketName,
		Object: "dstObject",
	}
	args["destination"] = dst

	ui, err := c.ComposeObject(context.Background(), dst, srcs...)
	if err != nil {
		logError(testName, function, args, startTime, "", "ComposeObject failed", err)
		return
	}

	if ui.Size != 9*srcSize+1 {
		logError(testName, function, args, startTime, "", "ComposeObject returned unexpected size", err)
		return
	}

	objProps, err := c.StatObject(context.Background(), bucketName, "dstObject", minio.StatObjectOptions{})
	if err != nil {
		logError(testName, function, args, startTime, "", "StatObject failed", err)
		return
	}

	if objProps.Size != 9*srcSize+1 {
		logError(testName, function, args, startTime, "", "Size mismatched! Expected "+string(10000*srcSize)+" got "+string(objProps.Size), err)
		return
	}

	logSuccess(testName, function, args, startTime)
}

// Test concatenating multiple 10K objects V2
func testCompose10KSourcesV2() {
	// initialize logging params
	startTime := time.Now()
	testName := getFuncName()
	function := "ComposeObject(destination, sourceList)"
	args := map[string]interface{}{}

	// Instantiate new minio client object
	c, err := minio.New(os.Getenv(serverEndpoint),
		&minio.Options{
			Creds:     credentials.NewStaticV2(os.Getenv(accessKey), os.Getenv(secretKey), ""),
			Transport: createHTTPTransport(),
			Secure:    mustParseBool(os.Getenv(enableHTTPS)),
		})
	if err != nil {
		logError(testName, function, args, startTime, "", "MinIO v2 client object creation failed", err)
		return
	}

	testComposeMultipleSources(c)
}

func testEncryptedEmptyObject() {
	// initialize logging params
	startTime := time.Now()
	testName := getFuncName()
	function := "PutObject(bucketName, objectName, reader, objectSize, opts)"
	args := map[string]interface{}{}

	// Instantiate new minio client object
	c, err := minio.New(os.Getenv(serverEndpoint),
		&minio.Options{
			Creds:     credentials.NewStaticV4(os.Getenv(accessKey), os.Getenv(secretKey), ""),
			Transport: createHTTPTransport(),
			Secure:    mustParseBool(os.Getenv(enableHTTPS)),
		})
	if err != nil {
		logError(testName, function, args, startTime, "", "MinIO v4 client object creation failed", err)
		return
	}

	// Generate a new random bucket name.
	bucketName := randString(60, rand.NewSource(time.Now().UnixNano()), "minio-go-test-")
	args["bucketName"] = bucketName
	// Make a new bucket in 'us-east-1' (source bucket).
	err = c.MakeBucket(context.Background(), bucketName, minio.MakeBucketOptions{Region: "us-east-1"})
	if err != nil {
		logError(testName, function, args, startTime, "", "MakeBucket failed", err)
		return
	}

	defer cleanupBucket(bucketName, c)

	sse := encrypt.DefaultPBKDF([]byte("correct horse battery staple"), []byte(bucketName+"object"))

	// 1. create an sse-c encrypted object to copy by uploading
	const srcSize = 0
	var buf []byte // Empty buffer
	args["objectName"] = "object"
	_, err = c.PutObject(context.Background(), bucketName, "object", bytes.NewReader(buf), int64(len(buf)), minio.PutObjectOptions{ServerSideEncryption: sse})
	if err != nil {
		logError(testName, function, args, startTime, "", "PutObject call failed", err)
		return
	}

	// 2. Test CopyObject for an empty object
	src := minio.CopySrcOptions{
		Bucket:     bucketName,
		Object:     "object",
		Encryption: sse,
	}

	dst := minio.CopyDestOptions{
		Bucket:     bucketName,
		Object:     "new-object",
		Encryption: sse,
	}

	if _, err = c.CopyObject(context.Background(), dst, src); err != nil {
		function = "CopyObject(dst, src)"
		logError(testName, function, map[string]interface{}{}, startTime, "", "CopyObject failed", err)
		return
	}

	// 3. Test Key rotation
	newSSE := encrypt.DefaultPBKDF([]byte("Don't Panic"), []byte(bucketName+"new-object"))
	src = minio.CopySrcOptions{
		Bucket:     bucketName,
		Object:     "new-object",
		Encryption: sse,
	}

	dst = minio.CopyDestOptions{
		Bucket:     bucketName,
		Object:     "new-object",
		Encryption: newSSE,
	}

	if _, err = c.CopyObject(context.Background(), dst, src); err != nil {
		function = "CopyObject(dst, src)"
		logError(testName, function, map[string]interface{}{}, startTime, "", "CopyObject with key rotation failed", err)
		return
	}

	// 4. Download the object.
	reader, err := c.GetObject(context.Background(), bucketName, "new-object", minio.GetObjectOptions{ServerSideEncryption: newSSE})
	if err != nil {
		logError(testName, function, args, startTime, "", "GetObject failed", err)
		return
	}
	defer reader.Close()

	decBytes, err := io.ReadAll(reader)
	if err != nil {
		logError(testName, function, map[string]interface{}{}, startTime, "", "ReadAll failed", err)
		return
	}
	if !bytes.Equal(decBytes, buf) {
		logError(testName, function, map[string]interface{}{}, startTime, "", "Downloaded object doesn't match the empty encrypted object", err)
		return
	}

	delete(args, "objectName")
	logSuccess(testName, function, args, startTime)
}

func testEncryptedCopyObjectWrapper(c *minio.Client, bucketName string, sseSrc, sseDst encrypt.ServerSide) {
	// initialize logging params
	startTime := time.Now()
	testName := getFuncNameLoc(2)
	function := "CopyObject(destination, source)"
	args := map[string]interface{}{}
	var srcEncryption, dstEncryption encrypt.ServerSide

	// Make a new bucket in 'us-east-1' (source bucket).
	err := c.MakeBucket(context.Background(), bucketName, minio.MakeBucketOptions{Region: "us-east-1"})
	if err != nil {
		logError(testName, function, args, startTime, "", "MakeBucket failed", err)
		return
	}

	defer cleanupBucket(bucketName, c)

	// 1. create an sse-c encrypted object to copy by uploading
	const srcSize = 1024 * 1024
	buf := bytes.Repeat([]byte("abcde"), srcSize) // gives a buffer of 5MiB
	_, err = c.PutObject(context.Background(), bucketName, "srcObject", bytes.NewReader(buf), int64(len(buf)), minio.PutObjectOptions{
		ServerSideEncryption: sseSrc,
	})
	if err != nil {
		logError(testName, function, args, startTime, "", "PutObject call failed", err)
		return
	}

	if sseSrc != nil && sseSrc.Type() != encrypt.S3 {
		srcEncryption = sseSrc
	}

	// 2. copy object and change encryption key
	src := minio.CopySrcOptions{
		Bucket:     bucketName,
		Object:     "srcObject",
		Encryption: srcEncryption,
	}
	args["source"] = src

	dst := minio.CopyDestOptions{
		Bucket:     bucketName,
		Object:     "dstObject",
		Encryption: sseDst,
	}
	args["destination"] = dst

	_, err = c.CopyObject(context.Background(), dst, src)
	if err != nil {
		logError(testName, function, args, startTime, "", "CopyObject failed", err)
		return
	}

	if sseDst != nil && sseDst.Type() != encrypt.S3 {
		dstEncryption = sseDst
	}
	// 3. get copied object and check if content is equal
	coreClient := minio.Core{c}
	reader, _, _, err := coreClient.GetObject(context.Background(), bucketName, "dstObject", minio.GetObjectOptions{ServerSideEncryption: dstEncryption})
	if err != nil {
		logError(testName, function, args, startTime, "", "GetObject failed", err)
		return
	}

	decBytes, err := io.ReadAll(reader)
	if err != nil {
		logError(testName, function, args, startTime, "", "ReadAll failed", err)
		return
	}
	if !bytes.Equal(decBytes, buf) {
		logError(testName, function, args, startTime, "", "Downloaded object mismatched for encrypted object", err)
		return
	}
	reader.Close()

	// Test key rotation for source object in-place.
	var newSSE encrypt.ServerSide
	if sseSrc != nil && sseSrc.Type() == encrypt.SSEC {
		newSSE = encrypt.DefaultPBKDF([]byte("Don't Panic"), []byte(bucketName+"srcObject")) // replace key
	}
	if sseSrc != nil && sseSrc.Type() == encrypt.S3 {
		newSSE = encrypt.NewSSE()
	}
	if newSSE != nil {
		dst = minio.CopyDestOptions{
			Bucket:     bucketName,
			Object:     "srcObject",
			Encryption: newSSE,
		}
		args["destination"] = dst

		_, err = c.CopyObject(context.Background(), dst, src)
		if err != nil {
			logError(testName, function, args, startTime, "", "CopyObject failed", err)
			return
		}

		// Get copied object and check if content is equal
		reader, _, _, err = coreClient.GetObject(context.Background(), bucketName, "srcObject", minio.GetObjectOptions{ServerSideEncryption: newSSE})
		if err != nil {
			logError(testName, function, args, startTime, "", "GetObject failed", err)
			return
		}

		decBytes, err = io.ReadAll(reader)
		if err != nil {
			logError(testName, function, args, startTime, "", "ReadAll failed", err)
			return
		}
		if !bytes.Equal(decBytes, buf) {
			logError(testName, function, args, startTime, "", "Downloaded object mismatched for encrypted object", err)
			return
		}
		reader.Close()

		// Test in-place decryption.
		dst = minio.CopyDestOptions{
			Bucket: bucketName,
			Object: "srcObject",
		}
		args["destination"] = dst

		src = minio.CopySrcOptions{
			Bucket:     bucketName,
			Object:     "srcObject",
			Encryption: newSSE,
		}
		args["source"] = src
		_, err = c.CopyObject(context.Background(), dst, src)
		if err != nil {
			logError(testName, function, args, startTime, "", "CopyObject Key rotation failed", err)
			return
		}
	}

	// Get copied decrypted object and check if content is equal
	reader, _, _, err = coreClient.GetObject(context.Background(), bucketName, "srcObject", minio.GetObjectOptions{})
	if err != nil {
		logError(testName, function, args, startTime, "", "GetObject failed", err)
		return
	}
	defer reader.Close()

	decBytes, err = io.ReadAll(reader)
	if err != nil {
		logError(testName, function, args, startTime, "", "ReadAll failed", err)
		return
	}
	if !bytes.Equal(decBytes, buf) {
		logError(testName, function, args, startTime, "", "Downloaded object mismatched for encrypted object", err)
		return
	}

	logSuccess(testName, function, args, startTime)
}

// Test encrypted copy object
func testUnencryptedToSSECCopyObject() {
	// initialize logging params
	startTime := time.Now()
	testName := getFuncName()
	function := "CopyObject(destination, source)"
	args := map[string]interface{}{}

	// Instantiate new minio client object
	c, err := minio.New(os.Getenv(serverEndpoint),
		&minio.Options{
			Creds:     credentials.NewStaticV4(os.Getenv(accessKey), os.Getenv(secretKey), ""),
			Transport: createHTTPTransport(),
			Secure:    mustParseBool(os.Getenv(enableHTTPS)),
		})
	if err != nil {
		logError(testName, function, args, startTime, "", "MinIO v2 client object creation failed", err)
		return
	}
	// Generate a new random bucket name.
	bucketName := randString(60, rand.NewSource(time.Now().UnixNano()), "minio-go-test-")

	sseDst := encrypt.DefaultPBKDF([]byte("correct horse battery staple"), []byte(bucketName+"dstObject"))
	// c.TraceOn(os.Stderr)
	testEncryptedCopyObjectWrapper(c, bucketName, nil, sseDst)
}

// Test encrypted copy object
func testUnencryptedToSSES3CopyObject() {
	// initialize logging params
	startTime := time.Now()
	testName := getFuncName()
	function := "CopyObject(destination, source)"
	args := map[string]interface{}{}

	// Instantiate new minio client object
	c, err := minio.New(os.Getenv(serverEndpoint),
		&minio.Options{
			Creds:     credentials.NewStaticV4(os.Getenv(accessKey), os.Getenv(secretKey), ""),
			Transport: createHTTPTransport(),
			Secure:    mustParseBool(os.Getenv(enableHTTPS)),
		})
	if err != nil {
		logError(testName, function, args, startTime, "", "MinIO v2 client object creation failed", err)
		return
	}
	// Generate a new random bucket name.
	bucketName := randString(60, rand.NewSource(time.Now().UnixNano()), "minio-go-test-")

	var sseSrc encrypt.ServerSide
	sseDst := encrypt.NewSSE()
	// c.TraceOn(os.Stderr)
	testEncryptedCopyObjectWrapper(c, bucketName, sseSrc, sseDst)
}

// Test encrypted copy object
func testUnencryptedToUnencryptedCopyObject() {
	// initialize logging params
	startTime := time.Now()
	testName := getFuncName()
	function := "CopyObject(destination, source)"
	args := map[string]interface{}{}

	// Instantiate new minio client object
	c, err := minio.New(os.Getenv(serverEndpoint),
		&minio.Options{
			Creds:     credentials.NewStaticV4(os.Getenv(accessKey), os.Getenv(secretKey), ""),
			Transport: createHTTPTransport(),
			Secure:    mustParseBool(os.Getenv(enableHTTPS)),
		})
	if err != nil {
		logError(testName, function, args, startTime, "", "MinIO v2 client object creation failed", err)
		return
	}
	// Generate a new random bucket name.
	bucketName := randString(60, rand.NewSource(time.Now().UnixNano()), "minio-go-test-")

	var sseSrc, sseDst encrypt.ServerSide
	// c.TraceOn(os.Stderr)
	testEncryptedCopyObjectWrapper(c, bucketName, sseSrc, sseDst)
}

// Test encrypted copy object
func testEncryptedSSECToSSECCopyObject() {
	// initialize logging params
	startTime := time.Now()
	testName := getFuncName()
	function := "CopyObject(destination, source)"
	args := map[string]interface{}{}

	// Instantiate new minio client object
	c, err := minio.New(os.Getenv(serverEndpoint),
		&minio.Options{
			Creds:     credentials.NewStaticV4(os.Getenv(accessKey), os.Getenv(secretKey), ""),
			Transport: createHTTPTransport(),
			Secure:    mustParseBool(os.Getenv(enableHTTPS)),
		})
	if err != nil {
		logError(testName, function, args, startTime, "", "MinIO v2 client object creation failed", err)
		return
	}
	// Generate a new random bucket name.
	bucketName := randString(60, rand.NewSource(time.Now().UnixNano()), "minio-go-test-")

	sseSrc := encrypt.DefaultPBKDF([]byte("correct horse battery staple"), []byte(bucketName+"srcObject"))
	sseDst := encrypt.DefaultPBKDF([]byte("correct horse battery staple"), []byte(bucketName+"dstObject"))
	// c.TraceOn(os.Stderr)
	testEncryptedCopyObjectWrapper(c, bucketName, sseSrc, sseDst)
}

// Test encrypted copy object
func testEncryptedSSECToSSES3CopyObject() {
	// initialize logging params
	startTime := time.Now()
	testName := getFuncName()
	function := "CopyObject(destination, source)"
	args := map[string]interface{}{}

	// Instantiate new minio client object
	c, err := minio.New(os.Getenv(serverEndpoint),
		&minio.Options{
			Creds:     credentials.NewStaticV4(os.Getenv(accessKey), os.Getenv(secretKey), ""),
			Transport: createHTTPTransport(),
			Secure:    mustParseBool(os.Getenv(enableHTTPS)),
		})
	if err != nil {
		logError(testName, function, args, startTime, "", "MinIO v2 client object creation failed", err)
		return
	}
	// Generate a new random bucket name.
	bucketName := randString(60, rand.NewSource(time.Now().UnixNano()), "minio-go-test-")

	sseSrc := encrypt.DefaultPBKDF([]byte("correct horse battery staple"), []byte(bucketName+"srcObject"))
	sseDst := encrypt.NewSSE()
	// c.TraceOn(os.Stderr)
	testEncryptedCopyObjectWrapper(c, bucketName, sseSrc, sseDst)
}

// Test encrypted copy object
func testEncryptedSSECToUnencryptedCopyObject() {
	// initialize logging params
	startTime := time.Now()
	testName := getFuncName()
	function := "CopyObject(destination, source)"
	args := map[string]interface{}{}

	// Instantiate new minio client object
	c, err := minio.New(os.Getenv(serverEndpoint),
		&minio.Options{
			Creds:     credentials.NewStaticV4(os.Getenv(accessKey), os.Getenv(secretKey), ""),
			Transport: createHTTPTransport(),
			Secure:    mustParseBool(os.Getenv(enableHTTPS)),
		})
	if err != nil {
		logError(testName, function, args, startTime, "", "MinIO v2 client object creation failed", err)
		return
	}
	// Generate a new random bucket name.
	bucketName := randString(60, rand.NewSource(time.Now().UnixNano()), "minio-go-test-")

	sseSrc := encrypt.DefaultPBKDF([]byte("correct horse battery staple"), []byte(bucketName+"srcObject"))
	var sseDst encrypt.ServerSide
	// c.TraceOn(os.Stderr)
	testEncryptedCopyObjectWrapper(c, bucketName, sseSrc, sseDst)
}

// Test encrypted copy object
func testEncryptedSSES3ToSSECCopyObject() {
	// initialize logging params
	startTime := time.Now()
	testName := getFuncName()
	function := "CopyObject(destination, source)"
	args := map[string]interface{}{}

	// Instantiate new minio client object
	c, err := minio.New(os.Getenv(serverEndpoint),
		&minio.Options{
			Creds:     credentials.NewStaticV4(os.Getenv(accessKey), os.Getenv(secretKey), ""),
			Transport: createHTTPTransport(),
			Secure:    mustParseBool(os.Getenv(enableHTTPS)),
		})
	if err != nil {
		logError(testName, function, args, startTime, "", "MinIO v2 client object creation failed", err)
		return
	}
	// Generate a new random bucket name.
	bucketName := randString(60, rand.NewSource(time.Now().UnixNano()), "minio-go-test-")

	sseSrc := encrypt.NewSSE()
	sseDst := encrypt.DefaultPBKDF([]byte("correct horse battery staple"), []byte(bucketName+"dstObject"))
	// c.TraceOn(os.Stderr)
	testEncryptedCopyObjectWrapper(c, bucketName, sseSrc, sseDst)
}

// Test encrypted copy object
func testEncryptedSSES3ToSSES3CopyObject() {
	// initialize logging params
	startTime := time.Now()
	testName := getFuncName()
	function := "CopyObject(destination, source)"
	args := map[string]interface{}{}

	// Instantiate new minio client object
	c, err := minio.New(os.Getenv(serverEndpoint),
		&minio.Options{
			Creds:     credentials.NewStaticV4(os.Getenv(accessKey), os.Getenv(secretKey), ""),
			Transport: createHTTPTransport(),
			Secure:    mustParseBool(os.Getenv(enableHTTPS)),
		})
	if err != nil {
		logError(testName, function, args, startTime, "", "MinIO v2 client object creation failed", err)
		return
	}
	// Generate a new random bucket name.
	bucketName := randString(60, rand.NewSource(time.Now().UnixNano()), "minio-go-test-")

	sseSrc := encrypt.NewSSE()
	sseDst := encrypt.NewSSE()
	// c.TraceOn(os.Stderr)
	testEncryptedCopyObjectWrapper(c, bucketName, sseSrc, sseDst)
}

// Test encrypted copy object
func testEncryptedSSES3ToUnencryptedCopyObject() {
	// initialize logging params
	startTime := time.Now()
	testName := getFuncName()
	function := "CopyObject(destination, source)"
	args := map[string]interface{}{}

	// Instantiate new minio client object
	c, err := minio.New(os.Getenv(serverEndpoint),
		&minio.Options{
			Creds:     credentials.NewStaticV4(os.Getenv(accessKey), os.Getenv(secretKey), ""),
			Transport: createHTTPTransport(),
			Secure:    mustParseBool(os.Getenv(enableHTTPS)),
		})
	if err != nil {
		logError(testName, function, args, startTime, "", "MinIO v2 client object creation failed", err)
		return
	}
	// Generate a new random bucket name.
	bucketName := randString(60, rand.NewSource(time.Now().UnixNano()), "minio-go-test-")

	sseSrc := encrypt.NewSSE()
	var sseDst encrypt.ServerSide
	// c.TraceOn(os.Stderr)
	testEncryptedCopyObjectWrapper(c, bucketName, sseSrc, sseDst)
}

// Test encrypted copy object
func testEncryptedCopyObjectV2() {
	// initialize logging params
	startTime := time.Now()
	testName := getFuncName()
	function := "CopyObject(destination, source)"
	args := map[string]interface{}{}

	// Instantiate new minio client object
	c, err := minio.New(os.Getenv(serverEndpoint),
		&minio.Options{
			Creds:     credentials.NewStaticV2(os.Getenv(accessKey), os.Getenv(secretKey), ""),
			Transport: createHTTPTransport(),
			Secure:    mustParseBool(os.Getenv(enableHTTPS)),
		})
	if err != nil {
		logError(testName, function, args, startTime, "", "MinIO v2 client object creation failed", err)
		return
	}
	// Generate a new random bucket name.
	bucketName := randString(60, rand.NewSource(time.Now().UnixNano()), "minio-go-test-")

	sseSrc := encrypt.DefaultPBKDF([]byte("correct horse battery staple"), []byte(bucketName+"srcObject"))
	sseDst := encrypt.DefaultPBKDF([]byte("correct horse battery staple"), []byte(bucketName+"dstObject"))
	// c.TraceOn(os.Stderr)
	testEncryptedCopyObjectWrapper(c, bucketName, sseSrc, sseDst)
}

func testDecryptedCopyObject() {
	// initialize logging params
	startTime := time.Now()
	testName := getFuncName()
	function := "CopyObject(destination, source)"
	args := map[string]interface{}{}

	// Instantiate new minio client object
	c, err := minio.New(os.Getenv(serverEndpoint),
		&minio.Options{
			Creds:     credentials.NewStaticV4(os.Getenv(accessKey), os.Getenv(secretKey), ""),
			Transport: createHTTPTransport(),
			Secure:    mustParseBool(os.Getenv(enableHTTPS)),
		})
	if err != nil {
		logError(testName, function, args, startTime, "", "MinIO v2 client object creation failed", err)
		return
	}

	bucketName, objectName := randString(60, rand.NewSource(time.Now().UnixNano()), "minio-go-test-"), "object"
	if err = c.MakeBucket(context.Background(), bucketName, minio.MakeBucketOptions{Region: "us-east-1"}); err != nil {
		logError(testName, function, args, startTime, "", "MakeBucket failed", err)
		return
	}

	defer cleanupBucket(bucketName, c)

	encryption := encrypt.DefaultPBKDF([]byte("correct horse battery staple"), []byte(bucketName+objectName))
	_, err = c.PutObject(context.Background(), bucketName, objectName, bytes.NewReader(bytes.Repeat([]byte("a"), 1024*1024)), 1024*1024, minio.PutObjectOptions{
		ServerSideEncryption: encryption,
	})
	if err != nil {
		logError(testName, function, args, startTime, "", "PutObject call failed", err)
		return
	}

	src := minio.CopySrcOptions{
		Bucket:     bucketName,
		Object:     objectName,
		Encryption: encrypt.SSECopy(encryption),
	}
	args["source"] = src

	dst := minio.CopyDestOptions{
		Bucket: bucketName,
		Object: "decrypted-" + objectName,
	}
	args["destination"] = dst

	if _, err = c.CopyObject(context.Background(), dst, src); err != nil {
		logError(testName, function, args, startTime, "", "CopyObject failed", err)
		return
	}
	if _, err = c.GetObject(context.Background(), bucketName, "decrypted-"+objectName, minio.GetObjectOptions{}); err != nil {
		logError(testName, function, args, startTime, "", "GetObject failed", err)
		return
	}
	logSuccess(testName, function, args, startTime)
}

func testSSECMultipartEncryptedToSSECCopyObjectPart() {
	// initialize logging params
	startTime := time.Now()
	testName := getFuncName()
	function := "CopyObjectPart(destination, source)"
	args := map[string]interface{}{}

	// Instantiate new minio client object
	client, err := minio.New(os.Getenv(serverEndpoint),
		&minio.Options{
			Creds:     credentials.NewStaticV4(os.Getenv(accessKey), os.Getenv(secretKey), ""),
			Transport: createHTTPTransport(),
			Secure:    mustParseBool(os.Getenv(enableHTTPS)),
		})
	if err != nil {
		logError(testName, function, args, startTime, "", "MinIO v4 client object creation failed", err)
		return
	}

	// Instantiate new core client object.
	c := minio.Core{client}

	// Enable tracing, write to stderr.
	// c.TraceOn(os.Stderr)

	// Set user agent.
	c.SetAppInfo("MinIO-go-FunctionalTest", appVersion)

	// Generate a new random bucket name.
	bucketName := randString(60, rand.NewSource(time.Now().UnixNano()), "minio-go-test")

	// Make a new bucket.
	err = c.MakeBucket(context.Background(), bucketName, minio.MakeBucketOptions{Region: "us-east-1"})
	if err != nil {
		logError(testName, function, args, startTime, "", "MakeBucket failed", err)
		return
	}
	defer cleanupBucket(bucketName, client)
	// Make a buffer with 6MB of data
	buf := bytes.Repeat([]byte("abcdef"), 1024*1024)

	// Save the data
	objectName := randString(60, rand.NewSource(time.Now().UnixNano()), "")
	password := "correct horse battery staple"
	srcencryption := encrypt.DefaultPBKDF([]byte(password), []byte(bucketName+objectName))

	// Upload a 6MB object using multipart mechanism
	uploadID, err := c.NewMultipartUpload(context.Background(), bucketName, objectName, minio.PutObjectOptions{ServerSideEncryption: srcencryption})
	if err != nil {
		logError(testName, function, args, startTime, "", "NewMultipartUpload call failed", err)
		return
	}

	var completeParts []minio.CompletePart

	part, err := c.PutObjectPart(context.Background(), bucketName, objectName, uploadID, 1,
		bytes.NewReader(buf[:5*1024*1024]), 5*1024*1024,
		minio.PutObjectPartOptions{SSE: srcencryption},
	)
	if err != nil {
		logError(testName, function, args, startTime, "", "PutObjectPart call failed", err)
		return
	}
	completeParts = append(completeParts, minio.CompletePart{PartNumber: part.PartNumber, ETag: part.ETag})

	part, err = c.PutObjectPart(context.Background(), bucketName, objectName, uploadID, 2,
		bytes.NewReader(buf[5*1024*1024:]), 1024*1024,
		minio.PutObjectPartOptions{SSE: srcencryption},
	)
	if err != nil {
		logError(testName, function, args, startTime, "", "PutObjectPart call failed", err)
		return
	}
	completeParts = append(completeParts, minio.CompletePart{PartNumber: part.PartNumber, ETag: part.ETag})

	// Complete the multipart upload
	_, err = c.CompleteMultipartUpload(context.Background(), bucketName, objectName, uploadID, completeParts, minio.PutObjectOptions{})
	if err != nil {
		logError(testName, function, args, startTime, "", "CompleteMultipartUpload call failed", err)
		return
	}

	// Stat the object and check its length matches
	objInfo, err := c.StatObject(context.Background(), bucketName, objectName, minio.StatObjectOptions{ServerSideEncryption: srcencryption})
	if err != nil {
		logError(testName, function, args, startTime, "", "StatObject call failed", err)
		return
	}

	destBucketName := bucketName
	destObjectName := objectName + "-dest"
	dstencryption := encrypt.DefaultPBKDF([]byte(password), []byte(destBucketName+destObjectName))

	uploadID, err = c.NewMultipartUpload(context.Background(), destBucketName, destObjectName, minio.PutObjectOptions{ServerSideEncryption: dstencryption})
	if err != nil {
		logError(testName, function, args, startTime, "", "NewMultipartUpload call failed", err)
		return
	}

	// Content of the destination object will be two copies of
	// `objectName` concatenated, followed by first byte of
	// `objectName`.
	metadata := make(map[string]string)
	header := make(http.Header)
	encrypt.SSECopy(srcencryption).Marshal(header)
	dstencryption.Marshal(header)
	for k, v := range header {
		metadata[k] = v[0]
	}

	metadata["x-amz-copy-source-if-match"] = objInfo.ETag

	// First of three parts
	fstPart, err := c.CopyObjectPart(context.Background(), bucketName, objectName, destBucketName, destObjectName, uploadID, 1, 0, -1, metadata)
	if err != nil {
		logError(testName, function, args, startTime, "", "CopyObjectPart call failed", err)
		return
	}

	// Second of three parts
	sndPart, err := c.CopyObjectPart(context.Background(), bucketName, objectName, destBucketName, destObjectName, uploadID, 2, 0, -1, metadata)
	if err != nil {
		logError(testName, function, args, startTime, "", "CopyObjectPart call failed", err)
		return
	}

	// Last of three parts
	lstPart, err := c.CopyObjectPart(context.Background(), bucketName, objectName, destBucketName, destObjectName, uploadID, 3, 0, 1, metadata)
	if err != nil {
		logError(testName, function, args, startTime, "", "CopyObjectPart call failed", err)
		return
	}

	// Complete the multipart upload
	_, err = c.CompleteMultipartUpload(context.Background(), destBucketName, destObjectName, uploadID, []minio.CompletePart{fstPart, sndPart, lstPart}, minio.PutObjectOptions{})
	if err != nil {
		logError(testName, function, args, startTime, "", "CompleteMultipartUpload call failed", err)
		return
	}

	// Stat the object and check its length matches
	objInfo, err = c.StatObject(context.Background(), destBucketName, destObjectName, minio.StatObjectOptions{ServerSideEncryption: dstencryption})
	if err != nil {
		logError(testName, function, args, startTime, "", "StatObject call failed", err)
		return
	}

	if objInfo.Size != (6*1024*1024)*2+1 {
		logError(testName, function, args, startTime, "", "Destination object has incorrect size!", err)
		return
	}

	// Now we read the data back
	getOpts := minio.GetObjectOptions{ServerSideEncryption: dstencryption}
	getOpts.SetRange(0, 6*1024*1024-1)
	r, _, _, err := c.GetObject(context.Background(), destBucketName, destObjectName, getOpts)
	if err != nil {
		logError(testName, function, args, startTime, "", "GetObject call failed", err)
		return
	}
	getBuf := make([]byte, 6*1024*1024)
	_, err = readFull(r, getBuf)
	if err != nil {
		logError(testName, function, args, startTime, "", "Read buffer failed", err)
		return
	}
	if !bytes.Equal(getBuf, buf) {
		logError(testName, function, args, startTime, "", "Got unexpected data in first 6MB", err)
		return
	}

	getOpts.SetRange(6*1024*1024, 0)
	r, _, _, err = c.GetObject(context.Background(), destBucketName, destObjectName, getOpts)
	if err != nil {
		logError(testName, function, args, startTime, "", "GetObject call failed", err)
		return
	}
	getBuf = make([]byte, 6*1024*1024+1)
	_, err = readFull(r, getBuf)
	if err != nil {
		logError(testName, function, args, startTime, "", "Read buffer failed", err)
		return
	}
	if !bytes.Equal(getBuf[:6*1024*1024], buf) {
		logError(testName, function, args, startTime, "", "Got unexpected data in second 6MB", err)
		return
	}
	if getBuf[6*1024*1024] != buf[0] {
		logError(testName, function, args, startTime, "", "Got unexpected data in last byte of copied object!", err)
		return
	}

	logSuccess(testName, function, args, startTime)

	// Do not need to remove destBucketName its same as bucketName.
}

// Test Core CopyObjectPart implementation
func testSSECEncryptedToSSECCopyObjectPart() {
	// initialize logging params
	startTime := time.Now()
	testName := getFuncName()
	function := "CopyObjectPart(destination, source)"
	args := map[string]interface{}{}

	// Instantiate new minio client object
	client, err := minio.New(os.Getenv(serverEndpoint),
		&minio.Options{
			Creds:     credentials.NewStaticV4(os.Getenv(accessKey), os.Getenv(secretKey), ""),
			Transport: createHTTPTransport(),
			Secure:    mustParseBool(os.Getenv(enableHTTPS)),
		})
	if err != nil {
		logError(testName, function, args, startTime, "", "MinIO v4 client object creation failed", err)
		return
	}

	// Instantiate new core client object.
	c := minio.Core{client}

	// Enable tracing, write to stderr.
	// c.TraceOn(os.Stderr)

	// Set user agent.
	c.SetAppInfo("MinIO-go-FunctionalTest", appVersion)

	// Generate a new random bucket name.
	bucketName := randString(60, rand.NewSource(time.Now().UnixNano()), "minio-go-test")

	// Make a new bucket.
	err = c.MakeBucket(context.Background(), bucketName, minio.MakeBucketOptions{Region: "us-east-1"})
	if err != nil {
		logError(testName, function, args, startTime, "", "MakeBucket failed", err)
		return
	}
	defer cleanupBucket(bucketName, client)
	// Make a buffer with 5MB of data
	buf := bytes.Repeat([]byte("abcde"), 1024*1024)

	// Save the data
	objectName := randString(60, rand.NewSource(time.Now().UnixNano()), "")
	password := "correct horse battery staple"
	srcencryption := encrypt.DefaultPBKDF([]byte(password), []byte(bucketName+objectName))
	putmetadata := map[string]string{
		"Content-Type": "binary/octet-stream",
	}
	opts := minio.PutObjectOptions{
		UserMetadata:         putmetadata,
		ServerSideEncryption: srcencryption,
	}
	uploadInfo, err := c.PutObject(context.Background(), bucketName, objectName, bytes.NewReader(buf), int64(len(buf)), "", "", opts)
	if err != nil {
		logError(testName, function, args, startTime, "", "PutObject call failed", err)
		return
	}

	st, err := c.StatObject(context.Background(), bucketName, objectName, minio.StatObjectOptions{ServerSideEncryption: srcencryption})
	if err != nil {
		logError(testName, function, args, startTime, "", "StatObject call failed", err)
		return
	}

	if st.Size != int64(len(buf)) {
		logError(testName, function, args, startTime, "", fmt.Sprintf("Error: number of bytes does not match, want %v, got %v\n", len(buf), st.Size), err)
		return
	}

	destBucketName := bucketName
	destObjectName := objectName + "-dest"
	dstencryption := encrypt.DefaultPBKDF([]byte(password), []byte(destBucketName+destObjectName))

	uploadID, err := c.NewMultipartUpload(context.Background(), destBucketName, destObjectName, minio.PutObjectOptions{ServerSideEncryption: dstencryption})
	if err != nil {
		logError(testName, function, args, startTime, "", "NewMultipartUpload call failed", err)
		return
	}

	// Content of the destination object will be two copies of
	// `objectName` concatenated, followed by first byte of
	// `objectName`.
	metadata := make(map[string]string)
	header := make(http.Header)
	encrypt.SSECopy(srcencryption).Marshal(header)
	dstencryption.Marshal(header)
	for k, v := range header {
		metadata[k] = v[0]
	}

	metadata["x-amz-copy-source-if-match"] = uploadInfo.ETag

	// First of three parts
	fstPart, err := c.CopyObjectPart(context.Background(), bucketName, objectName, destBucketName, destObjectName, uploadID, 1, 0, -1, metadata)
	if err != nil {
		logError(testName, function, args, startTime, "", "CopyObjectPart call failed", err)
		return
	}

	// Second of three parts
	sndPart, err := c.CopyObjectPart(context.Background(), bucketName, objectName, destBucketName, destObjectName, uploadID, 2, 0, -1, metadata)
	if err != nil {
		logError(testName, function, args, startTime, "", "CopyObjectPart call failed", err)
		return
	}

	// Last of three parts
	lstPart, err := c.CopyObjectPart(context.Background(), bucketName, objectName, destBucketName, destObjectName, uploadID, 3, 0, 1, metadata)
	if err != nil {
		logError(testName, function, args, startTime, "", "CopyObjectPart call failed", err)
		return
	}

	// Complete the multipart upload
	_, err = c.CompleteMultipartUpload(context.Background(), destBucketName, destObjectName, uploadID, []minio.CompletePart{fstPart, sndPart, lstPart}, minio.PutObjectOptions{})
	if err != nil {
		logError(testName, function, args, startTime, "", "CompleteMultipartUpload call failed", err)
		return
	}

	// Stat the object and check its length matches
	objInfo, err := c.StatObject(context.Background(), destBucketName, destObjectName, minio.StatObjectOptions{ServerSideEncryption: dstencryption})
	if err != nil {
		logError(testName, function, args, startTime, "", "StatObject call failed", err)
		return
	}

	if objInfo.Size != (5*1024*1024)*2+1 {
		logError(testName, function, args, startTime, "", "Destination object has incorrect size!", err)
		return
	}

	// Now we read the data back
	getOpts := minio.GetObjectOptions{ServerSideEncryption: dstencryption}
	getOpts.SetRange(0, 5*1024*1024-1)
	r, _, _, err := c.GetObject(context.Background(), destBucketName, destObjectName, getOpts)
	if err != nil {
		logError(testName, function, args, startTime, "", "GetObject call failed", err)
		return
	}
	getBuf := make([]byte, 5*1024*1024)
	_, err = readFull(r, getBuf)
	if err != nil {
		logError(testName, function, args, startTime, "", "Read buffer failed", err)
		return
	}
	if !bytes.Equal(getBuf, buf) {
		logError(testName, function, args, startTime, "", "Got unexpected data in first 5MB", err)
		return
	}

	getOpts.SetRange(5*1024*1024, 0)
	r, _, _, err = c.GetObject(context.Background(), destBucketName, destObjectName, getOpts)
	if err != nil {
		logError(testName, function, args, startTime, "", "GetObject call failed", err)
		return
	}
	getBuf = make([]byte, 5*1024*1024+1)
	_, err = readFull(r, getBuf)
	if err != nil {
		logError(testName, function, args, startTime, "", "Read buffer failed", err)
		return
	}
	if !bytes.Equal(getBuf[:5*1024*1024], buf) {
		logError(testName, function, args, startTime, "", "Got unexpected data in second 5MB", err)
		return
	}
	if getBuf[5*1024*1024] != buf[0] {
		logError(testName, function, args, startTime, "", "Got unexpected data in last byte of copied object!", err)
		return
	}

	logSuccess(testName, function, args, startTime)

	// Do not need to remove destBucketName its same as bucketName.
}

// Test Core CopyObjectPart implementation for SSEC encrypted to unencrypted copy
func testSSECEncryptedToUnencryptedCopyPart() {
	// initialize logging params
	startTime := time.Now()
	testName := getFuncName()
	function := "CopyObjectPart(destination, source)"
	args := map[string]interface{}{}

	// Instantiate new minio client object
	client, err := minio.New(os.Getenv(serverEndpoint),
		&minio.Options{
			Creds:     credentials.NewStaticV4(os.Getenv(accessKey), os.Getenv(secretKey), ""),
			Transport: createHTTPTransport(),
			Secure:    mustParseBool(os.Getenv(enableHTTPS)),
		})
	if err != nil {
		logError(testName, function, args, startTime, "", "MinIO v4 client object creation failed", err)
		return
	}

	// Instantiate new core client object.
	c := minio.Core{client}

	// Enable tracing, write to stderr.
	// c.TraceOn(os.Stderr)

	// Set user agent.
	c.SetAppInfo("MinIO-go-FunctionalTest", appVersion)

	// Generate a new random bucket name.
	bucketName := randString(60, rand.NewSource(time.Now().UnixNano()), "minio-go-test")

	// Make a new bucket.
	err = c.MakeBucket(context.Background(), bucketName, minio.MakeBucketOptions{Region: "us-east-1"})
	if err != nil {
		logError(testName, function, args, startTime, "", "MakeBucket failed", err)
		return
	}
	defer cleanupBucket(bucketName, client)
	// Make a buffer with 5MB of data
	buf := bytes.Repeat([]byte("abcde"), 1024*1024)

	// Save the data
	objectName := randString(60, rand.NewSource(time.Now().UnixNano()), "")
	password := "correct horse battery staple"
	srcencryption := encrypt.DefaultPBKDF([]byte(password), []byte(bucketName+objectName))

	opts := minio.PutObjectOptions{
		UserMetadata: map[string]string{
			"Content-Type": "binary/octet-stream",
		},
		ServerSideEncryption: srcencryption,
	}
	uploadInfo, err := c.PutObject(context.Background(), bucketName, objectName, bytes.NewReader(buf), int64(len(buf)), "", "", opts)
	if err != nil {
		logError(testName, function, args, startTime, "", "PutObject call failed", err)
		return
	}

	st, err := c.StatObject(context.Background(), bucketName, objectName, minio.StatObjectOptions{ServerSideEncryption: srcencryption})
	if err != nil {
		logError(testName, function, args, startTime, "", "StatObject call failed", err)
		return
	}

	if st.Size != int64(len(buf)) {
		logError(testName, function, args, startTime, "", fmt.Sprintf("Error: number of bytes does not match, want %v, got %v\n", len(buf), st.Size), err)
		return
	}

	destBucketName := bucketName
	destObjectName := objectName + "-dest"
	var dstencryption encrypt.ServerSide

	uploadID, err := c.NewMultipartUpload(context.Background(), destBucketName, destObjectName, minio.PutObjectOptions{ServerSideEncryption: dstencryption})
	if err != nil {
		logError(testName, function, args, startTime, "", "NewMultipartUpload call failed", err)
		return
	}

	// Content of the destination object will be two copies of
	// `objectName` concatenated, followed by first byte of
	// `objectName`.
	metadata := make(map[string]string)
	header := make(http.Header)
	encrypt.SSECopy(srcencryption).Marshal(header)
	for k, v := range header {
		metadata[k] = v[0]
	}

	metadata["x-amz-copy-source-if-match"] = uploadInfo.ETag

	// First of three parts
	fstPart, err := c.CopyObjectPart(context.Background(), bucketName, objectName, destBucketName, destObjectName, uploadID, 1, 0, -1, metadata)
	if err != nil {
		logError(testName, function, args, startTime, "", "CopyObjectPart call failed", err)
		return
	}

	// Second of three parts
	sndPart, err := c.CopyObjectPart(context.Background(), bucketName, objectName, destBucketName, destObjectName, uploadID, 2, 0, -1, metadata)
	if err != nil {
		logError(testName, function, args, startTime, "", "CopyObjectPart call failed", err)
		return
	}

	// Last of three parts
	lstPart, err := c.CopyObjectPart(context.Background(), bucketName, objectName, destBucketName, destObjectName, uploadID, 3, 0, 1, metadata)
	if err != nil {
		logError(testName, function, args, startTime, "", "CopyObjectPart call failed", err)
		return
	}

	// Complete the multipart upload
	_, err = c.CompleteMultipartUpload(context.Background(), destBucketName, destObjectName, uploadID, []minio.CompletePart{fstPart, sndPart, lstPart}, minio.PutObjectOptions{})
	if err != nil {
		logError(testName, function, args, startTime, "", "CompleteMultipartUpload call failed", err)
		return
	}

	// Stat the object and check its length matches
	objInfo, err := c.StatObject(context.Background(), destBucketName, destObjectName, minio.StatObjectOptions{})
	if err != nil {
		logError(testName, function, args, startTime, "", "StatObject call failed", err)
		return
	}

	if objInfo.Size != (5*1024*1024)*2+1 {
		logError(testName, function, args, startTime, "", "Destination object has incorrect size!", err)
		return
	}

	// Now we read the data back
	getOpts := minio.GetObjectOptions{}
	getOpts.SetRange(0, 5*1024*1024-1)
	r, _, _, err := c.GetObject(context.Background(), destBucketName, destObjectName, getOpts)
	if err != nil {
		logError(testName, function, args, startTime, "", "GetObject call failed", err)
		return
	}
	getBuf := make([]byte, 5*1024*1024)
	_, err = readFull(r, getBuf)
	if err != nil {
		logError(testName, function, args, startTime, "", "Read buffer failed", err)
		return
	}
	if !bytes.Equal(getBuf, buf) {
		logError(testName, function, args, startTime, "", "Got unexpected data in first 5MB", err)
		return
	}

	getOpts.SetRange(5*1024*1024, 0)
	r, _, _, err = c.GetObject(context.Background(), destBucketName, destObjectName, getOpts)
	if err != nil {
		logError(testName, function, args, startTime, "", "GetObject call failed", err)
		return
	}
	getBuf = make([]byte, 5*1024*1024+1)
	_, err = readFull(r, getBuf)
	if err != nil {
		logError(testName, function, args, startTime, "", "Read buffer failed", err)
		return
	}
	if !bytes.Equal(getBuf[:5*1024*1024], buf) {
		logError(testName, function, args, startTime, "", "Got unexpected data in second 5MB", err)
		return
	}
	if getBuf[5*1024*1024] != buf[0] {
		logError(testName, function, args, startTime, "", "Got unexpected data in last byte of copied object!", err)
		return
	}

	logSuccess(testName, function, args, startTime)

	// Do not need to remove destBucketName its same as bucketName.
}

// Test Core CopyObjectPart implementation for SSEC encrypted to SSE-S3 encrypted copy
func testSSECEncryptedToSSES3CopyObjectPart() {
	// initialize logging params
	startTime := time.Now()
	testName := getFuncName()
	function := "CopyObjectPart(destination, source)"
	args := map[string]interface{}{}

	// Instantiate new minio client object
	client, err := minio.New(os.Getenv(serverEndpoint),
		&minio.Options{
			Creds:     credentials.NewStaticV4(os.Getenv(accessKey), os.Getenv(secretKey), ""),
			Transport: createHTTPTransport(),
			Secure:    mustParseBool(os.Getenv(enableHTTPS)),
		})
	if err != nil {
		logError(testName, function, args, startTime, "", "MinIO v4 client object creation failed", err)
		return
	}

	// Instantiate new core client object.
	c := minio.Core{client}

	// Enable tracing, write to stderr.
	// c.TraceOn(os.Stderr)

	// Set user agent.
	c.SetAppInfo("MinIO-go-FunctionalTest", appVersion)

	// Generate a new random bucket name.
	bucketName := randString(60, rand.NewSource(time.Now().UnixNano()), "minio-go-test")

	// Make a new bucket.
	err = c.MakeBucket(context.Background(), bucketName, minio.MakeBucketOptions{Region: "us-east-1"})
	if err != nil {
		logError(testName, function, args, startTime, "", "MakeBucket failed", err)
		return
	}
	defer cleanupBucket(bucketName, client)
	// Make a buffer with 5MB of data
	buf := bytes.Repeat([]byte("abcde"), 1024*1024)

	// Save the data
	objectName := randString(60, rand.NewSource(time.Now().UnixNano()), "")
	password := "correct horse battery staple"
	srcencryption := encrypt.DefaultPBKDF([]byte(password), []byte(bucketName+objectName))
	putmetadata := map[string]string{
		"Content-Type": "binary/octet-stream",
	}
	opts := minio.PutObjectOptions{
		UserMetadata:         putmetadata,
		ServerSideEncryption: srcencryption,
	}

	uploadInfo, err := c.PutObject(context.Background(), bucketName, objectName, bytes.NewReader(buf), int64(len(buf)), "", "", opts)
	if err != nil {
		logError(testName, function, args, startTime, "", "PutObject call failed", err)
		return
	}

	st, err := c.StatObject(context.Background(), bucketName, objectName, minio.StatObjectOptions{ServerSideEncryption: srcencryption})
	if err != nil {
		logError(testName, function, args, startTime, "", "StatObject call failed", err)
		return
	}

	if st.Size != int64(len(buf)) {
		logError(testName, function, args, startTime, "", fmt.Sprintf("Error: number of bytes does not match, want %v, got %v\n", len(buf), st.Size), err)
		return
	}

	destBucketName := bucketName
	destObjectName := objectName + "-dest"
	dstencryption := encrypt.NewSSE()

	uploadID, err := c.NewMultipartUpload(context.Background(), destBucketName, destObjectName, minio.PutObjectOptions{ServerSideEncryption: dstencryption})
	if err != nil {
		logError(testName, function, args, startTime, "", "NewMultipartUpload call failed", err)
		return
	}

	// Content of the destination object will be two copies of
	// `objectName` concatenated, followed by first byte of
	// `objectName`.
	metadata := make(map[string]string)
	header := make(http.Header)
	encrypt.SSECopy(srcencryption).Marshal(header)
	dstencryption.Marshal(header)

	for k, v := range header {
		metadata[k] = v[0]
	}

	metadata["x-amz-copy-source-if-match"] = uploadInfo.ETag

	// First of three parts
	fstPart, err := c.CopyObjectPart(context.Background(), bucketName, objectName, destBucketName, destObjectName, uploadID, 1, 0, -1, metadata)
	if err != nil {
		logError(testName, function, args, startTime, "", "CopyObjectPart call failed", err)
		return
	}

	// Second of three parts
	sndPart, err := c.CopyObjectPart(context.Background(), bucketName, objectName, destBucketName, destObjectName, uploadID, 2, 0, -1, metadata)
	if err != nil {
		logError(testName, function, args, startTime, "", "CopyObjectPart call failed", err)
		return
	}

	// Last of three parts
	lstPart, err := c.CopyObjectPart(context.Background(), bucketName, objectName, destBucketName, destObjectName, uploadID, 3, 0, 1, metadata)
	if err != nil {
		logError(testName, function, args, startTime, "", "CopyObjectPart call failed", err)
		return
	}

	// Complete the multipart upload
	_, err = c.CompleteMultipartUpload(context.Background(), destBucketName, destObjectName, uploadID, []minio.CompletePart{fstPart, sndPart, lstPart}, minio.PutObjectOptions{})
	if err != nil {
		logError(testName, function, args, startTime, "", "CompleteMultipartUpload call failed", err)
		return
	}

	// Stat the object and check its length matches
	objInfo, err := c.StatObject(context.Background(), destBucketName, destObjectName, minio.StatObjectOptions{})
	if err != nil {
		logError(testName, function, args, startTime, "", "StatObject call failed", err)
		return
	}

	if objInfo.Size != (5*1024*1024)*2+1 {
		logError(testName, function, args, startTime, "", "Destination object has incorrect size!", err)
		return
	}

	// Now we read the data back
	getOpts := minio.GetObjectOptions{}
	getOpts.SetRange(0, 5*1024*1024-1)
	r, _, _, err := c.GetObject(context.Background(), destBucketName, destObjectName, getOpts)
	if err != nil {
		logError(testName, function, args, startTime, "", "GetObject call failed", err)
		return
	}
	getBuf := make([]byte, 5*1024*1024)
	_, err = readFull(r, getBuf)
	if err != nil {
		logError(testName, function, args, startTime, "", "Read buffer failed", err)
		return
	}
	if !bytes.Equal(getBuf, buf) {
		logError(testName, function, args, startTime, "", "Got unexpected data in first 5MB", err)
		return
	}

	getOpts.SetRange(5*1024*1024, 0)
	r, _, _, err = c.GetObject(context.Background(), destBucketName, destObjectName, getOpts)
	if err != nil {
		logError(testName, function, args, startTime, "", "GetObject call failed", err)
		return
	}
	getBuf = make([]byte, 5*1024*1024+1)
	_, err = readFull(r, getBuf)
	if err != nil {
		logError(testName, function, args, startTime, "", "Read buffer failed", err)
		return
	}
	if !bytes.Equal(getBuf[:5*1024*1024], buf) {
		logError(testName, function, args, startTime, "", "Got unexpected data in second 5MB", err)
		return
	}
	if getBuf[5*1024*1024] != buf[0] {
		logError(testName, function, args, startTime, "", "Got unexpected data in last byte of copied object!", err)
		return
	}

	logSuccess(testName, function, args, startTime)

	// Do not need to remove destBucketName its same as bucketName.
}

// Test Core CopyObjectPart implementation for unencrypted to SSEC encryption copy part
func testUnencryptedToSSECCopyObjectPart() {
	// initialize logging params
	startTime := time.Now()
	testName := getFuncName()
	function := "CopyObjectPart(destination, source)"
	args := map[string]interface{}{}

	// Instantiate new minio client object
	client, err := minio.New(os.Getenv(serverEndpoint),
		&minio.Options{
			Creds:     credentials.NewStaticV4(os.Getenv(accessKey), os.Getenv(secretKey), ""),
			Transport: createHTTPTransport(),
			Secure:    mustParseBool(os.Getenv(enableHTTPS)),
		})
	if err != nil {
		logError(testName, function, args, startTime, "", "MinIO v4 client object creation failed", err)
		return
	}

	// Instantiate new core client object.
	c := minio.Core{client}

	// Enable tracing, write to stderr.
	// c.TraceOn(os.Stderr)

	// Set user agent.
	c.SetAppInfo("MinIO-go-FunctionalTest", appVersion)

	// Generate a new random bucket name.
	bucketName := randString(60, rand.NewSource(time.Now().UnixNano()), "minio-go-test")

	// Make a new bucket.
	err = c.MakeBucket(context.Background(), bucketName, minio.MakeBucketOptions{Region: "us-east-1"})
	if err != nil {
		logError(testName, function, args, startTime, "", "MakeBucket failed", err)
		return
	}
	defer cleanupBucket(bucketName, client)
	// Make a buffer with 5MB of data
	buf := bytes.Repeat([]byte("abcde"), 1024*1024)

	// Save the data
	objectName := randString(60, rand.NewSource(time.Now().UnixNano()), "")
	password := "correct horse battery staple"
	putmetadata := map[string]string{
		"Content-Type": "binary/octet-stream",
	}
	opts := minio.PutObjectOptions{
		UserMetadata: putmetadata,
	}
	uploadInfo, err := c.PutObject(context.Background(), bucketName, objectName, bytes.NewReader(buf), int64(len(buf)), "", "", opts)
	if err != nil {
		logError(testName, function, args, startTime, "", "PutObject call failed", err)
		return
	}

	st, err := c.StatObject(context.Background(), bucketName, objectName, minio.StatObjectOptions{})
	if err != nil {
		logError(testName, function, args, startTime, "", "StatObject call failed", err)
		return
	}

	if st.Size != int64(len(buf)) {
		logError(testName, function, args, startTime, "", fmt.Sprintf("Error: number of bytes does not match, want %v, got %v\n", len(buf), st.Size), err)
		return
	}

	destBucketName := bucketName
	destObjectName := objectName + "-dest"
	dstencryption := encrypt.DefaultPBKDF([]byte(password), []byte(destBucketName+destObjectName))

	uploadID, err := c.NewMultipartUpload(context.Background(), destBucketName, destObjectName, minio.PutObjectOptions{ServerSideEncryption: dstencryption})
	if err != nil {
		logError(testName, function, args, startTime, "", "NewMultipartUpload call failed", err)
		return
	}

	// Content of the destination object will be two copies of
	// `objectName` concatenated, followed by first byte of
	// `objectName`.
	metadata := make(map[string]string)
	header := make(http.Header)
	dstencryption.Marshal(header)
	for k, v := range header {
		metadata[k] = v[0]
	}

	metadata["x-amz-copy-source-if-match"] = uploadInfo.ETag

	// First of three parts
	fstPart, err := c.CopyObjectPart(context.Background(), bucketName, objectName, destBucketName, destObjectName, uploadID, 1, 0, -1, metadata)
	if err != nil {
		logError(testName, function, args, startTime, "", "CopyObjectPart call failed", err)
		return
	}

	// Second of three parts
	sndPart, err := c.CopyObjectPart(context.Background(), bucketName, objectName, destBucketName, destObjectName, uploadID, 2, 0, -1, metadata)
	if err != nil {
		logError(testName, function, args, startTime, "", "CopyObjectPart call failed", err)
		return
	}

	// Last of three parts
	lstPart, err := c.CopyObjectPart(context.Background(), bucketName, objectName, destBucketName, destObjectName, uploadID, 3, 0, 1, metadata)
	if err != nil {
		logError(testName, function, args, startTime, "", "CopyObjectPart call failed", err)
		return
	}

	// Complete the multipart upload
	_, err = c.CompleteMultipartUpload(context.Background(), destBucketName, destObjectName, uploadID, []minio.CompletePart{fstPart, sndPart, lstPart}, minio.PutObjectOptions{})
	if err != nil {
		logError(testName, function, args, startTime, "", "CompleteMultipartUpload call failed", err)
		return
	}

	// Stat the object and check its length matches
	objInfo, err := c.StatObject(context.Background(), destBucketName, destObjectName, minio.StatObjectOptions{ServerSideEncryption: dstencryption})
	if err != nil {
		logError(testName, function, args, startTime, "", "StatObject call failed", err)
		return
	}

	if objInfo.Size != (5*1024*1024)*2+1 {
		logError(testName, function, args, startTime, "", "Destination object has incorrect size!", err)
		return
	}

	// Now we read the data back
	getOpts := minio.GetObjectOptions{ServerSideEncryption: dstencryption}
	getOpts.SetRange(0, 5*1024*1024-1)
	r, _, _, err := c.GetObject(context.Background(), destBucketName, destObjectName, getOpts)
	if err != nil {
		logError(testName, function, args, startTime, "", "GetObject call failed", err)
		return
	}
	getBuf := make([]byte, 5*1024*1024)
	_, err = readFull(r, getBuf)
	if err != nil {
		logError(testName, function, args, startTime, "", "Read buffer failed", err)
		return
	}
	if !bytes.Equal(getBuf, buf) {
		logError(testName, function, args, startTime, "", "Got unexpected data in first 5MB", err)
		return
	}

	getOpts.SetRange(5*1024*1024, 0)
	r, _, _, err = c.GetObject(context.Background(), destBucketName, destObjectName, getOpts)
	if err != nil {
		logError(testName, function, args, startTime, "", "GetObject call failed", err)
		return
	}
	getBuf = make([]byte, 5*1024*1024+1)
	_, err = readFull(r, getBuf)
	if err != nil {
		logError(testName, function, args, startTime, "", "Read buffer failed", err)
		return
	}
	if !bytes.Equal(getBuf[:5*1024*1024], buf) {
		logError(testName, function, args, startTime, "", "Got unexpected data in second 5MB", err)
		return
	}
	if getBuf[5*1024*1024] != buf[0] {
		logError(testName, function, args, startTime, "", "Got unexpected data in last byte of copied object!", err)
		return
	}

	logSuccess(testName, function, args, startTime)

	// Do not need to remove destBucketName its same as bucketName.
}

// Test Core CopyObjectPart implementation for unencrypted to unencrypted copy
func testUnencryptedToUnencryptedCopyPart() {
	// initialize logging params
	startTime := time.Now()
	testName := getFuncName()
	function := "CopyObjectPart(destination, source)"
	args := map[string]interface{}{}

	// Instantiate new minio client object
	client, err := minio.New(os.Getenv(serverEndpoint),
		&minio.Options{
			Creds:     credentials.NewStaticV4(os.Getenv(accessKey), os.Getenv(secretKey), ""),
			Transport: createHTTPTransport(),
			Secure:    mustParseBool(os.Getenv(enableHTTPS)),
		})
	if err != nil {
		logError(testName, function, args, startTime, "", "MinIO v4 client object creation failed", err)
		return
	}

	// Instantiate new core client object.
	c := minio.Core{client}

	// Enable tracing, write to stderr.
	// c.TraceOn(os.Stderr)

	// Set user agent.
	c.SetAppInfo("MinIO-go-FunctionalTest", appVersion)

	// Generate a new random bucket name.
	bucketName := randString(60, rand.NewSource(time.Now().UnixNano()), "minio-go-test")

	// Make a new bucket.
	err = c.MakeBucket(context.Background(), bucketName, minio.MakeBucketOptions{Region: "us-east-1"})
	if err != nil {
		logError(testName, function, args, startTime, "", "MakeBucket failed", err)
		return
	}
	defer cleanupBucket(bucketName, client)
	// Make a buffer with 5MB of data
	buf := bytes.Repeat([]byte("abcde"), 1024*1024)

	// Save the data
	objectName := randString(60, rand.NewSource(time.Now().UnixNano()), "")
	putmetadata := map[string]string{
		"Content-Type": "binary/octet-stream",
	}
	opts := minio.PutObjectOptions{
		UserMetadata: putmetadata,
	}
	uploadInfo, err := c.PutObject(context.Background(), bucketName, objectName, bytes.NewReader(buf), int64(len(buf)), "", "", opts)
	if err != nil {
		logError(testName, function, args, startTime, "", "PutObject call failed", err)
		return
	}
	st, err := c.StatObject(context.Background(), bucketName, objectName, minio.StatObjectOptions{})
	if err != nil {
		logError(testName, function, args, startTime, "", "StatObject call failed", err)
		return
	}

	if st.Size != int64(len(buf)) {
		logError(testName, function, args, startTime, "", fmt.Sprintf("Error: number of bytes does not match, want %v, got %v\n", len(buf), st.Size), err)
		return
	}

	destBucketName := bucketName
	destObjectName := objectName + "-dest"

	uploadID, err := c.NewMultipartUpload(context.Background(), destBucketName, destObjectName, minio.PutObjectOptions{})
	if err != nil {
		logError(testName, function, args, startTime, "", "NewMultipartUpload call failed", err)
		return
	}

	// Content of the destination object will be two copies of
	// `objectName` concatenated, followed by first byte of
	// `objectName`.
	metadata := make(map[string]string)
	header := make(http.Header)
	for k, v := range header {
		metadata[k] = v[0]
	}

	metadata["x-amz-copy-source-if-match"] = uploadInfo.ETag

	// First of three parts
	fstPart, err := c.CopyObjectPart(context.Background(), bucketName, objectName, destBucketName, destObjectName, uploadID, 1, 0, -1, metadata)
	if err != nil {
		logError(testName, function, args, startTime, "", "CopyObjectPart call failed", err)
		return
	}

	// Second of three parts
	sndPart, err := c.CopyObjectPart(context.Background(), bucketName, objectName, destBucketName, destObjectName, uploadID, 2, 0, -1, metadata)
	if err != nil {
		logError(testName, function, args, startTime, "", "CopyObjectPart call failed", err)
		return
	}

	// Last of three parts
	lstPart, err := c.CopyObjectPart(context.Background(), bucketName, objectName, destBucketName, destObjectName, uploadID, 3, 0, 1, metadata)
	if err != nil {
		logError(testName, function, args, startTime, "", "CopyObjectPart call failed", err)
		return
	}

	// Complete the multipart upload
	_, err = c.CompleteMultipartUpload(context.Background(), destBucketName, destObjectName, uploadID, []minio.CompletePart{fstPart, sndPart, lstPart}, minio.PutObjectOptions{})
	if err != nil {
		logError(testName, function, args, startTime, "", "CompleteMultipartUpload call failed", err)
		return
	}

	// Stat the object and check its length matches
	objInfo, err := c.StatObject(context.Background(), destBucketName, destObjectName, minio.StatObjectOptions{})
	if err != nil {
		logError(testName, function, args, startTime, "", "StatObject call failed", err)
		return
	}

	if objInfo.Size != (5*1024*1024)*2+1 {
		logError(testName, function, args, startTime, "", "Destination object has incorrect size!", err)
		return
	}

	// Now we read the data back
	getOpts := minio.GetObjectOptions{}
	getOpts.SetRange(0, 5*1024*1024-1)
	r, _, _, err := c.GetObject(context.Background(), destBucketName, destObjectName, getOpts)
	if err != nil {
		logError(testName, function, args, startTime, "", "GetObject call failed", err)
		return
	}
	getBuf := make([]byte, 5*1024*1024)
	_, err = readFull(r, getBuf)
	if err != nil {
		logError(testName, function, args, startTime, "", "Read buffer failed", err)
		return
	}
	if !bytes.Equal(getBuf, buf) {
		logError(testName, function, args, startTime, "", "Got unexpected data in first 5MB", err)
		return
	}

	getOpts.SetRange(5*1024*1024, 0)
	r, _, _, err = c.GetObject(context.Background(), destBucketName, destObjectName, getOpts)
	if err != nil {
		logError(testName, function, args, startTime, "", "GetObject call failed", err)
		return
	}
	getBuf = make([]byte, 5*1024*1024+1)
	_, err = readFull(r, getBuf)
	if err != nil {
		logError(testName, function, args, startTime, "", "Read buffer failed", err)
		return
	}
	if !bytes.Equal(getBuf[:5*1024*1024], buf) {
		logError(testName, function, args, startTime, "", "Got unexpected data in second 5MB", err)
		return
	}
	if getBuf[5*1024*1024] != buf[0] {
		logError(testName, function, args, startTime, "", "Got unexpected data in last byte of copied object!", err)
		return
	}

	logSuccess(testName, function, args, startTime)

	// Do not need to remove destBucketName its same as bucketName.
}

// Test Core CopyObjectPart implementation for unencrypted to SSE-S3 encrypted copy
func testUnencryptedToSSES3CopyObjectPart() {
	// initialize logging params
	startTime := time.Now()
	testName := getFuncName()
	function := "CopyObjectPart(destination, source)"
	args := map[string]interface{}{}

	// Instantiate new minio client object
	client, err := minio.New(os.Getenv(serverEndpoint),
		&minio.Options{
			Creds:     credentials.NewStaticV4(os.Getenv(accessKey), os.Getenv(secretKey), ""),
			Transport: createHTTPTransport(),
			Secure:    mustParseBool(os.Getenv(enableHTTPS)),
		})
	if err != nil {
		logError(testName, function, args, startTime, "", "MinIO v4 client object creation failed", err)
		return
	}

	// Instantiate new core client object.
	c := minio.Core{client}

	// Enable tracing, write to stderr.
	// c.TraceOn(os.Stderr)

	// Set user agent.
	c.SetAppInfo("MinIO-go-FunctionalTest", appVersion)

	// Generate a new random bucket name.
	bucketName := randString(60, rand.NewSource(time.Now().UnixNano()), "minio-go-test")

	// Make a new bucket.
	err = c.MakeBucket(context.Background(), bucketName, minio.MakeBucketOptions{Region: "us-east-1"})
	if err != nil {
		logError(testName, function, args, startTime, "", "MakeBucket failed", err)
		return
	}
	defer cleanupBucket(bucketName, client)
	// Make a buffer with 5MB of data
	buf := bytes.Repeat([]byte("abcde"), 1024*1024)

	// Save the data
	objectName := randString(60, rand.NewSource(time.Now().UnixNano()), "")
	opts := minio.PutObjectOptions{
		UserMetadata: map[string]string{
			"Content-Type": "binary/octet-stream",
		},
	}
	uploadInfo, err := c.PutObject(context.Background(), bucketName, objectName, bytes.NewReader(buf), int64(len(buf)), "", "", opts)
	if err != nil {
		logError(testName, function, args, startTime, "", "PutObject call failed", err)
		return
	}
	st, err := c.StatObject(context.Background(), bucketName, objectName, minio.StatObjectOptions{})
	if err != nil {
		logError(testName, function, args, startTime, "", "StatObject call failed", err)
		return
	}

	if st.Size != int64(len(buf)) {
		logError(testName, function, args, startTime, "", fmt.Sprintf("Error: number of bytes does not match, want %v, got %v\n", len(buf), st.Size), err)
		return
	}

	destBucketName := bucketName
	destObjectName := objectName + "-dest"
	dstencryption := encrypt.NewSSE()

	uploadID, err := c.NewMultipartUpload(context.Background(), destBucketName, destObjectName, minio.PutObjectOptions{ServerSideEncryption: dstencryption})
	if err != nil {
		logError(testName, function, args, startTime, "", "NewMultipartUpload call failed", err)
		return
	}

	// Content of the destination object will be two copies of
	// `objectName` concatenated, followed by first byte of
	// `objectName`.
	metadata := make(map[string]string)
	header := make(http.Header)
	dstencryption.Marshal(header)

	for k, v := range header {
		metadata[k] = v[0]
	}

	metadata["x-amz-copy-source-if-match"] = uploadInfo.ETag

	// First of three parts
	fstPart, err := c.CopyObjectPart(context.Background(), bucketName, objectName, destBucketName, destObjectName, uploadID, 1, 0, -1, metadata)
	if err != nil {
		logError(testName, function, args, startTime, "", "CopyObjectPart call failed", err)
		return
	}

	// Second of three parts
	sndPart, err := c.CopyObjectPart(context.Background(), bucketName, objectName, destBucketName, destObjectName, uploadID, 2, 0, -1, metadata)
	if err != nil {
		logError(testName, function, args, startTime, "", "CopyObjectPart call failed", err)
		return
	}

	// Last of three parts
	lstPart, err := c.CopyObjectPart(context.Background(), bucketName, objectName, destBucketName, destObjectName, uploadID, 3, 0, 1, metadata)
	if err != nil {
		logError(testName, function, args, startTime, "", "CopyObjectPart call failed", err)
		return
	}

	// Complete the multipart upload
	_, err = c.CompleteMultipartUpload(context.Background(), destBucketName, destObjectName, uploadID, []minio.CompletePart{fstPart, sndPart, lstPart}, minio.PutObjectOptions{})
	if err != nil {
		logError(testName, function, args, startTime, "", "CompleteMultipartUpload call failed", err)
		return
	}

	// Stat the object and check its length matches
	objInfo, err := c.StatObject(context.Background(), destBucketName, destObjectName, minio.StatObjectOptions{})
	if err != nil {
		logError(testName, function, args, startTime, "", "StatObject call failed", err)
		return
	}

	if objInfo.Size != (5*1024*1024)*2+1 {
		logError(testName, function, args, startTime, "", "Destination object has incorrect size!", err)
		return
	}

	// Now we read the data back
	getOpts := minio.GetObjectOptions{}
	getOpts.SetRange(0, 5*1024*1024-1)
	r, _, _, err := c.GetObject(context.Background(), destBucketName, destObjectName, getOpts)
	if err != nil {
		logError(testName, function, args, startTime, "", "GetObject call failed", err)
		return
	}
	getBuf := make([]byte, 5*1024*1024)
	_, err = readFull(r, getBuf)
	if err != nil {
		logError(testName, function, args, startTime, "", "Read buffer failed", err)
		return
	}
	if !bytes.Equal(getBuf, buf) {
		logError(testName, function, args, startTime, "", "Got unexpected data in first 5MB", err)
		return
	}

	getOpts.SetRange(5*1024*1024, 0)
	r, _, _, err = c.GetObject(context.Background(), destBucketName, destObjectName, getOpts)
	if err != nil {
		logError(testName, function, args, startTime, "", "GetObject call failed", err)
		return
	}
	getBuf = make([]byte, 5*1024*1024+1)
	_, err = readFull(r, getBuf)
	if err != nil {
		logError(testName, function, args, startTime, "", "Read buffer failed", err)
		return
	}
	if !bytes.Equal(getBuf[:5*1024*1024], buf) {
		logError(testName, function, args, startTime, "", "Got unexpected data in second 5MB", err)
		return
	}
	if getBuf[5*1024*1024] != buf[0] {
		logError(testName, function, args, startTime, "", "Got unexpected data in last byte of copied object!", err)
		return
	}

	logSuccess(testName, function, args, startTime)

	// Do not need to remove destBucketName its same as bucketName.
}

// Test Core CopyObjectPart implementation for SSE-S3 to SSEC encryption copy part
func testSSES3EncryptedToSSECCopyObjectPart() {
	// initialize logging params
	startTime := time.Now()
	testName := getFuncName()
	function := "CopyObjectPart(destination, source)"
	args := map[string]interface{}{}

	// Instantiate new minio client object
	client, err := minio.New(os.Getenv(serverEndpoint),
		&minio.Options{
			Creds:     credentials.NewStaticV4(os.Getenv(accessKey), os.Getenv(secretKey), ""),
			Transport: createHTTPTransport(),
			Secure:    mustParseBool(os.Getenv(enableHTTPS)),
		})
	if err != nil {
		logError(testName, function, args, startTime, "", "MinIO v4 client object creation failed", err)
		return
	}

	// Instantiate new core client object.
	c := minio.Core{client}

	// Enable tracing, write to stderr.
	// c.TraceOn(os.Stderr)

	// Set user agent.
	c.SetAppInfo("MinIO-go-FunctionalTest", appVersion)

	// Generate a new random bucket name.
	bucketName := randString(60, rand.NewSource(time.Now().UnixNano()), "minio-go-test")

	// Make a new bucket.
	err = c.MakeBucket(context.Background(), bucketName, minio.MakeBucketOptions{Region: "us-east-1"})
	if err != nil {
		logError(testName, function, args, startTime, "", "MakeBucket failed", err)
		return
	}
	defer cleanupBucket(bucketName, client)
	// Make a buffer with 5MB of data
	buf := bytes.Repeat([]byte("abcde"), 1024*1024)

	// Save the data
	objectName := randString(60, rand.NewSource(time.Now().UnixNano()), "")
	password := "correct horse battery staple"
	srcEncryption := encrypt.NewSSE()
	opts := minio.PutObjectOptions{
		UserMetadata: map[string]string{
			"Content-Type": "binary/octet-stream",
		},
		ServerSideEncryption: srcEncryption,
	}
	uploadInfo, err := c.PutObject(context.Background(), bucketName, objectName, bytes.NewReader(buf), int64(len(buf)), "", "", opts)
	if err != nil {
		logError(testName, function, args, startTime, "", "PutObject call failed", err)
		return
	}

	st, err := c.StatObject(context.Background(), bucketName, objectName, minio.StatObjectOptions{ServerSideEncryption: srcEncryption})
	if err != nil {
		logError(testName, function, args, startTime, "", "StatObject call failed", err)
		return
	}

	if st.Size != int64(len(buf)) {
		logError(testName, function, args, startTime, "", fmt.Sprintf("Error: number of bytes does not match, want %v, got %v\n", len(buf), st.Size), err)
		return
	}

	destBucketName := bucketName
	destObjectName := objectName + "-dest"
	dstencryption := encrypt.DefaultPBKDF([]byte(password), []byte(destBucketName+destObjectName))

	uploadID, err := c.NewMultipartUpload(context.Background(), destBucketName, destObjectName, minio.PutObjectOptions{ServerSideEncryption: dstencryption})
	if err != nil {
		logError(testName, function, args, startTime, "", "NewMultipartUpload call failed", err)
		return
	}

	// Content of the destination object will be two copies of
	// `objectName` concatenated, followed by first byte of
	// `objectName`.
	metadata := make(map[string]string)
	header := make(http.Header)
	dstencryption.Marshal(header)
	for k, v := range header {
		metadata[k] = v[0]
	}

	metadata["x-amz-copy-source-if-match"] = uploadInfo.ETag

	// First of three parts
	fstPart, err := c.CopyObjectPart(context.Background(), bucketName, objectName, destBucketName, destObjectName, uploadID, 1, 0, -1, metadata)
	if err != nil {
		logError(testName, function, args, startTime, "", "CopyObjectPart call failed", err)
		return
	}

	// Second of three parts
	sndPart, err := c.CopyObjectPart(context.Background(), bucketName, objectName, destBucketName, destObjectName, uploadID, 2, 0, -1, metadata)
	if err != nil {
		logError(testName, function, args, startTime, "", "CopyObjectPart call failed", err)
		return
	}

	// Last of three parts
	lstPart, err := c.CopyObjectPart(context.Background(), bucketName, objectName, destBucketName, destObjectName, uploadID, 3, 0, 1, metadata)
	if err != nil {
		logError(testName, function, args, startTime, "", "CopyObjectPart call failed", err)
		return
	}

	// Complete the multipart upload
	_, err = c.CompleteMultipartUpload(context.Background(), destBucketName, destObjectName, uploadID, []minio.CompletePart{fstPart, sndPart, lstPart}, minio.PutObjectOptions{})
	if err != nil {
		logError(testName, function, args, startTime, "", "CompleteMultipartUpload call failed", err)
		return
	}

	// Stat the object and check its length matches
	objInfo, err := c.StatObject(context.Background(), destBucketName, destObjectName, minio.StatObjectOptions{ServerSideEncryption: dstencryption})
	if err != nil {
		logError(testName, function, args, startTime, "", "StatObject call failed", err)
		return
	}

	if objInfo.Size != (5*1024*1024)*2+1 {
		logError(testName, function, args, startTime, "", "Destination object has incorrect size!", err)
		return
	}

	// Now we read the data back
	getOpts := minio.GetObjectOptions{ServerSideEncryption: dstencryption}
	getOpts.SetRange(0, 5*1024*1024-1)
	r, _, _, err := c.GetObject(context.Background(), destBucketName, destObjectName, getOpts)
	if err != nil {
		logError(testName, function, args, startTime, "", "GetObject call failed", err)
		return
	}
	getBuf := make([]byte, 5*1024*1024)
	_, err = readFull(r, getBuf)
	if err != nil {
		logError(testName, function, args, startTime, "", "Read buffer failed", err)
		return
	}
	if !bytes.Equal(getBuf, buf) {
		logError(testName, function, args, startTime, "", "Got unexpected data in first 5MB", err)
		return
	}

	getOpts.SetRange(5*1024*1024, 0)
	r, _, _, err = c.GetObject(context.Background(), destBucketName, destObjectName, getOpts)
	if err != nil {
		logError(testName, function, args, startTime, "", "GetObject call failed", err)
		return
	}
	getBuf = make([]byte, 5*1024*1024+1)
	_, err = readFull(r, getBuf)
	if err != nil {
		logError(testName, function, args, startTime, "", "Read buffer failed", err)
		return
	}
	if !bytes.Equal(getBuf[:5*1024*1024], buf) {
		logError(testName, function, args, startTime, "", "Got unexpected data in second 5MB", err)
		return
	}
	if getBuf[5*1024*1024] != buf[0] {
		logError(testName, function, args, startTime, "", "Got unexpected data in last byte of copied object!", err)
		return
	}

	logSuccess(testName, function, args, startTime)

	// Do not need to remove destBucketName its same as bucketName.
}

// Test Core CopyObjectPart implementation for unencrypted to unencrypted copy
func testSSES3EncryptedToUnencryptedCopyPart() {
	// initialize logging params
	startTime := time.Now()
	testName := getFuncName()
	function := "CopyObjectPart(destination, source)"
	args := map[string]interface{}{}

	// Instantiate new minio client object
	client, err := minio.New(os.Getenv(serverEndpoint),
		&minio.Options{
			Creds:     credentials.NewStaticV4(os.Getenv(accessKey), os.Getenv(secretKey), ""),
			Transport: createHTTPTransport(),
			Secure:    mustParseBool(os.Getenv(enableHTTPS)),
		})
	if err != nil {
		logError(testName, function, args, startTime, "", "MinIO v4 client object creation failed", err)
		return
	}

	// Instantiate new core client object.
	c := minio.Core{client}

	// Enable tracing, write to stderr.
	// c.TraceOn(os.Stderr)

	// Set user agent.
	c.SetAppInfo("MinIO-go-FunctionalTest", appVersion)

	// Generate a new random bucket name.
	bucketName := randString(60, rand.NewSource(time.Now().UnixNano()), "minio-go-test")

	// Make a new bucket.
	err = c.MakeBucket(context.Background(), bucketName, minio.MakeBucketOptions{Region: "us-east-1"})
	if err != nil {
		logError(testName, function, args, startTime, "", "MakeBucket failed", err)
		return
	}
	defer cleanupBucket(bucketName, client)
	// Make a buffer with 5MB of data
	buf := bytes.Repeat([]byte("abcde"), 1024*1024)

	// Save the data
	objectName := randString(60, rand.NewSource(time.Now().UnixNano()), "")
	srcEncryption := encrypt.NewSSE()
	opts := minio.PutObjectOptions{
		UserMetadata: map[string]string{
			"Content-Type": "binary/octet-stream",
		},
		ServerSideEncryption: srcEncryption,
	}
	uploadInfo, err := c.PutObject(context.Background(), bucketName, objectName, bytes.NewReader(buf), int64(len(buf)), "", "", opts)
	if err != nil {
		logError(testName, function, args, startTime, "", "PutObject call failed", err)
		return
	}
	st, err := c.StatObject(context.Background(), bucketName, objectName, minio.StatObjectOptions{ServerSideEncryption: srcEncryption})
	if err != nil {
		logError(testName, function, args, startTime, "", "StatObject call failed", err)
		return
	}

	if st.Size != int64(len(buf)) {
		logError(testName, function, args, startTime, "", fmt.Sprintf("Error: number of bytes does not match, want %v, got %v\n", len(buf), st.Size), err)
		return
	}

	destBucketName := bucketName
	destObjectName := objectName + "-dest"

	uploadID, err := c.NewMultipartUpload(context.Background(), destBucketName, destObjectName, minio.PutObjectOptions{})
	if err != nil {
		logError(testName, function, args, startTime, "", "NewMultipartUpload call failed", err)
		return
	}

	// Content of the destination object will be two copies of
	// `objectName` concatenated, followed by first byte of
	// `objectName`.
	metadata := make(map[string]string)
	header := make(http.Header)
	for k, v := range header {
		metadata[k] = v[0]
	}

	metadata["x-amz-copy-source-if-match"] = uploadInfo.ETag

	// First of three parts
	fstPart, err := c.CopyObjectPart(context.Background(), bucketName, objectName, destBucketName, destObjectName, uploadID, 1, 0, -1, metadata)
	if err != nil {
		logError(testName, function, args, startTime, "", "CopyObjectPart call failed", err)
		return
	}

	// Second of three parts
	sndPart, err := c.CopyObjectPart(context.Background(), bucketName, objectName, destBucketName, destObjectName, uploadID, 2, 0, -1, metadata)
	if err != nil {
		logError(testName, function, args, startTime, "", "CopyObjectPart call failed", err)
		return
	}

	// Last of three parts
	lstPart, err := c.CopyObjectPart(context.Background(), bucketName, objectName, destBucketName, destObjectName, uploadID, 3, 0, 1, metadata)
	if err != nil {
		logError(testName, function, args, startTime, "", "CopyObjectPart call failed", err)
		return
	}

	// Complete the multipart upload
	_, err = c.CompleteMultipartUpload(context.Background(), destBucketName, destObjectName, uploadID, []minio.CompletePart{fstPart, sndPart, lstPart}, minio.PutObjectOptions{})
	if err != nil {
		logError(testName, function, args, startTime, "", "CompleteMultipartUpload call failed", err)
		return
	}

	// Stat the object and check its length matches
	objInfo, err := c.StatObject(context.Background(), destBucketName, destObjectName, minio.StatObjectOptions{})
	if err != nil {
		logError(testName, function, args, startTime, "", "StatObject call failed", err)
		return
	}

	if objInfo.Size != (5*1024*1024)*2+1 {
		logError(testName, function, args, startTime, "", "Destination object has incorrect size!", err)
		return
	}

	// Now we read the data back
	getOpts := minio.GetObjectOptions{}
	getOpts.SetRange(0, 5*1024*1024-1)
	r, _, _, err := c.GetObject(context.Background(), destBucketName, destObjectName, getOpts)
	if err != nil {
		logError(testName, function, args, startTime, "", "GetObject call failed", err)
		return
	}
	getBuf := make([]byte, 5*1024*1024)
	_, err = readFull(r, getBuf)
	if err != nil {
		logError(testName, function, args, startTime, "", "Read buffer failed", err)
		return
	}
	if !bytes.Equal(getBuf, buf) {
		logError(testName, function, args, startTime, "", "Got unexpected data in first 5MB", err)
		return
	}

	getOpts.SetRange(5*1024*1024, 0)
	r, _, _, err = c.GetObject(context.Background(), destBucketName, destObjectName, getOpts)
	if err != nil {
		logError(testName, function, args, startTime, "", "GetObject call failed", err)
		return
	}
	getBuf = make([]byte, 5*1024*1024+1)
	_, err = readFull(r, getBuf)
	if err != nil {
		logError(testName, function, args, startTime, "", "Read buffer failed", err)
		return
	}
	if !bytes.Equal(getBuf[:5*1024*1024], buf) {
		logError(testName, function, args, startTime, "", "Got unexpected data in second 5MB", err)
		return
	}
	if getBuf[5*1024*1024] != buf[0] {
		logError(testName, function, args, startTime, "", "Got unexpected data in last byte of copied object!", err)
		return
	}

	logSuccess(testName, function, args, startTime)

	// Do not need to remove destBucketName its same as bucketName.
}

// Test Core CopyObjectPart implementation for unencrypted to SSE-S3 encrypted copy
func testSSES3EncryptedToSSES3CopyObjectPart() {
	// initialize logging params
	startTime := time.Now()
	testName := getFuncName()
	function := "CopyObjectPart(destination, source)"
	args := map[string]interface{}{}

	// Instantiate new minio client object
	client, err := minio.New(os.Getenv(serverEndpoint),
		&minio.Options{
			Creds:     credentials.NewStaticV4(os.Getenv(accessKey), os.Getenv(secretKey), ""),
			Transport: createHTTPTransport(),
			Secure:    mustParseBool(os.Getenv(enableHTTPS)),
		})
	if err != nil {
		logError(testName, function, args, startTime, "", "MinIO v4 client object creation failed", err)
		return
	}

	// Instantiate new core client object.
	c := minio.Core{client}

	// Enable tracing, write to stderr.
	// c.TraceOn(os.Stderr)

	// Set user agent.
	c.SetAppInfo("MinIO-go-FunctionalTest", appVersion)

	// Generate a new random bucket name.
	bucketName := randString(60, rand.NewSource(time.Now().UnixNano()), "minio-go-test")

	// Make a new bucket.
	err = c.MakeBucket(context.Background(), bucketName, minio.MakeBucketOptions{Region: "us-east-1"})
	if err != nil {
		logError(testName, function, args, startTime, "", "MakeBucket failed", err)
		return
	}
	defer cleanupBucket(bucketName, client)
	// Make a buffer with 5MB of data
	buf := bytes.Repeat([]byte("abcde"), 1024*1024)

	// Save the data
	objectName := randString(60, rand.NewSource(time.Now().UnixNano()), "")
	srcEncryption := encrypt.NewSSE()
	opts := minio.PutObjectOptions{
		UserMetadata: map[string]string{
			"Content-Type": "binary/octet-stream",
		},
		ServerSideEncryption: srcEncryption,
	}

	uploadInfo, err := c.PutObject(context.Background(), bucketName, objectName, bytes.NewReader(buf), int64(len(buf)), "", "", opts)
	if err != nil {
		logError(testName, function, args, startTime, "", "PutObject call failed", err)
		return
	}
	st, err := c.StatObject(context.Background(), bucketName, objectName, minio.StatObjectOptions{ServerSideEncryption: srcEncryption})
	if err != nil {
		logError(testName, function, args, startTime, "", "StatObject call failed", err)
		return
	}
	if st.Size != int64(len(buf)) {
		logError(testName, function, args, startTime, "", fmt.Sprintf("Error: number of bytes does not match, want %v, got %v\n", len(buf), st.Size), err)
		return
	}

	destBucketName := bucketName
	destObjectName := objectName + "-dest"
	dstencryption := encrypt.NewSSE()

	uploadID, err := c.NewMultipartUpload(context.Background(), destBucketName, destObjectName, minio.PutObjectOptions{ServerSideEncryption: dstencryption})
	if err != nil {
		logError(testName, function, args, startTime, "", "NewMultipartUpload call failed", err)
		return
	}

	// Content of the destination object will be two copies of
	// `objectName` concatenated, followed by first byte of
	// `objectName`.
	metadata := make(map[string]string)
	header := make(http.Header)
	dstencryption.Marshal(header)

	for k, v := range header {
		metadata[k] = v[0]
	}

	metadata["x-amz-copy-source-if-match"] = uploadInfo.ETag

	// First of three parts
	fstPart, err := c.CopyObjectPart(context.Background(), bucketName, objectName, destBucketName, destObjectName, uploadID, 1, 0, -1, metadata)
	if err != nil {
		logError(testName, function, args, startTime, "", "CopyObjectPart call failed", err)
		return
	}

	// Second of three parts
	sndPart, err := c.CopyObjectPart(context.Background(), bucketName, objectName, destBucketName, destObjectName, uploadID, 2, 0, -1, metadata)
	if err != nil {
		logError(testName, function, args, startTime, "", "CopyObjectPart call failed", err)
		return
	}

	// Last of three parts
	lstPart, err := c.CopyObjectPart(context.Background(), bucketName, objectName, destBucketName, destObjectName, uploadID, 3, 0, 1, metadata)
	if err != nil {
		logError(testName, function, args, startTime, "", "CopyObjectPart call failed", err)
		return
	}

	// Complete the multipart upload
	_, err = c.CompleteMultipartUpload(context.Background(), destBucketName, destObjectName, uploadID, []minio.CompletePart{fstPart, sndPart, lstPart}, minio.PutObjectOptions{})
	if err != nil {
		logError(testName, function, args, startTime, "", "CompleteMultipartUpload call failed", err)
		return
	}

	// Stat the object and check its length matches
	objInfo, err := c.StatObject(context.Background(), destBucketName, destObjectName, minio.StatObjectOptions{})
	if err != nil {
		logError(testName, function, args, startTime, "", "StatObject call failed", err)
		return
	}

	if objInfo.Size != (5*1024*1024)*2+1 {
		logError(testName, function, args, startTime, "", "Destination object has incorrect size!", err)
		return
	}

	// Now we read the data back
	getOpts := minio.GetObjectOptions{}
	getOpts.SetRange(0, 5*1024*1024-1)
	r, _, _, err := c.GetObject(context.Background(), destBucketName, destObjectName, getOpts)
	if err != nil {
		logError(testName, function, args, startTime, "", "GetObject call failed", err)
		return
	}
	getBuf := make([]byte, 5*1024*1024)
	_, err = readFull(r, getBuf)
	if err != nil {
		logError(testName, function, args, startTime, "", "Read buffer failed", err)
		return
	}
	if !bytes.Equal(getBuf, buf) {
		logError(testName, function, args, startTime, "", "Got unexpected data in first 5MB", err)
		return
	}

	getOpts.SetRange(5*1024*1024, 0)
	r, _, _, err = c.GetObject(context.Background(), destBucketName, destObjectName, getOpts)
	if err != nil {
		logError(testName, function, args, startTime, "", "GetObject call failed", err)
		return
	}
	getBuf = make([]byte, 5*1024*1024+1)
	_, err = readFull(r, getBuf)
	if err != nil {
		logError(testName, function, args, startTime, "", "Read buffer failed", err)
		return
	}
	if !bytes.Equal(getBuf[:5*1024*1024], buf) {
		logError(testName, function, args, startTime, "", "Got unexpected data in second 5MB", err)
		return
	}
	if getBuf[5*1024*1024] != buf[0] {
		logError(testName, function, args, startTime, "", "Got unexpected data in last byte of copied object!", err)
		return
	}

	logSuccess(testName, function, args, startTime)

	// Do not need to remove destBucketName its same as bucketName.
}

func testUserMetadataCopying() {
	// initialize logging params
	startTime := time.Now()
	testName := getFuncName()
	function := "CopyObject(destination, source)"
	args := map[string]interface{}{}

	// Instantiate new minio client object
	c, err := minio.New(os.Getenv(serverEndpoint),
		&minio.Options{
			Creds:     credentials.NewStaticV4(os.Getenv(accessKey), os.Getenv(secretKey), ""),
			Transport: createHTTPTransport(),
			Secure:    mustParseBool(os.Getenv(enableHTTPS)),
		})
	if err != nil {
		logError(testName, function, args, startTime, "", "MinIO client object creation failed", err)
		return
	}

	// c.TraceOn(os.Stderr)
	testUserMetadataCopyingWrapper(c)
}

func testUserMetadataCopyingWrapper(c *minio.Client) {
	// initialize logging params
	startTime := time.Now()
	testName := getFuncName()
	function := "CopyObject(destination, source)"
	args := map[string]interface{}{}

	// Generate a new random bucket name.
	bucketName := randString(60, rand.NewSource(time.Now().UnixNano()), "minio-go-test-")
	// Make a new bucket in 'us-east-1' (source bucket).
	err := c.MakeBucket(context.Background(), bucketName, minio.MakeBucketOptions{Region: "us-east-1"})
	if err != nil {
		logError(testName, function, args, startTime, "", "MakeBucket failed", err)
		return
	}

	defer cleanupBucket(bucketName, c)

	fetchMeta := func(object string) (h http.Header) {
		objInfo, err := c.StatObject(context.Background(), bucketName, object, minio.StatObjectOptions{})
		if err != nil {
			logError(testName, function, args, startTime, "", "Stat failed", err)
			return
		}
		h = make(http.Header)
		for k, vs := range objInfo.Metadata {
			if strings.HasPrefix(strings.ToLower(k), "x-amz-meta-") {
				h.Add(k, vs[0])
			}
		}
		return h
	}

	// 1. create a client encrypted object to copy by uploading
	const srcSize = 1024 * 1024
	buf := bytes.Repeat([]byte("abcde"), srcSize) // gives a buffer of 5MiB
	metadata := make(http.Header)
	metadata.Set("x-amz-meta-myheader", "myvalue")
	m := make(map[string]string)
	m["x-amz-meta-myheader"] = "myvalue"
	_, err = c.PutObject(context.Background(), bucketName, "srcObject",
		bytes.NewReader(buf), int64(len(buf)), minio.PutObjectOptions{UserMetadata: m})
	if err != nil {
		logError(testName, function, args, startTime, "", "PutObjectWithMetadata failed", err)
		return
	}
	if !reflect.DeepEqual(metadata, fetchMeta("srcObject")) {
		logError(testName, function, args, startTime, "", "Metadata match failed", err)
		return
	}

	// 2. create source
	src := minio.CopySrcOptions{
		Bucket: bucketName,
		Object: "srcObject",
	}

	// 2.1 create destination with metadata set
	dst1 := minio.CopyDestOptions{
		Bucket:          bucketName,
		Object:          "dstObject-1",
		UserMetadata:    map[string]string{"notmyheader": "notmyvalue"},
		ReplaceMetadata: true,
	}

	// 3. Check that copying to an object with metadata set resets
	// the headers on the copy.
	args["source"] = src
	args["destination"] = dst1
	_, err = c.CopyObject(context.Background(), dst1, src)
	if err != nil {
		logError(testName, function, args, startTime, "", "CopyObject failed", err)
		return
	}

	expectedHeaders := make(http.Header)
	expectedHeaders.Set("x-amz-meta-notmyheader", "notmyvalue")
	if !reflect.DeepEqual(expectedHeaders, fetchMeta("dstObject-1")) {
		logError(testName, function, args, startTime, "", "Metadata match failed", err)
		return
	}

	// 4. create destination with no metadata set and same source
	dst2 := minio.CopyDestOptions{
		Bucket: bucketName,
		Object: "dstObject-2",
	}

	// 5. Check that copying to an object with no metadata set,
	// copies metadata.
	args["source"] = src
	args["destination"] = dst2
	_, err = c.CopyObject(context.Background(), dst2, src)
	if err != nil {
		logError(testName, function, args, startTime, "", "CopyObject failed", err)
		return
	}

	expectedHeaders = metadata
	if !reflect.DeepEqual(expectedHeaders, fetchMeta("dstObject-2")) {
		logError(testName, function, args, startTime, "", "Metadata match failed", err)
		return
	}

	// 6. Compose a pair of sources.
	dst3 := minio.CopyDestOptions{
		Bucket:          bucketName,
		Object:          "dstObject-3",
		ReplaceMetadata: true,
	}

	function = "ComposeObject(destination, sources)"
	args["source"] = []minio.CopySrcOptions{src, src}
	args["destination"] = dst3
	_, err = c.ComposeObject(context.Background(), dst3, src, src)
	if err != nil {
		logError(testName, function, args, startTime, "", "ComposeObject failed", err)
		return
	}

	// Check that no headers are copied in this case
	if !reflect.DeepEqual(make(http.Header), fetchMeta("dstObject-3")) {
		logError(testName, function, args, startTime, "", "Metadata match failed", err)
		return
	}

	// 7. Compose a pair of sources with dest user metadata set.
	dst4 := minio.CopyDestOptions{
		Bucket:          bucketName,
		Object:          "dstObject-4",
		UserMetadata:    map[string]string{"notmyheader": "notmyvalue"},
		ReplaceMetadata: true,
	}

	function = "ComposeObject(destination, sources)"
	args["source"] = []minio.CopySrcOptions{src, src}
	args["destination"] = dst4
	_, err = c.ComposeObject(context.Background(), dst4, src, src)
	if err != nil {
		logError(testName, function, args, startTime, "", "ComposeObject failed", err)
		return
	}

	// Check that no headers are copied in this case
	expectedHeaders = make(http.Header)
	expectedHeaders.Set("x-amz-meta-notmyheader", "notmyvalue")
	if !reflect.DeepEqual(expectedHeaders, fetchMeta("dstObject-4")) {
		logError(testName, function, args, startTime, "", "Metadata match failed", err)
		return
	}

	logSuccess(testName, function, args, startTime)
}

func testUserMetadataCopyingV2() {
	// initialize logging params
	startTime := time.Now()
	testName := getFuncName()
	function := "CopyObject(destination, source)"
	args := map[string]interface{}{}

	// Instantiate new minio client object
	c, err := minio.New(os.Getenv(serverEndpoint),
		&minio.Options{
			Creds:     credentials.NewStaticV2(os.Getenv(accessKey), os.Getenv(secretKey), ""),
			Transport: createHTTPTransport(),
			Secure:    mustParseBool(os.Getenv(enableHTTPS)),
		})
	if err != nil {
		logError(testName, function, args, startTime, "", "MinIO client v2 object creation failed", err)
		return
	}

	// c.TraceOn(os.Stderr)
	testUserMetadataCopyingWrapper(c)
}

func testStorageClassMetadataPutObject() {
	// initialize logging params
	startTime := time.Now()
	function := "testStorageClassMetadataPutObject()"
	args := map[string]interface{}{}
	testName := getFuncName()

	// Instantiate new minio client object
	c, err := minio.New(os.Getenv(serverEndpoint),
		&minio.Options{
			Creds:     credentials.NewStaticV4(os.Getenv(accessKey), os.Getenv(secretKey), ""),
			Transport: createHTTPTransport(),
			Secure:    mustParseBool(os.Getenv(enableHTTPS)),
		})
	if err != nil {
		logError(testName, function, args, startTime, "", "MinIO v4 client object creation failed", err)
		return
	}

	// Generate a new random bucket name.
	bucketName := randString(60, rand.NewSource(time.Now().UnixNano()), "minio-go-test")
	// Make a new bucket in 'us-east-1' (source bucket).
	err = c.MakeBucket(context.Background(), bucketName, minio.MakeBucketOptions{Region: "us-east-1"})
	if err != nil {
		logError(testName, function, args, startTime, "", "MakeBucket failed", err)
		return
	}

	defer cleanupBucket(bucketName, c)

	fetchMeta := func(object string) (h http.Header) {
		objInfo, err := c.StatObject(context.Background(), bucketName, object, minio.StatObjectOptions{})
		if err != nil {
			logError(testName, function, args, startTime, "", "Stat failed", err)
			return
		}
		h = make(http.Header)
		for k, vs := range objInfo.Metadata {
			if strings.HasPrefix(strings.ToLower(k), "x-amz-storage-class") {
				for _, v := range vs {
					h.Add(k, v)
				}
			}
		}
		return h
	}

	metadata := make(http.Header)
	metadata.Set("x-amz-storage-class", "REDUCED_REDUNDANCY")

	emptyMetadata := make(http.Header)

	const srcSize = 1024 * 1024
	buf := bytes.Repeat([]byte("abcde"), srcSize) // gives a buffer of 1MiB

	_, err = c.PutObject(context.Background(), bucketName, "srcObjectRRSClass",
		bytes.NewReader(buf), int64(len(buf)), minio.PutObjectOptions{StorageClass: "REDUCED_REDUNDANCY"})
	if err != nil {
		logError(testName, function, args, startTime, "", "PutObject failed", err)
		return
	}

	// Get the returned metadata
	returnedMeta := fetchMeta("srcObjectRRSClass")

	// The response metada should either be equal to metadata (with REDUCED_REDUNDANCY) or emptyMetadata (in case of gateways)
	if !reflect.DeepEqual(metadata, returnedMeta) && !reflect.DeepEqual(emptyMetadata, returnedMeta) {
		logError(testName, function, args, startTime, "", "Metadata match failed", err)
		return
	}

	metadata = make(http.Header)
	metadata.Set("x-amz-storage-class", "STANDARD")

	_, err = c.PutObject(context.Background(), bucketName, "srcObjectSSClass",
		bytes.NewReader(buf), int64(len(buf)), minio.PutObjectOptions{StorageClass: "STANDARD"})
	if err != nil {
		logError(testName, function, args, startTime, "", "PutObject failed", err)
		return
	}
	if reflect.DeepEqual(metadata, fetchMeta("srcObjectSSClass")) {
		logError(testName, function, args, startTime, "", "Metadata verification failed, STANDARD storage class should not be a part of response metadata", err)
		return
	}

	logSuccess(testName, function, args, startTime)
}

func testStorageClassInvalidMetadataPutObject() {
	// initialize logging params
	startTime := time.Now()
	function := "testStorageClassInvalidMetadataPutObject()"
	args := map[string]interface{}{}
	testName := getFuncName()

	// Instantiate new minio client object
	c, err := minio.New(os.Getenv(serverEndpoint),
		&minio.Options{
			Creds:     credentials.NewStaticV4(os.Getenv(accessKey), os.Getenv(secretKey), ""),
			Transport: createHTTPTransport(),
			Secure:    mustParseBool(os.Getenv(enableHTTPS)),
		})
	if err != nil {
		logError(testName, function, args, startTime, "", "MinIO v4 client object creation failed", err)
		return
	}

	// Generate a new random bucket name.
	bucketName := randString(60, rand.NewSource(time.Now().UnixNano()), "minio-go-test")
	// Make a new bucket in 'us-east-1' (source bucket).
	err = c.MakeBucket(context.Background(), bucketName, minio.MakeBucketOptions{Region: "us-east-1"})
	if err != nil {
		logError(testName, function, args, startTime, "", "MakeBucket failed", err)
		return
	}

	defer cleanupBucket(bucketName, c)

	const srcSize = 1024 * 1024
	buf := bytes.Repeat([]byte("abcde"), srcSize) // gives a buffer of 1MiB

	_, err = c.PutObject(context.Background(), bucketName, "srcObjectRRSClass",
		bytes.NewReader(buf), int64(len(buf)), minio.PutObjectOptions{StorageClass: "INVALID_STORAGE_CLASS"})
	if err == nil {
		logError(testName, function, args, startTime, "", "PutObject with invalid storage class passed, was expected to fail", err)
		return
	}

	logSuccess(testName, function, args, startTime)
}

func testStorageClassMetadataCopyObject() {
	// initialize logging params
	startTime := time.Now()
	function := "testStorageClassMetadataCopyObject()"
	args := map[string]interface{}{}
	testName := getFuncName()

	// Instantiate new minio client object
	c, err := minio.New(os.Getenv(serverEndpoint),
		&minio.Options{
			Creds:     credentials.NewStaticV4(os.Getenv(accessKey), os.Getenv(secretKey), ""),
			Secure:    mustParseBool(os.Getenv(enableHTTPS)),
			Transport: createHTTPTransport(),
		})
	if err != nil {
		logError(testName, function, args, startTime, "", "MinIO v4 client object creation failed", err)
		return
	}

	// Generate a new random bucket name.
	bucketName := randString(60, rand.NewSource(time.Now().UnixNano()), "minio-go-test")
	// Make a new bucket in 'us-east-1' (source bucket).
	err = c.MakeBucket(context.Background(), bucketName, minio.MakeBucketOptions{Region: "us-east-1"})
	if err != nil {
		logError(testName, function, args, startTime, "", "MakeBucket failed", err)
		return
	}

	defer cleanupBucket(bucketName, c)

	fetchMeta := func(object string) (h http.Header) {
		objInfo, err := c.StatObject(context.Background(), bucketName, object, minio.StatObjectOptions{})
		args["bucket"] = bucketName
		args["object"] = object
		if err != nil {
			logError(testName, function, args, startTime, "", "Stat failed", err)
			return
		}
		h = make(http.Header)
		for k, vs := range objInfo.Metadata {
			if strings.HasPrefix(strings.ToLower(k), "x-amz-storage-class") {
				for _, v := range vs {
					h.Add(k, v)
				}
			}
		}
		return h
	}

	metadata := make(http.Header)
	metadata.Set("x-amz-storage-class", "REDUCED_REDUNDANCY")

	emptyMetadata := make(http.Header)

	const srcSize = 1024 * 1024
	buf := bytes.Repeat([]byte("abcde"), srcSize)

	// Put an object with RRS Storage class
	_, err = c.PutObject(context.Background(), bucketName, "srcObjectRRSClass",
		bytes.NewReader(buf), int64(len(buf)), minio.PutObjectOptions{StorageClass: "REDUCED_REDUNDANCY"})
	if err != nil {
		logError(testName, function, args, startTime, "", "PutObject failed", err)
		return
	}

	// Make server side copy of object uploaded in previous step
	src := minio.CopySrcOptions{
		Bucket: bucketName,
		Object: "srcObjectRRSClass",
	}
	dst := minio.CopyDestOptions{
		Bucket: bucketName,
		Object: "srcObjectRRSClassCopy",
	}
	if _, err = c.CopyObject(context.Background(), dst, src); err != nil {
		logError(testName, function, args, startTime, "", "CopyObject failed on RRS", err)
		return
	}

	// Get the returned metadata
	returnedMeta := fetchMeta("srcObjectRRSClassCopy")

	// The response metada should either be equal to metadata (with REDUCED_REDUNDANCY) or emptyMetadata (in case of gateways)
	if !reflect.DeepEqual(metadata, returnedMeta) && !reflect.DeepEqual(emptyMetadata, returnedMeta) {
		logError(testName, function, args, startTime, "", "Metadata match failed", err)
		return
	}

	metadata = make(http.Header)
	metadata.Set("x-amz-storage-class", "STANDARD")

	// Put an object with Standard Storage class
	_, err = c.PutObject(context.Background(), bucketName, "srcObjectSSClass",
		bytes.NewReader(buf), int64(len(buf)), minio.PutObjectOptions{StorageClass: "STANDARD"})
	if err != nil {
		logError(testName, function, args, startTime, "", "PutObject failed", err)
		return
	}

	// Make server side copy of object uploaded in previous step
	src = minio.CopySrcOptions{
		Bucket: bucketName,
		Object: "srcObjectSSClass",
	}
	dst = minio.CopyDestOptions{
		Bucket: bucketName,
		Object: "srcObjectSSClassCopy",
	}
	if _, err = c.CopyObject(context.Background(), dst, src); err != nil {
		logError(testName, function, args, startTime, "", "CopyObject failed on SS", err)
		return
	}
	// Fetch the meta data of copied object
	if reflect.DeepEqual(metadata, fetchMeta("srcObjectSSClassCopy")) {
		logError(testName, function, args, startTime, "", "Metadata verification failed, STANDARD storage class should not be a part of response metadata", err)
		return
	}

	logSuccess(testName, function, args, startTime)
}

// Test put object with size -1 byte object.
func testPutObjectNoLengthV2() {
	// initialize logging params
	startTime := time.Now()
	testName := getFuncName()
	function := "PutObject(bucketName, objectName, reader, size, opts)"
	args := map[string]interface{}{
		"bucketName": "",
		"objectName": "",
		"size":       -1,
		"opts":       "",
	}

	// Seed random based on current time.
	rand.Seed(time.Now().Unix())

	// Instantiate new minio client object.
	c, err := minio.New(os.Getenv(serverEndpoint),
		&minio.Options{
			Creds:     credentials.NewStaticV2(os.Getenv(accessKey), os.Getenv(secretKey), ""),
			Transport: createHTTPTransport(),
			Secure:    mustParseBool(os.Getenv(enableHTTPS)),
		})
	if err != nil {
		logError(testName, function, args, startTime, "", "MinIO client v2 object creation failed", err)
		return
	}

	// Enable tracing, write to stderr.
	// c.TraceOn(os.Stderr)

	// Set user agent.
	c.SetAppInfo("MinIO-go-FunctionalTest", appVersion)

	// Generate a new random bucket name.
	bucketName := randString(60, rand.NewSource(time.Now().UnixNano()), "minio-go-test-")
	args["bucketName"] = bucketName

	// Make a new bucket.
	err = c.MakeBucket(context.Background(), bucketName, minio.MakeBucketOptions{Region: "us-east-1"})
	if err != nil {
		logError(testName, function, args, startTime, "", "MakeBucket failed", err)
		return
	}

	defer cleanupBucket(bucketName, c)

	objectName := bucketName + "unique"
	args["objectName"] = objectName

	bufSize := dataFileMap["datafile-129-MB"]
	reader := getDataReader("datafile-129-MB")
	defer reader.Close()
	args["size"] = bufSize

	// Upload an object.
	_, err = c.PutObject(context.Background(), bucketName, objectName, reader, -1, minio.PutObjectOptions{})
	if err != nil {
		logError(testName, function, args, startTime, "", "PutObjectWithSize failed", err)
		return
	}

	st, err := c.StatObject(context.Background(), bucketName, objectName, minio.StatObjectOptions{})
	if err != nil {
		logError(testName, function, args, startTime, "", "StatObject failed", err)
		return
	}

	if st.Size != int64(bufSize) {
		logError(testName, function, args, startTime, "", "Expected upload object size "+string(bufSize)+" got "+string(st.Size), err)
		return
	}

	logSuccess(testName, function, args, startTime)
}

// Test put objects of unknown size.
func testPutObjectsUnknownV2() {
	// initialize logging params
	startTime := time.Now()
	testName := getFuncName()
	function := "PutObject(bucketName, objectName, reader,size,opts)"
	args := map[string]interface{}{
		"bucketName": "",
		"objectName": "",
		"size":       "",
		"opts":       "",
	}

	// Seed random based on current time.
	rand.Seed(time.Now().Unix())

	// Instantiate new minio client object.
	c, err := minio.New(os.Getenv(serverEndpoint),
		&minio.Options{
			Creds:     credentials.NewStaticV2(os.Getenv(accessKey), os.Getenv(secretKey), ""),
			Transport: createHTTPTransport(),
			Secure:    mustParseBool(os.Getenv(enableHTTPS)),
		})
	if err != nil {
		logError(testName, function, args, startTime, "", "MinIO client v2 object creation failed", err)
		return
	}

	// Enable tracing, write to stderr.
	// c.TraceOn(os.Stderr)

	// Set user agent.
	c.SetAppInfo("MinIO-go-FunctionalTest", appVersion)

	// Generate a new random bucket name.
	bucketName := randString(60, rand.NewSource(time.Now().UnixNano()), "minio-go-test-")
	args["bucketName"] = bucketName

	// Make a new bucket.
	err = c.MakeBucket(context.Background(), bucketName, minio.MakeBucketOptions{Region: "us-east-1"})
	if err != nil {
		logError(testName, function, args, startTime, "", "MakeBucket failed", err)
		return
	}

	defer cleanupBucket(bucketName, c)

	// Issues are revealed by trying to upload multiple files of unknown size
	// sequentially (on 4GB machines)
	for i := 1; i <= 4; i++ {
		// Simulate that we could be receiving byte slices of data that we want
		// to upload as a file
		rpipe, wpipe := io.Pipe()
		defer rpipe.Close()
		go func() {
			b := []byte("test")
			wpipe.Write(b)
			wpipe.Close()
		}()

		// Upload the object.
		objectName := fmt.Sprintf("%sunique%d", bucketName, i)
		args["objectName"] = objectName

		ui, err := c.PutObject(context.Background(), bucketName, objectName, rpipe, -1, minio.PutObjectOptions{})
		if err != nil {
			logError(testName, function, args, startTime, "", "PutObjectStreaming failed", err)
			return
		}

		if ui.Size != 4 {
			logError(testName, function, args, startTime, "", "Expected upload object size "+string(4)+" got "+string(ui.Size), nil)
			return
		}

		st, err := c.StatObject(context.Background(), bucketName, objectName, minio.StatObjectOptions{})
		if err != nil {
			logError(testName, function, args, startTime, "", "StatObjectStreaming failed", err)
			return
		}

		if st.Size != int64(4) {
			logError(testName, function, args, startTime, "", "Expected upload object size "+string(4)+" got "+string(st.Size), err)
			return
		}

	}

	logSuccess(testName, function, args, startTime)
}

// Test put object with 0 byte object.
func testPutObject0ByteV2() {
	// initialize logging params
	startTime := time.Now()
	testName := getFuncName()
	function := "PutObject(bucketName, objectName, reader, size, opts)"
	args := map[string]interface{}{
		"bucketName": "",
		"objectName": "",
		"size":       0,
		"opts":       "",
	}

	// Seed random based on current time.
	rand.Seed(time.Now().Unix())

	// Instantiate new minio client object.
	c, err := minio.New(os.Getenv(serverEndpoint),
		&minio.Options{
			Creds:     credentials.NewStaticV2(os.Getenv(accessKey), os.Getenv(secretKey), ""),
			Transport: createHTTPTransport(),
			Secure:    mustParseBool(os.Getenv(enableHTTPS)),
		})
	if err != nil {
		logError(testName, function, args, startTime, "", "MinIO client v2 object creation failed", err)
		return
	}

	// Enable tracing, write to stderr.
	// c.TraceOn(os.Stderr)

	// Set user agent.
	c.SetAppInfo("MinIO-go-FunctionalTest", appVersion)

	// Generate a new random bucket name.
	bucketName := randString(60, rand.NewSource(time.Now().UnixNano()), "minio-go-test-")
	args["bucketName"] = bucketName

	// Make a new bucket.
	err = c.MakeBucket(context.Background(), bucketName, minio.MakeBucketOptions{Region: "us-east-1"})
	if err != nil {
		logError(testName, function, args, startTime, "", "MakeBucket failed", err)
		return
	}

	defer cleanupBucket(bucketName, c)

	objectName := bucketName + "unique"
	args["objectName"] = objectName
	args["opts"] = minio.PutObjectOptions{}

	// Upload an object.
	_, err = c.PutObject(context.Background(), bucketName, objectName, bytes.NewReader([]byte("")), 0, minio.PutObjectOptions{})
	if err != nil {
		logError(testName, function, args, startTime, "", "PutObjectWithSize failed", err)
		return
	}
	st, err := c.StatObject(context.Background(), bucketName, objectName, minio.StatObjectOptions{})
	if err != nil {
		logError(testName, function, args, startTime, "", "StatObjectWithSize failed", err)
		return
	}
	if st.Size != 0 {
		logError(testName, function, args, startTime, "", "Expected upload object size 0 but got "+string(st.Size), err)
		return
	}

	logSuccess(testName, function, args, startTime)
}

// Test expected error cases
func testComposeObjectErrorCases() {
	// initialize logging params
	startTime := time.Now()
	testName := getFuncName()
	function := "ComposeObject(destination, sourceList)"
	args := map[string]interface{}{}

	// Instantiate new minio client object
	c, err := minio.New(os.Getenv(serverEndpoint),
		&minio.Options{
			Creds:     credentials.NewStaticV4(os.Getenv(accessKey), os.Getenv(secretKey), ""),
			Transport: createHTTPTransport(),
			Secure:    mustParseBool(os.Getenv(enableHTTPS)),
		})
	if err != nil {
		logError(testName, function, args, startTime, "", "MinIO client object creation failed", err)
		return
	}

	testComposeObjectErrorCasesWrapper(c)
}

// Test concatenating multiple 10K objects V4
func testCompose10KSources() {
	// initialize logging params
	startTime := time.Now()
	testName := getFuncName()
	function := "ComposeObject(destination, sourceList)"
	args := map[string]interface{}{}

	// Instantiate new minio client object
	c, err := minio.New(os.Getenv(serverEndpoint),
		&minio.Options{
			Creds:     credentials.NewStaticV4(os.Getenv(accessKey), os.Getenv(secretKey), ""),
			Transport: createHTTPTransport(),
			Secure:    mustParseBool(os.Getenv(enableHTTPS)),
		})
	if err != nil {
		logError(testName, function, args, startTime, "", "MinIO client object creation failed", err)
		return
	}

	testComposeMultipleSources(c)
}

// Tests comprehensive list of all methods.
func testFunctionalV2() {
	// initialize logging params
	startTime := time.Now()
	testName := getFuncName()
	function := "testFunctionalV2()"
	functionAll := ""
	args := map[string]interface{}{}

	// Seed random based on current time.
	rand.Seed(time.Now().Unix())

	c, err := minio.New(os.Getenv(serverEndpoint),
		&minio.Options{
			Creds:     credentials.NewStaticV2(os.Getenv(accessKey), os.Getenv(secretKey), ""),
			Secure:    mustParseBool(os.Getenv(enableHTTPS)),
			Transport: createHTTPTransport(),
		})
	if err != nil {
		logError(testName, function, args, startTime, "", "MinIO client v2 object creation failed", err)
		return
	}

	// Enable to debug
	// c.TraceOn(os.Stderr)

	// Set user agent.
	c.SetAppInfo("MinIO-go-FunctionalTest", appVersion)

	// Generate a new random bucket name.
	bucketName := randString(60, rand.NewSource(time.Now().UnixNano()), "minio-go-test-")
	location := "us-east-1"
	// Make a new bucket.
	function = "MakeBucket(bucketName, location)"
	functionAll = "MakeBucket(bucketName, location)"
	args = map[string]interface{}{
		"bucketName": bucketName,
		"location":   location,
	}
	err = c.MakeBucket(context.Background(), bucketName, minio.MakeBucketOptions{Region: location})
	if err != nil {
		logError(testName, function, args, startTime, "", "MakeBucket failed", err)
		return
	}

	defer cleanupBucket(bucketName, c)

	// Generate a random file name.
	fileName := randString(60, rand.NewSource(time.Now().UnixNano()), "")
	file, err := os.Create(fileName)
	if err != nil {
		logError(testName, function, args, startTime, "", "file create failed", err)
		return
	}
	for i := 0; i < 3; i++ {
		buf := make([]byte, rand.Intn(1<<19))
		_, err = file.Write(buf)
		if err != nil {
			logError(testName, function, args, startTime, "", "file write failed", err)
			return
		}
	}
	file.Close()

	// Verify if bucket exits and you have access.
	var exists bool
	function = "BucketExists(bucketName)"
	functionAll += ", " + function
	args = map[string]interface{}{
		"bucketName": bucketName,
	}
	exists, err = c.BucketExists(context.Background(), bucketName)
	if err != nil {
		logError(testName, function, args, startTime, "", "BucketExists failed", err)
		return
	}
	if !exists {
		logError(testName, function, args, startTime, "", "Could not find existing bucket "+bucketName, err)
		return
	}

	// Make the bucket 'public read/write'.
	function = "SetBucketPolicy(bucketName, bucketPolicy)"
	functionAll += ", " + function

	readWritePolicy := `{"Version": "2012-10-17","Statement": [{"Action": ["s3:ListBucketMultipartUploads", "s3:ListBucket"],"Effect": "Allow","Principal": {"AWS": ["*"]},"Resource": ["arn:aws:s3:::` + bucketName + `"],"Sid": ""}]}`

	args = map[string]interface{}{
		"bucketName":   bucketName,
		"bucketPolicy": readWritePolicy,
	}
	err = c.SetBucketPolicy(context.Background(), bucketName, readWritePolicy)
	if err != nil {
		logError(testName, function, args, startTime, "", "SetBucketPolicy failed", err)
		return
	}

	// List all buckets.
	function = "ListBuckets()"
	functionAll += ", " + function
	args = nil
	buckets, err := c.ListBuckets(context.Background())
	if len(buckets) == 0 {
		logError(testName, function, args, startTime, "", "List buckets cannot be empty", err)
		return
	}
	if err != nil {
		logError(testName, function, args, startTime, "", "ListBuckets failed", err)
		return
	}

	// Verify if previously created bucket is listed in list buckets.
	bucketFound := false
	for _, bucket := range buckets {
		if bucket.Name == bucketName {
			bucketFound = true
		}
	}

	// If bucket not found error out.
	if !bucketFound {
		logError(testName, function, args, startTime, "", "Bucket "+bucketName+"not found", err)
		return
	}

	objectName := bucketName + "unique"

	// Generate data
	buf := bytes.Repeat([]byte("n"), rand.Intn(1<<19))

	args = map[string]interface{}{
		"bucketName":  bucketName,
		"objectName":  objectName,
		"contentType": "",
	}
	_, err = c.PutObject(context.Background(), bucketName, objectName, bytes.NewReader(buf), int64(len(buf)), minio.PutObjectOptions{})
	if err != nil {
		logError(testName, function, args, startTime, "", "PutObject failed", err)
		return
	}

	st, err := c.StatObject(context.Background(), bucketName, objectName, minio.StatObjectOptions{})
	if err != nil {
		logError(testName, function, args, startTime, "", "StatObject failed", err)
		return
	}
	if st.Size != int64(len(buf)) {
		logError(testName, function, args, startTime, "", "Expected uploaded object length "+string(len(buf))+" got "+string(st.Size), err)
		return
	}

	objectNameNoLength := objectName + "-nolength"
	args["objectName"] = objectNameNoLength
	_, err = c.PutObject(context.Background(), bucketName, objectNameNoLength, bytes.NewReader(buf), int64(len(buf)), minio.PutObjectOptions{ContentType: "binary/octet-stream"})
	if err != nil {
		logError(testName, function, args, startTime, "", "PutObject failed", err)
		return
	}
	st, err = c.StatObject(context.Background(), bucketName, objectNameNoLength, minio.StatObjectOptions{})
	if err != nil {
		logError(testName, function, args, startTime, "", "StatObject failed", err)
		return
	}
	if st.Size != int64(len(buf)) {
		logError(testName, function, args, startTime, "", "Expected uploaded object length "+string(len(buf))+" got "+string(st.Size), err)
		return
	}

	// Instantiate a done channel to close all listing.
	doneCh := make(chan struct{})
	defer close(doneCh)

	objFound := false
	isRecursive := true // Recursive is true.
	function = "ListObjects(bucketName, objectName, isRecursive, doneCh)"
	functionAll += ", " + function
	args = map[string]interface{}{
		"bucketName":  bucketName,
		"objectName":  objectName,
		"isRecursive": isRecursive,
	}
	for obj := range c.ListObjects(context.Background(), bucketName, minio.ListObjectsOptions{UseV1: true, Prefix: objectName, Recursive: isRecursive}) {
		if obj.Key == objectName {
			objFound = true
			break
		}
	}
	if !objFound {
		logError(testName, function, args, startTime, "", "Could not find existing object "+objectName, err)
		return
	}

	incompObjNotFound := true
	function = "ListIncompleteUploads(bucketName, objectName, isRecursive, doneCh)"
	functionAll += ", " + function
	args = map[string]interface{}{
		"bucketName":  bucketName,
		"objectName":  objectName,
		"isRecursive": isRecursive,
	}
	for objIncompl := range c.ListIncompleteUploads(context.Background(), bucketName, objectName, isRecursive) {
		if objIncompl.Key != "" {
			incompObjNotFound = false
			break
		}
	}
	if !incompObjNotFound {
		logError(testName, function, args, startTime, "", "Unexpected dangling incomplete upload found", err)
		return
	}

	function = "GetObject(bucketName, objectName)"
	functionAll += ", " + function
	args = map[string]interface{}{
		"bucketName": bucketName,
		"objectName": objectName,
	}
	newReader, err := c.GetObject(context.Background(), bucketName, objectName, minio.GetObjectOptions{})
	if err != nil {
		logError(testName, function, args, startTime, "", "GetObject failed", err)
		return
	}

	newReadBytes, err := io.ReadAll(newReader)
	if err != nil {
		logError(testName, function, args, startTime, "", "ReadAll failed", err)
		return
	}
	newReader.Close()

	if !bytes.Equal(newReadBytes, buf) {
		logError(testName, function, args, startTime, "", "Bytes mismatch", err)
		return
	}

	function = "FGetObject(bucketName, objectName, fileName)"
	functionAll += ", " + function
	args = map[string]interface{}{
		"bucketName": bucketName,
		"objectName": objectName,
		"fileName":   fileName + "-f",
	}
	err = c.FGetObject(context.Background(), bucketName, objectName, fileName+"-f", minio.GetObjectOptions{})
	if err != nil {
		logError(testName, function, args, startTime, "", "FgetObject failed", err)
		return
	}

	// Generate presigned HEAD object url.
	function = "PresignedHeadObject(bucketName, objectName, expires, reqParams)"
	functionAll += ", " + function
	args = map[string]interface{}{
		"bucketName": bucketName,
		"objectName": objectName,
		"expires":    3600 * time.Second,
	}
	presignedHeadURL, err := c.PresignedHeadObject(context.Background(), bucketName, objectName, 3600*time.Second, nil)
	if err != nil {
		logError(testName, function, args, startTime, "", "PresignedHeadObject failed", err)
		return
	}

	transport, err := minio.DefaultTransport(mustParseBool(os.Getenv(enableHTTPS)))
	if err != nil {
		logError(testName, function, args, startTime, "", "DefaultTransport failed", err)
		return
	}

	httpClient := &http.Client{
		// Setting a sensible time out of 30secs to wait for response
		// headers. Request is pro-actively canceled after 30secs
		// with no response.
		Timeout:   30 * time.Second,
		Transport: transport,
	}

	req, err := http.NewRequest(http.MethodHead, presignedHeadURL.String(), nil)
	if err != nil {
		logError(testName, function, args, startTime, "", "PresignedHeadObject URL head request failed", err)
		return
	}

	// Verify if presigned url works.
	resp, err := httpClient.Do(req)
	if err != nil {
		logError(testName, function, args, startTime, "", "PresignedHeadObject URL head request failed", err)
		return
	}
	if resp.StatusCode != http.StatusOK {
		logError(testName, function, args, startTime, "", "PresignedHeadObject URL returns status "+string(resp.StatusCode), err)
		return
	}
	if resp.Header.Get("ETag") == "" {
		logError(testName, function, args, startTime, "", "Got empty ETag", err)
		return
	}
	resp.Body.Close()

	// Generate presigned GET object url.
	function = "PresignedGetObject(bucketName, objectName, expires, reqParams)"
	functionAll += ", " + function
	args = map[string]interface{}{
		"bucketName": bucketName,
		"objectName": objectName,
		"expires":    3600 * time.Second,
	}
	presignedGetURL, err := c.PresignedGetObject(context.Background(), bucketName, objectName, 3600*time.Second, nil)
	if err != nil {
		logError(testName, function, args, startTime, "", "PresignedGetObject failed", err)
		return
	}

	// Verify if presigned url works.
	req, err = http.NewRequest(http.MethodGet, presignedGetURL.String(), nil)
	if err != nil {
		logError(testName, function, args, startTime, "", "PresignedGetObject request incorrect", err)
		return
	}

	resp, err = httpClient.Do(req)
	if err != nil {
		logError(testName, function, args, startTime, "", "PresignedGetObject response incorrect", err)
		return
	}

	if resp.StatusCode != http.StatusOK {
		logError(testName, function, args, startTime, "", "PresignedGetObject URL returns status "+string(resp.StatusCode), err)
		return
	}
	newPresignedBytes, err := io.ReadAll(resp.Body)
	if err != nil {
		logError(testName, function, args, startTime, "", "ReadAll failed", err)
		return
	}
	resp.Body.Close()
	if !bytes.Equal(newPresignedBytes, buf) {
		logError(testName, function, args, startTime, "", "Bytes mismatch", err)
		return
	}

	// Set request parameters.
	reqParams := make(url.Values)
	reqParams.Set("response-content-disposition", "attachment; filename=\"test.txt\"")
	// Generate presigned GET object url.
	args["reqParams"] = reqParams
	presignedGetURL, err = c.PresignedGetObject(context.Background(), bucketName, objectName, 3600*time.Second, reqParams)
	if err != nil {
		logError(testName, function, args, startTime, "", "PresignedGetObject failed", err)
		return
	}

	// Verify if presigned url works.
	req, err = http.NewRequest(http.MethodGet, presignedGetURL.String(), nil)
	if err != nil {
		logError(testName, function, args, startTime, "", "PresignedGetObject request incorrect", err)
		return
	}

	resp, err = httpClient.Do(req)
	if err != nil {
		logError(testName, function, args, startTime, "", "PresignedGetObject response incorrect", err)
		return
	}

	if resp.StatusCode != http.StatusOK {
		logError(testName, function, args, startTime, "", "PresignedGetObject URL returns status "+string(resp.StatusCode), err)
		return
	}
	newPresignedBytes, err = io.ReadAll(resp.Body)
	if err != nil {
		logError(testName, function, args, startTime, "", "ReadAll failed", err)
		return
	}
	if !bytes.Equal(newPresignedBytes, buf) {
		logError(testName, function, args, startTime, "", "Bytes mismatch", err)
		return
	}
	// Verify content disposition.
	if resp.Header.Get("Content-Disposition") != "attachment; filename=\"test.txt\"" {
		logError(testName, function, args, startTime, "", "wrong Content-Disposition received ", err)
		return
	}

	function = "PresignedPutObject(bucketName, objectName, expires)"
	functionAll += ", " + function
	args = map[string]interface{}{
		"bucketName": bucketName,
		"objectName": objectName + "-presigned",
		"expires":    3600 * time.Second,
	}
	presignedPutURL, err := c.PresignedPutObject(context.Background(), bucketName, objectName+"-presigned", 3600*time.Second)
	if err != nil {
		logError(testName, function, args, startTime, "", "PresignedPutObject failed", err)
		return
	}

	// Generate data more than 32K
	buf = bytes.Repeat([]byte("1"), rand.Intn(1<<10)+32*1024)

	req, err = http.NewRequest(http.MethodPut, presignedPutURL.String(), bytes.NewReader(buf))
	if err != nil {
		logError(testName, function, args, startTime, "", "HTTP request to PresignedPutObject URL failed", err)
		return
	}

	resp, err = httpClient.Do(req)
	if err != nil {
		logError(testName, function, args, startTime, "", "HTTP request to PresignedPutObject URL failed", err)
		return
	}

	// Download the uploaded object to verify
	args = map[string]interface{}{
		"bucketName": bucketName,
		"objectName": objectName + "-presigned",
	}
	newReader, err = c.GetObject(context.Background(), bucketName, objectName+"-presigned", minio.GetObjectOptions{})
	if err != nil {
		logError(testName, function, args, startTime, "", "GetObject of uploaded presigned object failed", err)
		return
	}

	newReadBytes, err = io.ReadAll(newReader)
	if err != nil {
		logError(testName, function, args, startTime, "", "ReadAll failed during get on presigned put object", err)
		return
	}
	newReader.Close()

	if !bytes.Equal(newReadBytes, buf) {
		logError(testName, function, args, startTime, "", "Bytes mismatch on presigned object upload verification", err)
		return
	}

	function = "PresignHeader(method, bucketName, objectName, expires, reqParams, extraHeaders)"
	functionAll += ", " + function
	presignExtraHeaders := map[string][]string{
		"mysecret": {"abcxxx"},
	}
	args = map[string]interface{}{
		"method":       "PUT",
		"bucketName":   bucketName,
		"objectName":   objectName + "-presign-custom",
		"expires":      3600 * time.Second,
		"extraHeaders": presignExtraHeaders,
	}
	_, err = c.PresignHeader(context.Background(), "PUT", bucketName, objectName+"-presign-custom", 3600*time.Second, nil, presignExtraHeaders)
	if err == nil {
		logError(testName, function, args, startTime, "", "Presigned with extra headers succeeded", err)
		return
	}

	os.Remove(fileName)
	os.Remove(fileName + "-f")
	logSuccess(testName, functionAll, args, startTime)
}

// Test get object with GetObject with context
func testGetObjectContext() {
	// initialize logging params
	startTime := time.Now()
	testName := getFuncName()
	function := "GetObject(ctx, bucketName, objectName)"
	args := map[string]interface{}{
		"ctx":        "",
		"bucketName": "",
		"objectName": "",
	}
	// Seed random based on current time.
	rand.Seed(time.Now().Unix())

	// Instantiate new minio client object.
	c, err := minio.New(os.Getenv(serverEndpoint),
		&minio.Options{
			Creds:     credentials.NewStaticV4(os.Getenv(accessKey), os.Getenv(secretKey), ""),
			Transport: createHTTPTransport(),
			Secure:    mustParseBool(os.Getenv(enableHTTPS)),
		})
	if err != nil {
		logError(testName, function, args, startTime, "", "MinIO client v4 object creation failed", err)
		return
	}

	// Enable tracing, write to stderr.
	// c.TraceOn(os.Stderr)

	// Set user agent.
	c.SetAppInfo("MinIO-go-FunctionalTest", appVersion)

	// Generate a new random bucket name.
	bucketName := randString(60, rand.NewSource(time.Now().UnixNano()), "minio-go-test-")
	args["bucketName"] = bucketName

	// Make a new bucket.
	err = c.MakeBucket(context.Background(), bucketName, minio.MakeBucketOptions{Region: "us-east-1"})
	if err != nil {
		logError(testName, function, args, startTime, "", "MakeBucket failed", err)
		return
	}

	defer cleanupBucket(bucketName, c)

	bufSize := dataFileMap["datafile-33-kB"]
	reader := getDataReader("datafile-33-kB")
	defer reader.Close()
	// Save the data
	objectName := randString(60, rand.NewSource(time.Now().UnixNano()), "")
	args["objectName"] = objectName

	_, err = c.PutObject(context.Background(), bucketName, objectName, reader, int64(bufSize), minio.PutObjectOptions{ContentType: "binary/octet-stream"})
	if err != nil {
		logError(testName, function, args, startTime, "", "PutObject failed", err)
		return
	}

	ctx, cancel := context.WithTimeout(context.Background(), 1*time.Nanosecond)
	args["ctx"] = ctx
	cancel()

	r, err := c.GetObject(ctx, bucketName, objectName, minio.GetObjectOptions{})
	if err != nil {
		logError(testName, function, args, startTime, "", "GetObject failed unexpectedly", err)
		return
	}

	if _, err = r.Stat(); err == nil {
		logError(testName, function, args, startTime, "", "GetObject should fail on short timeout", err)
		return
	}
	r.Close()

	ctx, cancel = context.WithTimeout(context.Background(), 1*time.Hour)
	args["ctx"] = ctx
	defer cancel()

	// Read the data back
	r, err = c.GetObject(ctx, bucketName, objectName, minio.GetObjectOptions{})
	if err != nil {
		logError(testName, function, args, startTime, "", "GetObject failed", err)
		return
	}

	st, err := r.Stat()
	if err != nil {
		logError(testName, function, args, startTime, "", "object Stat call failed", err)
		return
	}
	if st.Size != int64(bufSize) {
		logError(testName, function, args, startTime, "", "Number of bytes in stat does not match: want "+string(bufSize)+", got"+string(st.Size), err)
		return
	}
	if err := r.Close(); err != nil {
		logError(testName, function, args, startTime, "", "object Close() call failed", err)
		return
	}

	logSuccess(testName, function, args, startTime)
}

// Test get object with FGetObject with a user provided context
func testFGetObjectContext() {
	// initialize logging params
	startTime := time.Now()
	testName := getFuncName()
	function := "FGetObject(ctx, bucketName, objectName, fileName)"
	args := map[string]interface{}{
		"ctx":        "",
		"bucketName": "",
		"objectName": "",
		"fileName":   "",
	}
	// Seed random based on current time.
	rand.Seed(time.Now().Unix())

	// Instantiate new minio client object.
	c, err := minio.New(os.Getenv(serverEndpoint),
		&minio.Options{
			Creds:     credentials.NewStaticV4(os.Getenv(accessKey), os.Getenv(secretKey), ""),
			Transport: createHTTPTransport(),
			Secure:    mustParseBool(os.Getenv(enableHTTPS)),
		})
	if err != nil {
		logError(testName, function, args, startTime, "", "MinIO client v4 object creation failed", err)
		return
	}

	// Enable tracing, write to stderr.
	// c.TraceOn(os.Stderr)

	// Set user agent.
	c.SetAppInfo("MinIO-go-FunctionalTest", appVersion)

	// Generate a new random bucket name.
	bucketName := randString(60, rand.NewSource(time.Now().UnixNano()), "minio-go-test-")
	args["bucketName"] = bucketName

	// Make a new bucket.
	err = c.MakeBucket(context.Background(), bucketName, minio.MakeBucketOptions{Region: "us-east-1"})
	if err != nil {
		logError(testName, function, args, startTime, "", "MakeBucket failed", err)
		return
	}

	defer cleanupBucket(bucketName, c)

	bufSize := dataFileMap["datafile-1-MB"]
	reader := getDataReader("datafile-1-MB")
	defer reader.Close()
	// Save the data
	objectName := randString(60, rand.NewSource(time.Now().UnixNano()), "")
	args["objectName"] = objectName

	_, err = c.PutObject(context.Background(), bucketName, objectName, reader, int64(bufSize), minio.PutObjectOptions{ContentType: "binary/octet-stream"})
	if err != nil {
		logError(testName, function, args, startTime, "", "PutObject failed", err)
		return
	}

	ctx, cancel := context.WithTimeout(context.Background(), 1*time.Nanosecond)
	args["ctx"] = ctx
	defer cancel()

	fileName := "tempfile-context"
	args["fileName"] = fileName
	// Read the data back
	err = c.FGetObject(ctx, bucketName, objectName, fileName+"-f", minio.GetObjectOptions{})
	if err == nil {
		logError(testName, function, args, startTime, "", "FGetObject should fail on short timeout", err)
		return
	}
	ctx, cancel = context.WithTimeout(context.Background(), 1*time.Hour)
	defer cancel()

	// Read the data back
	err = c.FGetObject(ctx, bucketName, objectName, fileName+"-fcontext", minio.GetObjectOptions{})
	if err != nil {
		logError(testName, function, args, startTime, "", "FGetObject with long timeout failed", err)
		return
	}
	if err = os.Remove(fileName + "-fcontext"); err != nil {
		logError(testName, function, args, startTime, "", "Remove file failed", err)
		return
	}

	logSuccess(testName, function, args, startTime)
}

// Test get object with GetObject with a user provided context
func testGetObjectRanges() {
	// initialize logging params
	startTime := time.Now()
	testName := getFuncName()
	function := "GetObject(ctx, bucketName, objectName, fileName)"
	args := map[string]interface{}{
		"ctx":        "",
		"bucketName": "",
		"objectName": "",
		"fileName":   "",
	}
	ctx, cancel := context.WithTimeout(context.Background(), 5*time.Minute)
	defer cancel()

	rng := rand.NewSource(time.Now().UnixNano())
	// Instantiate new minio client object.
	c, err := minio.New(os.Getenv(serverEndpoint),
		&minio.Options{
			Creds:     credentials.NewStaticV4(os.Getenv(accessKey), os.Getenv(secretKey), ""),
			Transport: createHTTPTransport(),
			Secure:    mustParseBool(os.Getenv(enableHTTPS)),
		})
	if err != nil {
		logError(testName, function, args, startTime, "", "MinIO client v4 object creation failed", err)
		return
	}

	// Enable tracing, write to stderr.
	// c.TraceOn(os.Stderr)

	// Set user agent.
	c.SetAppInfo("MinIO-go-FunctionalTest", appVersion)

	// Generate a new random bucket name.
	bucketName := randString(60, rng, "minio-go-test-")
	args["bucketName"] = bucketName

	// Make a new bucket.
	err = c.MakeBucket(context.Background(), bucketName, minio.MakeBucketOptions{Region: "us-east-1"})
	if err != nil {
		logError(testName, function, args, startTime, "", "MakeBucket failed", err)
		return
	}

	defer cleanupBucket(bucketName, c)

	bufSize := dataFileMap["datafile-129-MB"]
	reader := getDataReader("datafile-129-MB")
	defer reader.Close()
	// Save the data
	objectName := randString(60, rng, "")
	args["objectName"] = objectName

	_, err = c.PutObject(context.Background(), bucketName, objectName, reader, int64(bufSize), minio.PutObjectOptions{ContentType: "binary/octet-stream"})
	if err != nil {
		logError(testName, function, args, startTime, "", "PutObject failed", err)
		return
	}

	// Read the data back
	tests := []struct {
		start int64
		end   int64
	}{
		{
			start: 1024,
			end:   1024 + 1<<20,
		},
		{
			start: 20e6,
			end:   20e6 + 10000,
		},
		{
			start: 40e6,
			end:   40e6 + 10000,
		},
		{
			start: 60e6,
			end:   60e6 + 10000,
		},
		{
			start: 80e6,
			end:   80e6 + 10000,
		},
		{
			start: 120e6,
			end:   int64(bufSize),
		},
	}
	for _, test := range tests {
		wantRC := getDataReader("datafile-129-MB")
		io.CopyN(io.Discard, wantRC, test.start)
		want := mustCrcReader(io.LimitReader(wantRC, test.end-test.start+1))
		opts := minio.GetObjectOptions{}
		opts.SetRange(test.start, test.end)
		args["opts"] = fmt.Sprintf("%+v", test)
		obj, err := c.GetObject(ctx, bucketName, objectName, opts)
		if err != nil {
			logError(testName, function, args, startTime, "", "FGetObject with long timeout failed", err)
			return
		}
		err = crcMatches(obj, want)
		if err != nil {
			logError(testName, function, args, startTime, "", fmt.Sprintf("GetObject offset %d -> %d", test.start, test.end), err)
			return
		}
	}

	logSuccess(testName, function, args, startTime)
}

// Test get object ACLs with GetObjectACL with custom provided context
func testGetObjectACLContext() {
	// initialize logging params
	startTime := time.Now()
	testName := getFuncName()
	function := "GetObjectACL(ctx, bucketName, objectName)"
	args := map[string]interface{}{
		"ctx":        "",
		"bucketName": "",
		"objectName": "",
	}
	// Seed random based on current time.
	rand.Seed(time.Now().Unix())

	// Instantiate new minio client object.
	c, err := minio.New(os.Getenv(serverEndpoint),
		&minio.Options{
			Creds:     credentials.NewStaticV4(os.Getenv(accessKey), os.Getenv(secretKey), ""),
			Transport: createHTTPTransport(),
			Secure:    mustParseBool(os.Getenv(enableHTTPS)),
		})
	if err != nil {
		logError(testName, function, args, startTime, "", "MinIO client v4 object creation failed", err)
		return
	}

	// Enable tracing, write to stderr.
	// c.TraceOn(os.Stderr)

	// Set user agent.
	c.SetAppInfo("MinIO-go-FunctionalTest", appVersion)

	// Generate a new random bucket name.
	bucketName := randString(60, rand.NewSource(time.Now().UnixNano()), "minio-go-test-")
	args["bucketName"] = bucketName

	// Make a new bucket.
	err = c.MakeBucket(context.Background(), bucketName, minio.MakeBucketOptions{Region: "us-east-1"})
	if err != nil {
		logError(testName, function, args, startTime, "", "MakeBucket failed", err)
		return
	}

	defer cleanupBucket(bucketName, c)

	bufSize := dataFileMap["datafile-1-MB"]
	reader := getDataReader("datafile-1-MB")
	defer reader.Close()
	// Save the data
	objectName := randString(60, rand.NewSource(time.Now().UnixNano()), "")
	args["objectName"] = objectName

	// Add meta data to add a canned acl
	metaData := map[string]string{
		"X-Amz-Acl": "public-read-write",
	}

	_, err = c.PutObject(context.Background(), bucketName,
		objectName, reader, int64(bufSize),
		minio.PutObjectOptions{
			ContentType:  "binary/octet-stream",
			UserMetadata: metaData,
		})
	if err != nil {
		logError(testName, function, args, startTime, "", "PutObject failed", err)
		return
	}

	ctx, cancel := context.WithTimeout(context.Background(), 10*time.Second)
	args["ctx"] = ctx
	defer cancel()

	// Read the data back
	objectInfo, getObjectACLErr := c.GetObjectACL(ctx, bucketName, objectName)
	if getObjectACLErr != nil {
		logError(testName, function, args, startTime, "", "GetObjectACL failed. ", getObjectACLErr)
		return
	}

	s, ok := objectInfo.Metadata["X-Amz-Acl"]
	if !ok {
		logError(testName, function, args, startTime, "", "GetObjectACL fail unable to find \"X-Amz-Acl\"", nil)
		return
	}

	if len(s) != 1 {
		logError(testName, function, args, startTime, "", "GetObjectACL fail \"X-Amz-Acl\" canned acl expected \"1\" got "+fmt.Sprintf(`"%d"`, len(s)), nil)
		return
	}

	// Do a very limited testing if this is not AWS S3
	if os.Getenv(serverEndpoint) != "s3.amazonaws.com" {
		if s[0] != "private" {
			logError(testName, function, args, startTime, "", "GetObjectACL fail \"X-Amz-Acl\" expected \"private\" but got"+fmt.Sprintf("%q", s[0]), nil)
			return
		}

		logSuccess(testName, function, args, startTime)
		return
	}

	if s[0] != "public-read-write" {
		logError(testName, function, args, startTime, "", "GetObjectACL fail \"X-Amz-Acl\" expected \"public-read-write\" but got"+fmt.Sprintf("%q", s[0]), nil)
		return
	}

	bufSize = dataFileMap["datafile-1-MB"]
	reader2 := getDataReader("datafile-1-MB")
	defer reader2.Close()
	// Save the data
	objectName = randString(60, rand.NewSource(time.Now().UnixNano()), "")
	args["objectName"] = objectName

	// Add meta data to add a canned acl
	metaData = map[string]string{
		"X-Amz-Grant-Read":  "id=fooread@minio.go",
		"X-Amz-Grant-Write": "id=foowrite@minio.go",
	}

	_, err = c.PutObject(context.Background(), bucketName, objectName, reader2, int64(bufSize), minio.PutObjectOptions{ContentType: "binary/octet-stream", UserMetadata: metaData})
	if err != nil {
		logError(testName, function, args, startTime, "", "PutObject failed", err)
		return
	}

	ctx, cancel = context.WithTimeout(context.Background(), 10*time.Second)
	args["ctx"] = ctx
	defer cancel()

	// Read the data back
	objectInfo, getObjectACLErr = c.GetObjectACL(ctx, bucketName, objectName)
	if getObjectACLErr == nil {
		logError(testName, function, args, startTime, "", "GetObjectACL fail", getObjectACLErr)
		return
	}

	if len(objectInfo.Metadata) != 3 {
		logError(testName, function, args, startTime, "", "GetObjectACL fail expected \"3\" ACLs but got "+fmt.Sprintf(`"%d"`, len(objectInfo.Metadata)), nil)
		return
	}

	s, ok = objectInfo.Metadata["X-Amz-Grant-Read"]
	if !ok {
		logError(testName, function, args, startTime, "", "GetObjectACL fail unable to find \"X-Amz-Grant-Read\"", nil)
		return
	}

	if len(s) != 1 {
		logError(testName, function, args, startTime, "", "GetObjectACL fail \"X-Amz-Grant-Read\" acl expected \"1\" got "+fmt.Sprintf(`"%d"`, len(s)), nil)
		return
	}

	if s[0] != "fooread@minio.go" {
		logError(testName, function, args, startTime, "", "GetObjectACL fail \"X-Amz-Grant-Read\" acl expected \"fooread@minio.go\" got "+fmt.Sprintf("%q", s), nil)
		return
	}

	s, ok = objectInfo.Metadata["X-Amz-Grant-Write"]
	if !ok {
		logError(testName, function, args, startTime, "", "GetObjectACL fail unable to find \"X-Amz-Grant-Write\"", nil)
		return
	}

	if len(s) != 1 {
		logError(testName, function, args, startTime, "", "GetObjectACL fail \"X-Amz-Grant-Write\" acl expected \"1\" got "+fmt.Sprintf(`"%d"`, len(s)), nil)
		return
	}

	if s[0] != "foowrite@minio.go" {
		logError(testName, function, args, startTime, "", "GetObjectACL fail \"X-Amz-Grant-Write\" acl expected \"foowrite@minio.go\" got "+fmt.Sprintf("%q", s), nil)
		return
	}

	logSuccess(testName, function, args, startTime)
}

// Test validates putObject with context to see if request cancellation is honored for V2.
func testPutObjectContextV2() {
	// initialize logging params
	startTime := time.Now()
	testName := getFuncName()
	function := "PutObject(ctx, bucketName, objectName, reader, size, opts)"
	args := map[string]interface{}{
		"ctx":        "",
		"bucketName": "",
		"objectName": "",
		"size":       "",
		"opts":       "",
	}
	// Instantiate new minio client object.
	c, err := minio.New(os.Getenv(serverEndpoint),
		&minio.Options{
			Creds:     credentials.NewStaticV2(os.Getenv(accessKey), os.Getenv(secretKey), ""),
			Transport: createHTTPTransport(),
			Secure:    mustParseBool(os.Getenv(enableHTTPS)),
		})
	if err != nil {
		logError(testName, function, args, startTime, "", "MinIO client v2 object creation failed", err)
		return
	}

	// Enable tracing, write to stderr.
	// c.TraceOn(os.Stderr)

	// Set user agent.
	c.SetAppInfo("MinIO-go-FunctionalTest", appVersion)

	// Make a new bucket.
	bucketName := randString(60, rand.NewSource(time.Now().UnixNano()), "minio-go-test-")
	args["bucketName"] = bucketName

	err = c.MakeBucket(context.Background(), bucketName, minio.MakeBucketOptions{Region: "us-east-1"})
	if err != nil {
		logError(testName, function, args, startTime, "", "MakeBucket failed", err)
		return
	}
	defer cleanupBucket(bucketName, c)
	bufSize := dataFileMap["datatfile-33-kB"]
	reader := getDataReader("datafile-33-kB")
	defer reader.Close()

	objectName := fmt.Sprintf("test-file-%v", rand.Uint32())
	args["objectName"] = objectName

	ctx, cancel := context.WithTimeout(context.Background(), 30*time.Second)
	args["ctx"] = ctx
	args["size"] = bufSize
	defer cancel()

	_, err = c.PutObject(ctx, bucketName, objectName, reader, int64(bufSize), minio.PutObjectOptions{ContentType: "binary/octet-stream"})
	if err != nil {
		logError(testName, function, args, startTime, "", "PutObject with short timeout failed", err)
		return
	}

	ctx, cancel = context.WithTimeout(context.Background(), 1*time.Hour)
	args["ctx"] = ctx

	defer cancel()
	reader = getDataReader("datafile-33-kB")
	defer reader.Close()
	_, err = c.PutObject(ctx, bucketName, objectName, reader, int64(bufSize), minio.PutObjectOptions{ContentType: "binary/octet-stream"})
	if err != nil {
		logError(testName, function, args, startTime, "", "PutObject with long timeout failed", err)
		return
	}

	logSuccess(testName, function, args, startTime)
}

// Test get object with GetObject with custom context
func testGetObjectContextV2() {
	// initialize logging params
	startTime := time.Now()
	testName := getFuncName()
	function := "GetObject(ctx, bucketName, objectName)"
	args := map[string]interface{}{
		"ctx":        "",
		"bucketName": "",
		"objectName": "",
	}
	// Seed random based on current time.
	rand.Seed(time.Now().Unix())

	// Instantiate new minio client object.
	c, err := minio.New(os.Getenv(serverEndpoint),
		&minio.Options{
			Creds:     credentials.NewStaticV2(os.Getenv(accessKey), os.Getenv(secretKey), ""),
			Transport: createHTTPTransport(),
			Secure:    mustParseBool(os.Getenv(enableHTTPS)),
		})
	if err != nil {
		logError(testName, function, args, startTime, "", "MinIO client v2 object creation failed", err)
		return
	}

	// Enable tracing, write to stderr.
	// c.TraceOn(os.Stderr)

	// Set user agent.
	c.SetAppInfo("MinIO-go-FunctionalTest", appVersion)

	// Generate a new random bucket name.
	bucketName := randString(60, rand.NewSource(time.Now().UnixNano()), "minio-go-test-")
	args["bucketName"] = bucketName

	// Make a new bucket.
	err = c.MakeBucket(context.Background(), bucketName, minio.MakeBucketOptions{Region: "us-east-1"})
	if err != nil {
		logError(testName, function, args, startTime, "", "MakeBucket failed", err)
		return
	}

	defer cleanupBucket(bucketName, c)

	bufSize := dataFileMap["datafile-33-kB"]
	reader := getDataReader("datafile-33-kB")
	defer reader.Close()
	// Save the data
	objectName := randString(60, rand.NewSource(time.Now().UnixNano()), "")
	args["objectName"] = objectName

	_, err = c.PutObject(context.Background(), bucketName, objectName, reader, int64(bufSize), minio.PutObjectOptions{ContentType: "binary/octet-stream"})
	if err != nil {
		logError(testName, function, args, startTime, "", "PutObject call failed", err)
		return
	}

	ctx, cancel := context.WithTimeout(context.Background(), 1*time.Nanosecond)
	args["ctx"] = ctx
	cancel()

	r, err := c.GetObject(ctx, bucketName, objectName, minio.GetObjectOptions{})
	if err != nil {
		logError(testName, function, args, startTime, "", "GetObject failed unexpectedly", err)
		return
	}
	if _, err = r.Stat(); err == nil {
		logError(testName, function, args, startTime, "", "GetObject should fail on short timeout", err)
		return
	}
	r.Close()

	ctx, cancel = context.WithTimeout(context.Background(), 1*time.Hour)
	defer cancel()

	// Read the data back
	r, err = c.GetObject(ctx, bucketName, objectName, minio.GetObjectOptions{})
	if err != nil {
		logError(testName, function, args, startTime, "", "GetObject shouldn't fail on longer timeout", err)
		return
	}

	st, err := r.Stat()
	if err != nil {
		logError(testName, function, args, startTime, "", "object Stat call failed", err)
		return
	}
	if st.Size != int64(bufSize) {
		logError(testName, function, args, startTime, "", "Number of bytes in stat does not match, expected "+string(bufSize)+" got "+string(st.Size), err)
		return
	}
	if err := r.Close(); err != nil {
		logError(testName, function, args, startTime, "", " object Close() call failed", err)
		return
	}

	logSuccess(testName, function, args, startTime)
}

// Test get object with FGetObject with custom context
func testFGetObjectContextV2() {
	// initialize logging params
	startTime := time.Now()
	testName := getFuncName()
	function := "FGetObject(ctx, bucketName, objectName,fileName)"
	args := map[string]interface{}{
		"ctx":        "",
		"bucketName": "",
		"objectName": "",
		"fileName":   "",
	}
	// Seed random based on current time.
	rand.Seed(time.Now().Unix())

	// Instantiate new minio client object.
	c, err := minio.New(os.Getenv(serverEndpoint),
		&minio.Options{
			Creds:     credentials.NewStaticV2(os.Getenv(accessKey), os.Getenv(secretKey), ""),
			Transport: createHTTPTransport(),
			Secure:    mustParseBool(os.Getenv(enableHTTPS)),
		})
	if err != nil {
		logError(testName, function, args, startTime, "", "MinIO client v2 object creation failed", err)
		return
	}

	// Enable tracing, write to stderr.
	// c.TraceOn(os.Stderr)

	// Set user agent.
	c.SetAppInfo("MinIO-go-FunctionalTest", appVersion)

	// Generate a new random bucket name.
	bucketName := randString(60, rand.NewSource(time.Now().UnixNano()), "minio-go-test-")
	args["bucketName"] = bucketName

	// Make a new bucket.
	err = c.MakeBucket(context.Background(), bucketName, minio.MakeBucketOptions{Region: "us-east-1"})
	if err != nil {
		logError(testName, function, args, startTime, "", "MakeBucket call failed", err)
		return
	}

	defer cleanupBucket(bucketName, c)

	bufSize := dataFileMap["datatfile-1-MB"]
	reader := getDataReader("datafile-1-MB")
	defer reader.Close()
	// Save the data
	objectName := randString(60, rand.NewSource(time.Now().UnixNano()), "")
	args["objectName"] = objectName

	_, err = c.PutObject(context.Background(), bucketName, objectName, reader, int64(bufSize), minio.PutObjectOptions{ContentType: "binary/octet-stream"})
	if err != nil {
		logError(testName, function, args, startTime, "", "PutObject call failed", err)
		return
	}

	ctx, cancel := context.WithTimeout(context.Background(), 1*time.Nanosecond)
	args["ctx"] = ctx
	defer cancel()

	fileName := "tempfile-context"
	args["fileName"] = fileName

	// Read the data back
	err = c.FGetObject(ctx, bucketName, objectName, fileName+"-f", minio.GetObjectOptions{})
	if err == nil {
		logError(testName, function, args, startTime, "", "FGetObject should fail on short timeout", err)
		return
	}
	ctx, cancel = context.WithTimeout(context.Background(), 1*time.Hour)
	defer cancel()

	// Read the data back
	err = c.FGetObject(ctx, bucketName, objectName, fileName+"-fcontext", minio.GetObjectOptions{})
	if err != nil {
		logError(testName, function, args, startTime, "", "FGetObject call shouldn't fail on long timeout", err)
		return
	}

	if err = os.Remove(fileName + "-fcontext"); err != nil {
		logError(testName, function, args, startTime, "", "Remove file failed", err)
		return
	}

	logSuccess(testName, function, args, startTime)
}

// Test list object v1 and V2
func testListObjects() {
	// initialize logging params
	startTime := time.Now()
	testName := getFuncName()
	function := "ListObjects(bucketName, objectPrefix, recursive, doneCh)"
	args := map[string]interface{}{
		"bucketName":   "",
		"objectPrefix": "",
		"recursive":    "true",
	}
	// Seed random based on current time.
	rand.Seed(time.Now().Unix())

	// Instantiate new minio client object.
	c, err := minio.New(os.Getenv(serverEndpoint),
		&minio.Options{
			Creds:     credentials.NewStaticV4(os.Getenv(accessKey), os.Getenv(secretKey), ""),
			Transport: createHTTPTransport(),
			Secure:    mustParseBool(os.Getenv(enableHTTPS)),
		})
	if err != nil {
		logError(testName, function, args, startTime, "", "MinIO client v4 object creation failed", err)
		return
	}

	// Enable tracing, write to stderr.
	// c.TraceOn(os.Stderr)

	// Set user agent.
	c.SetAppInfo("MinIO-go-FunctionalTest", appVersion)

	// Generate a new random bucket name.
	bucketName := randString(60, rand.NewSource(time.Now().UnixNano()), "minio-go-test-")
	args["bucketName"] = bucketName

	// Make a new bucket.
	err = c.MakeBucket(context.Background(), bucketName, minio.MakeBucketOptions{Region: "us-east-1"})
	if err != nil {
		logError(testName, function, args, startTime, "", "MakeBucket failed", err)
		return
	}

	defer cleanupBucket(bucketName, c)

	testObjects := []struct {
		name         string
		storageClass string
	}{
		// Special characters
		{"foo bar", "STANDARD"},
		{"foo-%", "STANDARD"},
		{"random-object-1", "STANDARD"},
		{"random-object-2", "REDUCED_REDUNDANCY"},
	}

	for i, object := range testObjects {
		bufSize := dataFileMap["datafile-33-kB"]
		reader := getDataReader("datafile-33-kB")
		defer reader.Close()
		_, err = c.PutObject(context.Background(), bucketName, object.name, reader, int64(bufSize),
			minio.PutObjectOptions{ContentType: "binary/octet-stream", StorageClass: object.storageClass})
		if err != nil {
			logError(testName, function, args, startTime, "", fmt.Sprintf("PutObject %d call failed", i+1), err)
			return
		}
	}

	testList := func(listFn func(context.Context, string, minio.ListObjectsOptions) <-chan minio.ObjectInfo, bucket string, opts minio.ListObjectsOptions) {
		var objCursor int

		// check for object name and storage-class from listing object result
		for objInfo := range listFn(context.Background(), bucket, opts) {
			if objInfo.Err != nil {
				logError(testName, function, args, startTime, "", "ListObjects failed unexpectedly", err)
				return
			}
			if objInfo.Key != testObjects[objCursor].name {
				logError(testName, function, args, startTime, "", "ListObjects does not return expected object name", err)
				return
			}
			if objInfo.StorageClass != testObjects[objCursor].storageClass {
				// Ignored as Gateways (Azure/GCS etc) wont return storage class
				logIgnored(testName, function, args, startTime, "ListObjects doesn't return expected storage class")
			}
			objCursor++
		}

		if objCursor != len(testObjects) {
			logError(testName, function, args, startTime, "", "ListObjects returned unexpected number of items", errors.New(""))
			return
		}
	}

	testList(c.ListObjects, bucketName, minio.ListObjectsOptions{Recursive: true, UseV1: true})
	testList(c.ListObjects, bucketName, minio.ListObjectsOptions{Recursive: true})
	testList(c.ListObjects, bucketName, minio.ListObjectsOptions{Recursive: true, WithMetadata: true})

	logSuccess(testName, function, args, startTime)
}

// testCors is runnable against S3 itself.
// Just provide the env var MINIO_GO_TEST_BUCKET_CORS with bucket that is public and WILL BE DELETED.
// Recreate this manually each time. Minio-go SDK does not support calling
// SetPublicBucket (put-public-access-block) on S3, otherwise we could script the whole thing.
func testCors() {
	ctx := context.Background()
	startTime := time.Now()
	testName := getFuncName()
	function := "SetBucketCors(bucketName, cors)"
	args := map[string]interface{}{
		"bucketName": "",
		"cors":       "",
	}

	// Instantiate new minio client object
	c, err := minio.New(os.Getenv(serverEndpoint),
		&minio.Options{
			Creds:     credentials.NewStaticV4(os.Getenv(accessKey), os.Getenv(secretKey), ""),
			Transport: createHTTPTransport(),
			Secure:    mustParseBool(os.Getenv(enableHTTPS)),
		})
	if err != nil {
		logError(testName, function, args, startTime, "", "MinIO client object creation failed", err)
		return
	}

	// Enable tracing, write to stderr.
	// c.TraceOn(os.Stderr)

	// Set user agent.
	c.SetAppInfo("MinIO-go-FunctionalTest", appVersion)

	// Create or reuse a bucket that will get cors settings applied to it and deleted when done
	bucketName := os.Getenv("MINIO_GO_TEST_BUCKET_CORS")
	if bucketName == "" {
		bucketName = randString(60, rand.NewSource(time.Now().UnixNano()), "minio-go-test-")
		err = c.MakeBucket(ctx, bucketName, minio.MakeBucketOptions{Region: "us-east-1"})
		if err != nil {
			logError(testName, function, args, startTime, "", "MakeBucket failed", err)
			return
		}
	}
	args["bucketName"] = bucketName
	defer cleanupBucket(bucketName, c)

	publicPolicy := `{"Version":"2012-10-17","Statement":[{"Effect":"Allow","Principal":{"AWS":["*"]},"Action":["s3:*"],"Resource":["arn:aws:s3:::` + bucketName + `", "arn:aws:s3:::` + bucketName + `/*"]}]}`
	err = c.SetBucketPolicy(ctx, bucketName, publicPolicy)
	if err != nil {
		logError(testName, function, args, startTime, "", "SetBucketPolicy failed", err)
		return
	}

	// Upload an object for testing.
	objectContents := `some-text-file-contents`
	reader := strings.NewReader(objectContents)
	bufSize := int64(len(objectContents))

	objectName := randString(60, rand.NewSource(time.Now().UnixNano()), "")
	args["objectName"] = objectName

	_, err = c.PutObject(ctx, bucketName, objectName, reader, int64(bufSize), minio.PutObjectOptions{ContentType: "binary/octet-stream"})
	if err != nil {
		logError(testName, function, args, startTime, "", "PutObject call failed", err)
		return
	}
	bucketURL := c.EndpointURL().String() + "/" + bucketName + "/"
	objectURL := bucketURL + objectName

	transport, err := minio.DefaultTransport(mustParseBool(os.Getenv(enableHTTPS)))
	if err != nil {
		logError(testName, function, args, startTime, "", "DefaultTransport failed", err)
		return
	}
	httpClient := &http.Client{
		Timeout:   30 * time.Second,
		Transport: transport,
	}

	errStrAccessForbidden := `<Error><Code>AccessForbidden</Code><Message>CORSResponse: This CORS request is not allowed. This is usually because the evalution of Origin, request method / Access-Control-Request-Method or Access-Control-Request-Headers are not whitelisted`
	testCases := []struct {
		name string

		// Cors rules to apply
		applyCorsRules []cors.Rule

		// Outbound request info
		method  string
		url     string
		headers map[string]string

		// Wanted response
		wantStatus       int
		wantHeaders      map[string]string
		wantBodyContains string
	}{
		{
			name: "apply bucket rules",
			applyCorsRules: []cors.Rule{
				{
					AllowedOrigin: []string{"https"}, // S3 documents 'https' origin, but it does not actually work, see test below.
					AllowedMethod: []string{"PUT"},
					AllowedHeader: []string{"*"},
				},
				{
					AllowedOrigin: []string{"http://www.example1.com"},
					AllowedMethod: []string{"PUT"},
					AllowedHeader: []string{"*"},
					ExposeHeader:  []string{"x-amz-server-side-encryption", "x-amz-request-id"},
					MaxAgeSeconds: 3600,
				},
				{
					AllowedOrigin: []string{"http://www.example2.com"},
					AllowedMethod: []string{"POST"},
					AllowedHeader: []string{"X-My-Special-Header"},
					ExposeHeader:  []string{"X-AMZ-Request-ID"},
				},
				{
					AllowedOrigin: []string{"http://www.example3.com"},
					AllowedMethod: []string{"PUT"},
					AllowedHeader: []string{"X-Example-3-Special-Header"},
					MaxAgeSeconds: 10,
				},
				{
					AllowedOrigin: []string{"*"},
					AllowedMethod: []string{"GET"},
					AllowedHeader: []string{"*"},
					ExposeHeader:  []string{"x-amz-request-id", "X-AMZ-server-side-encryption"},
					MaxAgeSeconds: 3600,
				},
				{
					AllowedOrigin: []string{"http://multiplemethodstest.com"},
					AllowedMethod: []string{"POST", "PUT", "DELETE"},
					AllowedHeader: []string{"x-abc-*", "x-def-*"},
				},
				{
					AllowedOrigin: []string{"http://UPPERCASEEXAMPLE.com"},
					AllowedMethod: []string{"DELETE"},
				},
				{
					AllowedOrigin: []string{"https://*"},
					AllowedMethod: []string{"DELETE"},
					AllowedHeader: []string{"x-abc-*", "x-def-*"},
				},
			},
		},
		{
			name:   "preflight to object url matches example1 rule",
			method: http.MethodOptions,
			url:    objectURL,
			headers: map[string]string{
				"Origin":                         "http://www.example1.com",
				"Access-Control-Request-Method":  "PUT",
				"Access-Control-Request-Headers": "x-another-header,x-could-be-anything",
			},
			wantStatus: http.StatusOK,
			wantHeaders: map[string]string{
				"Access-Control-Allow-Origin":      "http://www.example1.com",
				"Access-Control-Allow-Methods":     "PUT",
				"Access-Control-Allow-Headers":     "x-another-header,x-could-be-anything",
				"Access-Control-Allow-Credentials": "true",
				"Access-Control-Max-Age":           "3600",
				"Content-Length":                   "0",
				// S3 additionally sets the following headers here, MinIO follows fetch spec and does not:
				// "Access-Control-Expose-Headers":    "",
			},
		},
		{
			name:   "preflight to bucket url matches example1 rule",
			method: http.MethodOptions,
			url:    bucketURL,
			headers: map[string]string{
				"Origin":                         "http://www.example1.com",
				"Access-Control-Request-Method":  "PUT",
				"Access-Control-Request-Headers": "x-another-header,x-could-be-anything",
			},
			wantStatus: http.StatusOK,
			wantHeaders: map[string]string{
				"Access-Control-Allow-Origin":      "http://www.example1.com",
				"Access-Control-Allow-Methods":     "PUT",
				"Access-Control-Allow-Headers":     "x-another-header,x-could-be-anything",
				"Access-Control-Allow-Credentials": "true",
				"Access-Control-Max-Age":           "3600",
				"Content-Length":                   "0",
			},
		},
		{
			name:   "preflight matches example2 rule with header given",
			method: http.MethodOptions,
			url:    objectURL,
			headers: map[string]string{
				"Origin":                         "http://www.example2.com",
				"Access-Control-Request-Method":  "POST",
				"Access-Control-Request-Headers": "X-My-Special-Header",
			},
			wantStatus: http.StatusOK,
			wantHeaders: map[string]string{
				"Access-Control-Allow-Origin":      "http://www.example2.com",
				"Access-Control-Allow-Methods":     "POST",
				"Access-Control-Allow-Headers":     "x-my-special-header",
				"Access-Control-Allow-Credentials": "true",
				"Access-Control-Max-Age":           "",
				"Content-Length":                   "0",
			},
		},
		{
			name:   "preflight matches example2 rule with no header given",
			method: http.MethodOptions,
			url:    objectURL,
			headers: map[string]string{
				"Origin":                        "http://www.example2.com",
				"Access-Control-Request-Method": "POST",
			},
			wantStatus: http.StatusOK,
			wantHeaders: map[string]string{
				"Access-Control-Allow-Origin":      "http://www.example2.com",
				"Access-Control-Allow-Methods":     "POST",
				"Access-Control-Allow-Headers":     "",
				"Access-Control-Allow-Credentials": "true",
				"Access-Control-Max-Age":           "",
				"Content-Length":                   "0",
			},
		},
		{
			name:   "preflight matches wildcard origin rule",
			method: http.MethodOptions,
			url:    objectURL,
			headers: map[string]string{
				"Origin":                         "http://www.couldbeanything.com",
				"Access-Control-Request-Method":  "GET",
				"Access-Control-Request-Headers": "x-custom-header,x-other-custom-header",
			},
			wantStatus: http.StatusOK,
			wantHeaders: map[string]string{
				"Access-Control-Allow-Origin":      "*",
				"Access-Control-Allow-Methods":     "GET",
				"Access-Control-Allow-Headers":     "x-custom-header,x-other-custom-header",
				"Access-Control-Allow-Credentials": "",
				"Access-Control-Max-Age":           "3600",
				"Content-Length":                   "0",
			},
		},
		{
			name:   "preflight does not match any rule",
			method: http.MethodOptions,
			url:    objectURL,
			headers: map[string]string{
				"Origin":                        "http://www.couldbeanything.com",
				"Access-Control-Request-Method": "DELETE",
			},
			wantStatus:       http.StatusForbidden,
			wantBodyContains: errStrAccessForbidden,
		},
		{
			name:   "preflight does not match example1 rule because of method",
			method: http.MethodOptions,
			url:    objectURL,
			headers: map[string]string{
				"Origin":                        "http://www.example1.com",
				"Access-Control-Request-Method": "POST",
			},
			wantStatus:       http.StatusForbidden,
			wantBodyContains: errStrAccessForbidden,
		},
		{
			name:   "s3 processes cors rules even when request is not preflight if cors headers present test get",
			method: http.MethodGet,
			url:    objectURL,
			headers: map[string]string{
				"Origin":                         "http://www.example1.com",
				"Access-Control-Request-Headers": "x-another-header,x-could-be-anything",
				"Access-Control-Request-Method":  "PUT",
			},
			wantStatus: http.StatusOK,
			wantHeaders: map[string]string{
				"Access-Control-Allow-Credentials": "true",
				"Access-Control-Allow-Origin":      "http://www.example1.com",
				"Access-Control-Expose-Headers":    "x-amz-server-side-encryption,x-amz-request-id",
				// S3 additionally sets the following headers here, MinIO follows fetch spec and does not:
				// "Access-Control-Allow-Headers":     "x-another-header,x-could-be-anything",
				// "Access-Control-Allow-Methods":     "PUT",
				// "Access-Control-Max-Age":           "3600",
			},
		},
		{
			name:   "s3 processes cors rules even when request is not preflight if cors headers present test put",
			method: http.MethodPut,
			url:    objectURL,
			headers: map[string]string{
				"Origin":                        "http://www.example1.com",
				"Access-Control-Request-Method": "GET",
			},
			wantStatus: http.StatusOK,
			wantHeaders: map[string]string{
				"Access-Control-Allow-Credentials": "",
				"Access-Control-Allow-Origin":      "*",
				"Access-Control-Expose-Headers":    "x-amz-request-id,x-amz-server-side-encryption",
				// S3 additionally sets the following headers here, MinIO follows fetch spec and does not:
				// "Access-Control-Allow-Headers":     "x-another-header,x-could-be-anything",
				// "Access-Control-Allow-Methods":     "PUT",
				// "Access-Control-Max-Age":           "3600",
			},
		},
		{
			name:   "s3 processes cors rules even when request is not preflight but there is no rule match",
			method: http.MethodGet,
			url:    objectURL,
			headers: map[string]string{
				"Origin":                         "http://www.example1.com",
				"Access-Control-Request-Headers": "x-another-header,x-could-be-anything",
				"Access-Control-Request-Method":  "DELETE",
			},
			wantStatus: http.StatusOK,
			wantHeaders: map[string]string{
				"Access-Control-Allow-Methods":     "",
				"Access-Control-Allow-Origin":      "",
				"Access-Control-Allow-Headers":     "",
				"Access-Control-Allow-Credentials": "",
				"Access-Control-Expose-Headers":    "",
				"Access-Control-Max-Age":           "",
			},
		},
		{
			name:   "get request matches wildcard origin rule and returns cors headers",
			method: http.MethodGet,
			url:    objectURL,
			headers: map[string]string{
				"Origin": "http://www.example1.com",
			},
			wantStatus: http.StatusOK,
			wantHeaders: map[string]string{
				"Access-Control-Allow-Credentials": "",
				"Access-Control-Allow-Origin":      "*",
				"Access-Control-Allow-Headers":     "",
				"Access-Control-Expose-Headers":    "x-amz-request-id,X-AMZ-server-side-encryption",
				// S3 returns the following headers, MinIO follows fetch spec and does not:
				// "Access-Control-Max-Age":           "3600",
				// "Access-Control-Allow-Methods":     "GET",
			},
		},
		{
			name:   "head request does not match rule and returns no cors headers",
			method: http.MethodHead,
			url:    objectURL,
			headers: map[string]string{
				"Origin": "http://www.nomatchingdomainfound.com",
			},
			wantStatus: http.StatusOK,
			wantHeaders: map[string]string{
				"Access-Control-Allow-Credentials": "",
				"Access-Control-Allow-Methods":     "",
				"Access-Control-Allow-Origin":      "",
				"Access-Control-Allow-Headers":     "",
				"Access-Control-Expose-Headers":    "",
				"Access-Control-Max-Age":           "",
			},
		},
		{
			name:   "put request with origin does not match rule and returns no cors headers",
			method: http.MethodPut,
			url:    objectURL,
			headers: map[string]string{
				"Origin": "http://www.nomatchingdomainfound.com",
			},
			wantStatus: http.StatusOK,
			wantHeaders: map[string]string{
				"Access-Control-Allow-Credentials": "",
				"Access-Control-Allow-Methods":     "",
				"Access-Control-Allow-Origin":      "",
				"Access-Control-Allow-Headers":     "",
				"Access-Control-Expose-Headers":    "",
				"Access-Control-Max-Age":           "",
			},
		},
		{
			name:       "put request with no origin does not match rule and returns no cors headers",
			method:     http.MethodPut,
			url:        objectURL,
			headers:    map[string]string{},
			wantStatus: http.StatusOK,
			wantHeaders: map[string]string{
				"Access-Control-Allow-Credentials": "",
				"Access-Control-Allow-Methods":     "",
				"Access-Control-Allow-Origin":      "",
				"Access-Control-Allow-Headers":     "",
				"Access-Control-Expose-Headers":    "",
				"Access-Control-Max-Age":           "",
			},
		},
		{
			name:   "preflight for delete request with wildcard origin does not match",
			method: http.MethodOptions,
			url:    objectURL,
			headers: map[string]string{
				"Origin":                        "http://www.notsecureexample.com",
				"Access-Control-Request-Method": "DELETE",
			},
			wantStatus:       http.StatusForbidden,
			wantBodyContains: errStrAccessForbidden,
		},
		{
			name:   "preflight for delete request with wildcard https origin matches secureexample",
			method: http.MethodOptions,
			url:    objectURL,
			headers: map[string]string{
				"Origin":                        "https://www.secureexample.com",
				"Access-Control-Request-Method": "DELETE",
			},
			wantStatus: http.StatusOK,
			wantHeaders: map[string]string{
				"Access-Control-Allow-Credentials": "true",
				"Access-Control-Allow-Methods":     "DELETE",
				"Access-Control-Allow-Origin":      "https://www.secureexample.com",
				"Access-Control-Allow-Headers":     "",
				"Access-Control-Expose-Headers":    "",
				"Access-Control-Max-Age":           "",
			},
		},
		{
			name:   "preflight for delete request matches secureexample with wildcard https origin and request headers",
			method: http.MethodOptions,
			url:    objectURL,
			headers: map[string]string{
				"Origin":                         "https://www.secureexample.com",
				"Access-Control-Request-Method":  "DELETE",
				"Access-Control-Request-Headers": "x-abc-1,x-abc-second,x-def-1",
			},
			wantStatus: http.StatusOK,
			wantHeaders: map[string]string{
				"Access-Control-Allow-Credentials": "true",
				"Access-Control-Allow-Methods":     "DELETE",
				"Access-Control-Allow-Origin":      "https://www.secureexample.com",
				"Access-Control-Allow-Headers":     "x-abc-1,x-abc-second,x-def-1",
				"Access-Control-Expose-Headers":    "",
				"Access-Control-Max-Age":           "",
			},
		},
		{
			name:   "preflight for delete request matches secureexample rejected because request header does not match",
			method: http.MethodOptions,
			url:    objectURL,
			headers: map[string]string{
				"Origin":                         "https://www.secureexample.com",
				"Access-Control-Request-Method":  "DELETE",
				"Access-Control-Request-Headers": "x-abc-1,x-abc-second,x-def-1,x-does-not-match",
			},
			wantStatus:       http.StatusForbidden,
			wantBodyContains: errStrAccessForbidden,
		},
		{
			name:   "preflight with https origin is documented by s3 as matching but it does not match",
			method: http.MethodOptions,
			url:    objectURL,
			headers: map[string]string{
				"Origin":                        "https://www.securebutdoesnotmatch.com",
				"Access-Control-Request-Method": "PUT",
			},
			wantStatus:       http.StatusForbidden,
			wantBodyContains: errStrAccessForbidden,
		},
		{
			name:       "put no origin no match returns no cors headers",
			method:     http.MethodPut,
			url:        objectURL,
			headers:    map[string]string{},
			wantStatus: http.StatusOK,

			wantHeaders: map[string]string{
				"Access-Control-Allow-Credentials": "",
				"Access-Control-Allow-Methods":     "",
				"Access-Control-Allow-Origin":      "",
				"Access-Control-Allow-Headers":     "",
				"Access-Control-Expose-Headers":    "",
				"Access-Control-Max-Age":           "",
			},
		},
		{
			name:   "put with origin match example1 returns cors headers",
			method: http.MethodPut,
			url:    objectURL,
			headers: map[string]string{
				"Origin": "http://www.example1.com",
			},
			wantStatus: http.StatusOK,

			wantHeaders: map[string]string{
				"Access-Control-Allow-Credentials": "true",
				"Access-Control-Allow-Origin":      "http://www.example1.com",
				"Access-Control-Allow-Headers":     "",
				"Access-Control-Expose-Headers":    "x-amz-server-side-encryption,x-amz-request-id",
				// S3 returns the following headers, MinIO follows fetch spec and does not:
				// "Access-Control-Max-Age":           "3600",
				// "Access-Control-Allow-Methods":     "PUT",
			},
		},
		{
			name:   "put with origin and header match example1 returns cors headers",
			method: http.MethodPut,
			url:    objectURL,
			headers: map[string]string{
				"Origin":              "http://www.example1.com",
				"x-could-be-anything": "myvalue",
			},
			wantStatus: http.StatusOK,

			wantHeaders: map[string]string{
				"Access-Control-Allow-Credentials": "true",
				"Access-Control-Allow-Origin":      "http://www.example1.com",
				"Access-Control-Allow-Headers":     "",
				"Access-Control-Expose-Headers":    "x-amz-server-side-encryption,x-amz-request-id",
				// S3 returns the following headers, MinIO follows fetch spec and does not:
				// "Access-Control-Max-Age":           "3600",
				// "Access-Control-Allow-Methods":     "PUT",
			},
		},
		{
			name:   "put no match found returns no cors headers",
			method: http.MethodPut,
			url:    objectURL,
			headers: map[string]string{
				"Origin": "http://www.unmatchingdomain.com",
			},
			wantStatus: http.StatusOK,

			wantHeaders: map[string]string{
				"Access-Control-Allow-Credentials": "",
				"Access-Control-Allow-Methods":     "",
				"Access-Control-Allow-Origin":      "",
				"Access-Control-Allow-Headers":     "",
				"Access-Control-Expose-Headers":    "",
				"Access-Control-Max-Age":           "",
			},
		},
		{
			name:   "put with origin match example3 returns cors headers",
			method: http.MethodPut,
			url:    objectURL,
			headers: map[string]string{
				"Origin":              "http://www.example3.com",
				"X-My-Special-Header": "myvalue",
			},
			wantStatus: http.StatusOK,

			wantHeaders: map[string]string{
				"Access-Control-Allow-Credentials": "true",
				"Access-Control-Allow-Origin":      "http://www.example3.com",
				"Access-Control-Allow-Headers":     "",
				"Access-Control-Expose-Headers":    "",
				// S3 returns the following headers, MinIO follows fetch spec and does not:
				// "Access-Control-Max-Age":           "10",
				// "Access-Control-Allow-Methods":     "PUT",
			},
		},
		{
			name:   "preflight matches example1 rule headers case is incorrect",
			method: http.MethodOptions,
			url:    objectURL,
			headers: map[string]string{
				"Origin":                        "http://www.example1.com",
				"Access-Control-Request-Method": "PUT",
				// Fetch standard guarantees that these are sent lowercase, here we test what happens when they are not.
				"Access-Control-Request-Headers": "X-Another-Header,X-Could-Be-Anything",
			},
			wantStatus: http.StatusOK,
			wantHeaders: map[string]string{
				"Access-Control-Allow-Origin":      "http://www.example1.com",
				"Access-Control-Allow-Methods":     "PUT",
				"Access-Control-Allow-Headers":     "x-another-header,x-could-be-anything",
				"Access-Control-Allow-Credentials": "true",
				"Access-Control-Max-Age":           "3600",
				"Content-Length":                   "0",
				// S3 returns the following headers, MinIO follows fetch spec and does not:
				// "Access-Control-Expose-Headers":    "x-amz-server-side-encryption,x-amz-request-id",
			},
		},
		{
			name:   "preflight matches example1 rule headers are not sorted",
			method: http.MethodOptions,
			url:    objectURL,
			headers: map[string]string{
				"Origin":                        "http://www.example1.com",
				"Access-Control-Request-Method": "PUT",
				// Fetch standard guarantees that these are sorted, test what happens when they are not.
				"Access-Control-Request-Headers": "a-customer-header,b-should-be-last",
			},
			wantStatus: http.StatusOK,
			wantHeaders: map[string]string{
				"Access-Control-Allow-Origin":      "http://www.example1.com",
				"Access-Control-Allow-Methods":     "PUT",
				"Access-Control-Allow-Headers":     "a-customer-header,b-should-be-last",
				"Access-Control-Allow-Credentials": "true",
				"Access-Control-Max-Age":           "3600",
				"Content-Length":                   "0",
				// S3 returns the following headers, MinIO follows fetch spec and does not:
				// "Access-Control-Expose-Headers":    "x-amz-server-side-encryption,x-amz-request-id",
			},
		},
		{
			name:   "preflight with case sensitivity in origin matches uppercase",
			method: http.MethodOptions,
			url:    objectURL,
			headers: map[string]string{
				"Origin":                        "http://UPPERCASEEXAMPLE.com",
				"Access-Control-Request-Method": "DELETE",
			},
			wantStatus: http.StatusOK,
			wantHeaders: map[string]string{
				"Access-Control-Allow-Credentials": "true",
				"Access-Control-Allow-Methods":     "DELETE",
				"Access-Control-Allow-Origin":      "http://UPPERCASEEXAMPLE.com",
				"Access-Control-Allow-Headers":     "",
				"Access-Control-Expose-Headers":    "",
				"Access-Control-Max-Age":           "",
			},
		},
		{
			name:   "preflight with case sensitivity in origin does not match when lowercase",
			method: http.MethodOptions,
			url:    objectURL,
			headers: map[string]string{
				"Origin":                        "http://uppercaseexample.com",
				"Access-Control-Request-Method": "DELETE",
			},
			wantStatus:       http.StatusForbidden,
			wantBodyContains: errStrAccessForbidden,
		},
		{
			name:   "preflight match upper case with unknown header but no header restrictions",
			method: http.MethodOptions,
			url:    objectURL,
			headers: map[string]string{
				"Origin":                         "http://UPPERCASEEXAMPLE.com",
				"Access-Control-Request-Method":  "DELETE",
				"Access-Control-Request-Headers": "x-unknown-1",
			},
			wantStatus:       http.StatusForbidden,
			wantBodyContains: errStrAccessForbidden,
		},
		{
			name:   "preflight for delete request matches multiplemethodstest.com origin and request headers",
			method: http.MethodOptions,
			url:    objectURL,
			headers: map[string]string{
				"Origin":                         "http://multiplemethodstest.com",
				"Access-Control-Request-Method":  "DELETE",
				"Access-Control-Request-Headers": "x-abc-1",
			},
			wantStatus: http.StatusOK,
			wantHeaders: map[string]string{
				"Access-Control-Allow-Credentials": "true",
				"Access-Control-Allow-Origin":      "http://multiplemethodstest.com",
				"Access-Control-Allow-Headers":     "x-abc-1",
				"Access-Control-Expose-Headers":    "",
				"Access-Control-Max-Age":           "",
				// S3 returns POST, PUT, DELETE here, MinIO does not as spec does not require it.
				// "Access-Control-Allow-Methods":     "DELETE",
			},
		},
		{
			name:   "delete request goes ahead because cors is only for browsers and does not block on the server side",
			method: http.MethodDelete,
			url:    objectURL,
			headers: map[string]string{
				"Origin": "http://www.justrandom.com",
			},
			wantStatus: http.StatusNoContent,
		},
	}

	for i, test := range testCases {
		testName := fmt.Sprintf("%s_%d_%s", testName, i+1, strings.ReplaceAll(test.name, " ", "_"))

		// Apply the CORS rules
		if test.applyCorsRules != nil {
			corsConfig := &cors.Config{
				CORSRules: test.applyCorsRules,
			}
			err = c.SetBucketCors(ctx, bucketName, corsConfig)
			if err != nil {
				logError(testName, function, args, startTime, "", "SetBucketCors failed to apply", err)
				return
			}
		}

		// Make request
		if test.method != "" && test.url != "" {
			req, err := http.NewRequestWithContext(ctx, test.method, test.url, nil)
			if err != nil {
				logError(testName, function, args, startTime, "", "HTTP request creation failed", err)
				return
			}
			req.Header.Set("User-Agent", "MinIO-go-FunctionalTest/"+appVersion)

			for k, v := range test.headers {
				req.Header.Set(k, v)
			}
			resp, err := httpClient.Do(req)
			if err != nil {
				logError(testName, function, args, startTime, "", "HTTP request failed", err)
				return
			}
			defer resp.Body.Close()

			// Check returned status code
			if resp.StatusCode != test.wantStatus {
				errStr := fmt.Sprintf(" incorrect status code in response, want: %d, got: %d", test.wantStatus, resp.StatusCode)
				logError(testName, function, args, startTime, "", errStr, nil)
				return
			}

			// Check returned body
			if test.wantBodyContains != "" {
				body, err := io.ReadAll(resp.Body)
				if err != nil {
					logError(testName, function, args, startTime, "", "Failed to read response body", err)
					return
				}
				if !strings.Contains(string(body), test.wantBodyContains) {
					errStr := fmt.Sprintf(" incorrect body in response, want: %s, in got: %s", test.wantBodyContains, string(body))
					logError(testName, function, args, startTime, "", errStr, nil)
					return
				}
			}

			// Check returned response headers
			for k, v := range test.wantHeaders {
				gotVal := resp.Header.Get(k)
				if k == "Access-Control-Expose-Headers" {
					// MinIO returns this in canonical form, S3 does not.
					gotVal = strings.ToLower(gotVal)
					v = strings.ToLower(v)
				}
				// Remove all spaces, S3 adds spaces after CSV values in headers, MinIO does not.
				gotVal = strings.ReplaceAll(gotVal, " ", "")
				if gotVal != v {
					errStr := fmt.Sprintf(" incorrect header in response, want: %s: '%s', got: '%s'", k, v, gotVal)
					logError(testName, function, args, startTime, "", errStr, nil)
					return
				}
			}
		}
		logSuccess(testName, function, args, startTime)
	}
	logSuccess(testName, function, args, startTime)
}

func testCorsSetGetDelete() {
	ctx := context.Background()
	startTime := time.Now()
	testName := getFuncName()
	function := "SetBucketCors(bucketName, cors)"
	args := map[string]interface{}{
		"bucketName": "",
		"cors":       "",
	}

	// Instantiate new minio client object
	c, err := minio.New(os.Getenv(serverEndpoint),
		&minio.Options{
			Creds:     credentials.NewStaticV4(os.Getenv(accessKey), os.Getenv(secretKey), ""),
			Transport: createHTTPTransport(),
			Secure:    mustParseBool(os.Getenv(enableHTTPS)),
		})
	if err != nil {
		logError(testName, function, args, startTime, "", "MinIO client object creation failed", err)
		return
	}

	// Enable tracing, write to stderr.
	// c.TraceOn(os.Stderr)

	// Set user agent.
	c.SetAppInfo("MinIO-go-FunctionalTest", appVersion)

	// Generate a new random bucket name.
	bucketName := randString(60, rand.NewSource(time.Now().UnixNano()), "minio-go-test-")
	args["bucketName"] = bucketName

	// Make a new bucket.
	err = c.MakeBucket(ctx, bucketName, minio.MakeBucketOptions{Region: "us-east-1"})
	if err != nil {
		logError(testName, function, args, startTime, "", "MakeBucket failed", err)
		return
	}
	defer cleanupBucket(bucketName, c)

	// Set the CORS rules on the new bucket
	corsRules := []cors.Rule{
		{
			AllowedOrigin: []string{"http://www.example1.com"},
			AllowedMethod: []string{"PUT"},
			AllowedHeader: []string{"*"},
		},
		{
			AllowedOrigin: []string{"http://www.example2.com"},
			AllowedMethod: []string{"POST"},
			AllowedHeader: []string{"X-My-Special-Header"},
		},
		{
			AllowedOrigin: []string{"*"},
			AllowedMethod: []string{"GET"},
			AllowedHeader: []string{"*"},
		},
	}
	corsConfig := cors.NewConfig(corsRules)
	err = c.SetBucketCors(ctx, bucketName, corsConfig)
	if err != nil {
		logError(testName, function, args, startTime, "", "SetBucketCors failed to apply", err)
		return
	}

<<<<<<< HEAD
	testList := func(listFn func(context.Context, string, minio.ListObjectsOptions) <-chan minio.ObjectInfo, bucket string, opts minio.ListObjectsOptions) {
		var objCursor int

		// check for object name and storage-class from listing object result
		for objInfo := range listFn(context.Background(), bucket, opts) {
			if objInfo.Err != nil {
				logError(testName, function, args, startTime, "", "ListObjects failed unexpectedly", err)
				return
			}
			if objInfo.Key != testObjects[objCursor].name {
				logError(testName, function, args, startTime, "", "ListObjects does not return expected object name", err)
				return
			}
			if objInfo.StorageClass != testObjects[objCursor].storageClass {
				// Ignored as Gateways (Azure/GCS etc) wont return storage class
				logIgnored(testName, function, args, startTime, "ListObjects doesn't return expected storage class")
			}
			objCursor++
		}
=======
	// Get the rules and check they match what we set
	gotCorsConfig, err := c.GetBucketCors(ctx, bucketName)
	if err != nil {
		logError(testName, function, args, startTime, "", "GetBucketCors failed", err)
		return
	}
	if !reflect.DeepEqual(corsConfig, gotCorsConfig) {
		msg := fmt.Sprintf("GetBucketCors returned unexpected rules, expected: %+v, got: %+v", corsConfig, gotCorsConfig)
		logError(testName, function, args, startTime, "", msg, nil)
		return
	}
>>>>>>> 5bffc10d

	// Delete the rules
	err = c.SetBucketCors(ctx, bucketName, nil)
	if err != nil {
		logError(testName, function, args, startTime, "", "SetBucketCors failed to delete", err)
		return
	}

	// Get the rules and check they are now empty
	gotCorsConfig, err = c.GetBucketCors(ctx, bucketName)
	if err != nil {
		logError(testName, function, args, startTime, "", "GetBucketCors failed", err)
		return
	}
	if gotCorsConfig != nil {
		logError(testName, function, args, startTime, "", "GetBucketCors returned unexpected rules", nil)
		return
	}

	logSuccess(testName, function, args, startTime)
}

// Test deleting multiple objects with object retention set in Governance mode
func testRemoveObjects() {
	// initialize logging params
	startTime := time.Now()
	testName := getFuncName()
	function := "RemoveObjects(bucketName, objectsCh, opts)"
	args := map[string]interface{}{
		"bucketName":   "",
		"objectPrefix": "",
		"recursive":    "true",
	}
	// Seed random based on current time.
	rand.Seed(time.Now().Unix())

	// Instantiate new minio client object.
	c, err := minio.New(os.Getenv(serverEndpoint),
		&minio.Options{
			Creds:     credentials.NewStaticV4(os.Getenv(accessKey), os.Getenv(secretKey), ""),
			Transport: createHTTPTransport(),
			Secure:    mustParseBool(os.Getenv(enableHTTPS)),
		})
	if err != nil {
		logError(testName, function, args, startTime, "", "MinIO client v4 object creation failed", err)
		return
	}

	// Enable tracing, write to stderr.
	// c.TraceOn(os.Stderr)

	// Set user agent.
	c.SetAppInfo("MinIO-go-FunctionalTest", appVersion)

	// Generate a new random bucket name.
	bucketName := randString(60, rand.NewSource(time.Now().UnixNano()), "minio-go-test-")
	args["bucketName"] = bucketName
	objectName := randString(60, rand.NewSource(time.Now().UnixNano()), "")
	args["objectName"] = objectName

	// Make a new bucket.
	err = c.MakeBucket(context.Background(), bucketName, minio.MakeBucketOptions{Region: "us-east-1", ObjectLocking: true})
	if err != nil {
		logError(testName, function, args, startTime, "", "MakeBucket failed", err)
		return
	}

	bufSize := dataFileMap["datafile-129-MB"]
	reader := getDataReader("datafile-129-MB")
	defer reader.Close()

	_, err = c.PutObject(context.Background(), bucketName, objectName, reader, int64(bufSize), minio.PutObjectOptions{})
	if err != nil {
		logError(testName, function, args, startTime, "", "Error uploading object", err)
		return
	}

	// Replace with smaller...
	bufSize = dataFileMap["datafile-10-kB"]
	reader = getDataReader("datafile-10-kB")
	defer reader.Close()

	_, err = c.PutObject(context.Background(), bucketName, objectName, reader, int64(bufSize), minio.PutObjectOptions{})
	if err != nil {
		logError(testName, function, args, startTime, "", "Error uploading object", err)
	}

	t := time.Date(2030, time.April, 25, 14, 0, 0, 0, time.UTC)
	m := minio.RetentionMode(minio.Governance)
	opts := minio.PutObjectRetentionOptions{
		GovernanceBypass: false,
		RetainUntilDate:  &t,
		Mode:             &m,
	}
	err = c.PutObjectRetention(context.Background(), bucketName, objectName, opts)
	if err != nil {
		logError(testName, function, args, startTime, "", "Error setting retention", err)
		return
	}

	objectsCh := make(chan minio.ObjectInfo)
	// Send object names that are needed to be removed to objectsCh
	go func() {
		defer close(objectsCh)
		// List all objects from a bucket-name with a matching prefix.
		for object := range c.ListObjects(context.Background(), bucketName, minio.ListObjectsOptions{UseV1: true, Recursive: true}) {
			if object.Err != nil {
				logError(testName, function, args, startTime, "", "Error listing objects", object.Err)
				return
			}
			objectsCh <- object
		}
	}()

	for rErr := range c.RemoveObjects(context.Background(), bucketName, objectsCh, minio.RemoveObjectsOptions{}) {
		// Error is expected here because Retention is set on the object
		// and RemoveObjects is called without Bypass Governance
		if rErr.Err == nil {
			logError(testName, function, args, startTime, "", "Expected error during deletion", nil)
			return
		}
	}

	objectsCh1 := make(chan minio.ObjectInfo)

	// Send object names that are needed to be removed to objectsCh
	go func() {
		defer close(objectsCh1)
		// List all objects from a bucket-name with a matching prefix.
		for object := range c.ListObjects(context.Background(), bucketName, minio.ListObjectsOptions{UseV1: true, Recursive: true}) {
			if object.Err != nil {
				logError(testName, function, args, startTime, "", "Error listing objects", object.Err)
				return
			}
			objectsCh1 <- object
		}
	}()

	opts1 := minio.RemoveObjectsOptions{
		GovernanceBypass: true,
	}

	for rErr := range c.RemoveObjects(context.Background(), bucketName, objectsCh1, opts1) {
		// Error is not expected here because Retention is set on the object
		// and RemoveObjects is called with Bypass Governance
		logError(testName, function, args, startTime, "", "Error detected during deletion", rErr.Err)
		return
	}

	// Delete all objects and buckets
	if err = cleanupVersionedBucket(bucketName, c); err != nil {
		logError(testName, function, args, startTime, "", "CleanupBucket failed", err)
		return
	}

	logSuccess(testName, function, args, startTime)
<<<<<<< HEAD
=======
}

// Test get bucket tags
func testGetBucketTagging() {
	// initialize logging params
	startTime := time.Now()
	testName := getFuncName()
	function := "GetBucketTagging(bucketName)"
	args := map[string]interface{}{
		"bucketName": "",
	}
	// Seed random based on current time.
	rand.Seed(time.Now().Unix())

	// Instantiate new minio client object.
	c, err := minio.New(os.Getenv(serverEndpoint),
		&minio.Options{
			Creds:     credentials.NewStaticV4(os.Getenv(accessKey), os.Getenv(secretKey), ""),
			Transport: createHTTPTransport(),
			Secure:    mustParseBool(os.Getenv(enableHTTPS)),
		})
	if err != nil {
		logError(testName, function, args, startTime, "", "MinIO client v4 object creation failed", err)
		return
	}

	// Enable tracing, write to stderr.
	// c.TraceOn(os.Stderr)

	// Set user agent.
	c.SetAppInfo("MinIO-go-FunctionalTest", appVersion)

	// Generate a new random bucket name.
	bucketName := randString(60, rand.NewSource(time.Now().UnixNano()), "minio-go-test-")
	args["bucketName"] = bucketName

	// Make a new bucket.
	err = c.MakeBucket(context.Background(), bucketName, minio.MakeBucketOptions{Region: "us-east-1", ObjectLocking: true})
	if err != nil {
		logError(testName, function, args, startTime, "", "MakeBucket failed", err)
		return
	}

	_, err = c.GetBucketTagging(context.Background(), bucketName)
	if minio.ToErrorResponse(err).Code != "NoSuchTagSet" {
		logError(testName, function, args, startTime, "", "Invalid error from server failed", err)
		return
	}

	if err = cleanupVersionedBucket(bucketName, c); err != nil {
		logError(testName, function, args, startTime, "", "CleanupBucket failed", err)
		return
	}

	logSuccess(testName, function, args, startTime)
}

// Test setting tags for bucket
func testSetBucketTagging() {
	// initialize logging params
	startTime := time.Now()
	testName := getFuncName()
	function := "SetBucketTagging(bucketName, tags)"
	args := map[string]interface{}{
		"bucketName": "",
		"tags":       "",
	}
	// Seed random based on current time.
	rand.Seed(time.Now().Unix())

	// Instantiate new minio client object.
	c, err := minio.New(os.Getenv(serverEndpoint),
		&minio.Options{
			Creds:     credentials.NewStaticV4(os.Getenv(accessKey), os.Getenv(secretKey), ""),
			Transport: createHTTPTransport(),
			Secure:    mustParseBool(os.Getenv(enableHTTPS)),
		})
	if err != nil {
		logError(testName, function, args, startTime, "", "MinIO client v4 object creation failed", err)
		return
	}

	// Enable tracing, write to stderr.
	// c.TraceOn(os.Stderr)

	// Set user agent.
	c.SetAppInfo("MinIO-go-FunctionalTest", appVersion)

	// Generate a new random bucket name.
	bucketName := randString(60, rand.NewSource(time.Now().UnixNano()), "minio-go-test-")
	args["bucketName"] = bucketName

	// Make a new bucket.
	err = c.MakeBucket(context.Background(), bucketName, minio.MakeBucketOptions{Region: "us-east-1", ObjectLocking: true})
	if err != nil {
		logError(testName, function, args, startTime, "", "MakeBucket failed", err)
		return
	}

	_, err = c.GetBucketTagging(context.Background(), bucketName)
	if minio.ToErrorResponse(err).Code != "NoSuchTagSet" {
		logError(testName, function, args, startTime, "", "Invalid error from server", err)
		return
	}

	tag := randString(60, rand.NewSource(time.Now().UnixNano()), "")
	expectedValue := randString(60, rand.NewSource(time.Now().UnixNano()), "")

	t, err := tags.MapToBucketTags(map[string]string{
		tag: expectedValue,
	})
	args["tags"] = t.String()
	if err != nil {
		logError(testName, function, args, startTime, "", "tags.MapToBucketTags failed", err)
		return
	}

	err = c.SetBucketTagging(context.Background(), bucketName, t)
	if err != nil {
		logError(testName, function, args, startTime, "", "SetBucketTagging failed", err)
		return
	}

	tagging, err := c.GetBucketTagging(context.Background(), bucketName)
	if err != nil {
		logError(testName, function, args, startTime, "", "GetBucketTagging failed", err)
		return
	}

	if tagging.ToMap()[tag] != expectedValue {
		msg := fmt.Sprintf("Tag %s; got value %s; wanted %s", tag, tagging.ToMap()[tag], expectedValue)
		logError(testName, function, args, startTime, "", msg, err)
		return
	}

	// Delete all objects and buckets
	if err = cleanupVersionedBucket(bucketName, c); err != nil {
		logError(testName, function, args, startTime, "", "CleanupBucket failed", err)
		return
	}

	logSuccess(testName, function, args, startTime)
}

// Test removing bucket tags
func testRemoveBucketTagging() {
	// initialize logging params
	startTime := time.Now()
	testName := getFuncName()
	function := "RemoveBucketTagging(bucketName)"
	args := map[string]interface{}{
		"bucketName": "",
	}
	// Seed random based on current time.
	rand.Seed(time.Now().Unix())

	// Instantiate new minio client object.
	c, err := minio.New(os.Getenv(serverEndpoint),
		&minio.Options{
			Creds:     credentials.NewStaticV4(os.Getenv(accessKey), os.Getenv(secretKey), ""),
			Transport: createHTTPTransport(),
			Secure:    mustParseBool(os.Getenv(enableHTTPS)),
		})
	if err != nil {
		logError(testName, function, args, startTime, "", "MinIO client v4 object creation failed", err)
		return
	}

	// Enable tracing, write to stderr.
	// c.TraceOn(os.Stderr)

	// Set user agent.
	c.SetAppInfo("MinIO-go-FunctionalTest", appVersion)

	// Generate a new random bucket name.
	bucketName := randString(60, rand.NewSource(time.Now().UnixNano()), "minio-go-test-")
	args["bucketName"] = bucketName

	// Make a new bucket.
	err = c.MakeBucket(context.Background(), bucketName, minio.MakeBucketOptions{Region: "us-east-1", ObjectLocking: true})
	if err != nil {
		logError(testName, function, args, startTime, "", "MakeBucket failed", err)
		return
	}

	_, err = c.GetBucketTagging(context.Background(), bucketName)
	if minio.ToErrorResponse(err).Code != "NoSuchTagSet" {
		logError(testName, function, args, startTime, "", "Invalid error from server", err)
		return
	}

	tag := randString(60, rand.NewSource(time.Now().UnixNano()), "")
	expectedValue := randString(60, rand.NewSource(time.Now().UnixNano()), "")

	t, err := tags.MapToBucketTags(map[string]string{
		tag: expectedValue,
	})
	if err != nil {
		logError(testName, function, args, startTime, "", "tags.MapToBucketTags failed", err)
		return
	}

	err = c.SetBucketTagging(context.Background(), bucketName, t)
	if err != nil {
		logError(testName, function, args, startTime, "", "SetBucketTagging failed", err)
		return
	}

	tagging, err := c.GetBucketTagging(context.Background(), bucketName)
	if err != nil {
		logError(testName, function, args, startTime, "", "GetBucketTagging failed", err)
		return
	}

	if tagging.ToMap()[tag] != expectedValue {
		msg := fmt.Sprintf("Tag %s; got value %s; wanted %s", tag, tagging.ToMap()[tag], expectedValue)
		logError(testName, function, args, startTime, "", msg, err)
		return
	}

	err = c.RemoveBucketTagging(context.Background(), bucketName)
	if err != nil {
		logError(testName, function, args, startTime, "", "RemoveBucketTagging failed", err)
		return
	}

	_, err = c.GetBucketTagging(context.Background(), bucketName)
	if minio.ToErrorResponse(err).Code != "NoSuchTagSet" {
		logError(testName, function, args, startTime, "", "Invalid error from server", err)
		return
	}

	// Delete all objects and buckets
	if err = cleanupVersionedBucket(bucketName, c); err != nil {
		logError(testName, function, args, startTime, "", "CleanupBucket failed", err)
		return
	}

	logSuccess(testName, function, args, startTime)
>>>>>>> 5bffc10d
}

// Convert string to bool and always return false if any error
func mustParseBool(str string) bool {
	b, err := strconv.ParseBool(str)
	if err != nil {
		return false
	}
	return b
}

func main() {
	slog.SetDefault(slog.New(slog.NewJSONHandler(
		os.Stdout,
		&slog.HandlerOptions{
			Level: slog.LevelInfo,
			ReplaceAttr: func(groups []string, a slog.Attr) slog.Attr {
				if a.Key == slog.MessageKey || a.Value.String() == "" {
					return slog.Attr{}
				}

				return a
			},
		},
	)))

	tls := mustParseBool(os.Getenv(enableHTTPS))
	kms := mustParseBool(os.Getenv(enableKMS))
	if os.Getenv(enableKMS) == "" {
		// Default to KMS tests.
		kms = true
	}

	// execute tests
	if isFullMode() {
<<<<<<< HEAD
=======
		testCorsSetGetDelete()
		testCors()
>>>>>>> 5bffc10d
		testListMultipartUpload()
		testGetObjectAttributes()
		testGetObjectAttributesErrorCases()
		testMakeBucketErrorV2()
		testGetObjectClosedTwiceV2()
		testFPutObjectV2()
		testMakeBucketRegionsV2()
		testGetObjectReadSeekFunctionalV2()
		testGetObjectReadAtFunctionalV2()
		testGetObjectRanges()
		testCopyObjectV2()
		testFunctionalV2()
		testComposeObjectErrorCasesV2()
		testCompose10KSourcesV2()
		testUserMetadataCopyingV2()
		testPutObjectWithChecksums()
		testPutMultipartObjectWithChecksums()
		testPutObject0ByteV2()
		testPutObjectNoLengthV2()
		testPutObjectsUnknownV2()
		testGetObjectContextV2()
		testFPutObjectContextV2()
		testFGetObjectContextV2()
		testPutObjectContextV2()
		testPutObjectWithVersioning()
		testMakeBucketError()
		testMakeBucketRegions()
		testPutObjectWithMetadata()
		testPutObjectReadAt()
		testPutObjectStreaming()
		testGetObjectSeekEnd()
		testGetObjectClosedTwice()
		testGetObjectS3Zip()
		testRemoveMultipleObjects()
		testRemoveMultipleObjectsWithResult()
		testFPutObjectMultipart()
		testFPutObject()
		testGetObjectReadSeekFunctional()
		testGetObjectReadAtFunctional()
		testGetObjectReadAtWhenEOFWasReached()
		testPresignedPostPolicy()
		testCopyObject()
		testComposeObjectErrorCases()
		testCompose10KSources()
		testUserMetadataCopying()
		testBucketNotification()
		testFunctional()
		testGetObjectModified()
		testPutObjectUploadSeekedObject()
		testGetObjectContext()
		testFPutObjectContext()
		testFGetObjectContext()
		testGetObjectACLContext()
		testPutObjectContext()
		testStorageClassMetadataPutObject()
		testStorageClassInvalidMetadataPutObject()
		testStorageClassMetadataCopyObject()
		testPutObjectWithContentLanguage()
		testListObjects()
		testRemoveObjects()
		testListObjectVersions()
		testStatObjectWithVersioning()
		testGetObjectWithVersioning()
		testCopyObjectWithVersioning()
		testConcurrentCopyObjectWithVersioning()
		testComposeObjectWithVersioning()
		testRemoveObjectWithVersioning()
		testRemoveObjectsWithVersioning()
		testObjectTaggingWithVersioning()
		testTrailingChecksums()
		testPutObjectWithAutomaticChecksums()
		testGetBucketTagging()
		testSetBucketTagging()
		testRemoveBucketTagging()

		// SSE-C tests will only work over TLS connection.
		if tls {
			testGetObjectAttributesSSECEncryption()
			testSSECEncryptionPutGet()
			testSSECEncryptionFPut()
			testSSECEncryptedGetObjectReadAtFunctional()
			testSSECEncryptedGetObjectReadSeekFunctional()
			testEncryptedCopyObjectV2()
			testEncryptedSSECToSSECCopyObject()
			testEncryptedSSECToUnencryptedCopyObject()
			testUnencryptedToSSECCopyObject()
			testUnencryptedToUnencryptedCopyObject()
			testEncryptedEmptyObject()
			testDecryptedCopyObject()
			testSSECEncryptedToSSECCopyObjectPart()
			testSSECMultipartEncryptedToSSECCopyObjectPart()
			testSSECEncryptedToUnencryptedCopyPart()
			testUnencryptedToSSECCopyObjectPart()
			testUnencryptedToUnencryptedCopyPart()
			testEncryptedSSECToSSES3CopyObject()
			testEncryptedSSES3ToSSECCopyObject()
			testSSECEncryptedToSSES3CopyObjectPart()
			testSSES3EncryptedToSSECCopyObjectPart()
		}

		// KMS tests
		if kms {
			testSSES3EncryptionPutGet()
			testSSES3EncryptionFPut()
			testSSES3EncryptedGetObjectReadAtFunctional()
			testSSES3EncryptedGetObjectReadSeekFunctional()
			testEncryptedSSES3ToSSES3CopyObject()
			testEncryptedSSES3ToUnencryptedCopyObject()
			testUnencryptedToSSES3CopyObject()
			testUnencryptedToSSES3CopyObjectPart()
			testSSES3EncryptedToUnencryptedCopyPart()
			testSSES3EncryptedToSSES3CopyObjectPart()
		}
	} else {
		testFunctional()
		testFunctionalV2()
	}
}<|MERGE_RESOLUTION|>--- conflicted
+++ resolved
@@ -24,10 +24,6 @@
 	"archive/zip"
 	"bytes"
 	"context"
-<<<<<<< HEAD
-	"crypto/sha1"
-=======
->>>>>>> 5bffc10d
 	"crypto/sha256"
 	"encoding/base64"
 	"errors"
@@ -85,21 +81,12 @@
 	if err != nil {
 		logError("http-transport", getFuncName(), nil, time.Now(), "", "could not create http transport", err)
 		return nil
-<<<<<<< HEAD
 	}
 
 	if mustParseBool(os.Getenv(skipCERTValidation)) {
 		transport.TLSClientConfig.InsecureSkipVerify = true
 	}
 
-=======
-	}
-
-	if mustParseBool(os.Getenv(skipCERTValidation)) {
-		transport.TLSClientConfig.InsecureSkipVerify = true
-	}
-
->>>>>>> 5bffc10d
 	return
 }
 
@@ -148,17 +135,10 @@
 	)
 	if function != "" {
 		l = l.With("function", function)
-<<<<<<< HEAD
 	}
 	if len(args) > 0 {
 		l = l.With("args", args)
 	}
-=======
-	}
-	if len(args) > 0 {
-		l = l.With("args", args)
-	}
->>>>>>> 5bffc10d
 	return l
 }
 
@@ -185,11 +165,7 @@
 	}
 }
 
-<<<<<<< HEAD
-// log failed test runs
-=======
 // Log failed test runs, do not call this directly, use logError instead, as that correctly stops the test run
->>>>>>> 5bffc10d
 func logFailure(testName, function string, args map[string]interface{}, startTime time.Time, alert, message string, err error) {
 	l := baseLogger(testName, function, args, startTime).With(
 		"status", "FAIL",
@@ -2265,15 +2241,7 @@
 			UserMetadata:     meta,
 		})
 		if err == nil {
-<<<<<<< HEAD
-			if i == 0 && resp.ChecksumCRC32 == "" {
-				logIgnored(testName, function, args, startTime, "Checksums does not appear to be supported by backend")
-				return
-			}
-			logError(testName, function, args, startTime, "", "PutObject failed", err)
-=======
 			logError(testName, function, args, startTime, "", "PutObject did not fail on wrong CRC", err)
->>>>>>> 5bffc10d
 			return
 		}
 
@@ -2925,7 +2893,6 @@
 	}
 
 	logSuccess(testName, function, args, startTime)
-<<<<<<< HEAD
 }
 
 func testGetObjectAttributes() {
@@ -3016,7 +2983,6 @@
 			ContentType:    v.ContentType,
 			SendContentMd5: v.SendContentMd5,
 		})
-
 		if err != nil {
 			logError(testName, function, args, startTime, "", "PutObject failed", err)
 			return
@@ -3478,608 +3444,6 @@
 	}
 
 	return
-=======
->>>>>>> 5bffc10d
-}
-
-func testGetObjectAttributes() {
-	startTime := time.Now()
-	testName := getFuncName()
-	function := "GetObjectAttributes(ctx, bucketName, objectName, opts)"
-	args := map[string]interface{}{
-		"bucketName": "",
-		"objectName": "",
-		"opts":       "minio.ObjectAttributesOptions{}",
-	}
-
-	if !isFullMode() {
-		logIgnored(testName, function, args, startTime, "Skipping functional tests for short/quick runs")
-		return
-	}
-
-	c, err := minio.New(os.Getenv(serverEndpoint),
-		&minio.Options{
-<<<<<<< HEAD
-			Creds:     credentials.NewStaticV4(os.Getenv(accessKey), os.Getenv(secretKey), ""),
-			Transport: createHTTPTransport(),
-			Secure:    mustParseBool(os.Getenv(enableHTTPS)),
-=======
-			TrailingHeaders: true,
-			Creds:           credentials.NewStaticV4(os.Getenv(accessKey), os.Getenv(secretKey), ""),
-			Transport:       createHTTPTransport(),
-			Secure:          mustParseBool(os.Getenv(enableHTTPS)),
->>>>>>> 5bffc10d
-		})
-	if err != nil {
-		logError(testName, function, args, startTime, "", "MinIO client object creation failed", err)
-		return
-	}
-
-<<<<<<< HEAD
-	// Enable tracing, write to stderr.
-	// c.TraceOn(os.Stderr)
-
-	// Set user agent.
-=======
->>>>>>> 5bffc10d
-	c.SetAppInfo("MinIO-go-FunctionalTest", appVersion)
-
-	bucketName := randString(60, rand.NewSource(time.Now().UnixNano()), "minio-go-test-")
-	args["bucketName"] = bucketName
-	err = c.MakeBucket(
-		context.Background(),
-		bucketName,
-		minio.MakeBucketOptions{Region: "us-east-1"},
-	)
-	if err != nil {
-		logError(testName, function, args, startTime, "", "Make bucket failed", err)
-		return
-	}
-
-	bucketNameV := randString(60, rand.NewSource(time.Now().UnixNano()), "minio-go-test-versioned-")
-	args["bucketName"] = bucketNameV
-	err = c.MakeBucket(
-		context.Background(),
-		bucketNameV,
-		minio.MakeBucketOptions{Region: "us-east-1"},
-	)
-	if err != nil {
-		logError(testName, function, args, startTime, "", "Make bucket failed", err)
-		return
-	}
-	err = c.EnableVersioning(context.Background(), bucketNameV)
-	if err != nil {
-		logError(testName, function, args, startTime, "", "Unable to enable versioning", err)
-		return
-	}
-
-	defer cleanupBucket(bucketName, c)
-	defer cleanupVersionedBucket(bucketNameV, c)
-
-	testFiles := make(map[string]*objectAttributesNewObject)
-	testFiles["file1"] = &objectAttributesNewObject{
-		Object:           "file1",
-		ObjectReaderType: "datafile-1.03-MB",
-		Bucket:           bucketNameV,
-		ContentType:      "custom/contenttype",
-		SendContentMd5:   false,
-	}
-
-	testFiles["file2"] = &objectAttributesNewObject{
-		Object:           "file2",
-		ObjectReaderType: "datafile-129-MB",
-		Bucket:           bucketName,
-		ContentType:      "custom/contenttype",
-		SendContentMd5:   false,
-	}
-
-	for i, v := range testFiles {
-		bufSize := dataFileMap[v.ObjectReaderType]
-
-		reader := getDataReader(v.ObjectReaderType)
-
-		args["objectName"] = v.Object
-		testFiles[i].UploadInfo, err = c.PutObject(context.Background(), v.Bucket, v.Object, reader, int64(bufSize), minio.PutObjectOptions{
-			ContentType:    v.ContentType,
-			SendContentMd5: v.SendContentMd5,
-		})
-		if err != nil {
-			logError(testName, function, args, startTime, "", "PutObject failed", err)
-			return
-		}
-	}
-
-	testTable := make(map[string]objectAttributesTableTest)
-
-	testTable["none-versioned"] = objectAttributesTableTest{
-		opts: minio.ObjectAttributesOptions{},
-		test: objectAttributesTestOptions{
-			TestFileName:     "file2",
-			StorageClass:     "STANDARD",
-			HasFullChecksum:  true,
-			HasPartChecksums: true,
-			HasParts:         true,
-		},
-	}
-
-	testTable["0-to-0-marker"] = objectAttributesTableTest{
-		opts: minio.ObjectAttributesOptions{
-			PartNumberMarker: 0,
-			MaxParts:         0,
-		},
-		test: objectAttributesTestOptions{
-			TestFileName:     "file2",
-			StorageClass:     "STANDARD",
-			HasFullChecksum:  true,
-			HasPartChecksums: true,
-			HasParts:         true,
-		},
-	}
-
-	testTable["0-marker-to-max"] = objectAttributesTableTest{
-		opts: minio.ObjectAttributesOptions{
-			PartNumberMarker: 0,
-			MaxParts:         10000,
-		},
-		test: objectAttributesTestOptions{
-			TestFileName:     "file2",
-			StorageClass:     "STANDARD",
-			HasFullChecksum:  true,
-			HasPartChecksums: true,
-			HasParts:         true,
-		},
-	}
-
-	testTable["0-to-1-marker"] = objectAttributesTableTest{
-		opts: minio.ObjectAttributesOptions{
-			PartNumberMarker: 0,
-			MaxParts:         1,
-		},
-		test: objectAttributesTestOptions{
-			TestFileName:     "file2",
-			StorageClass:     "STANDARD",
-			HasFullChecksum:  true,
-			HasPartChecksums: true,
-			HasParts:         true,
-		},
-	}
-
-	testTable["7-to-6-marker"] = objectAttributesTableTest{
-		opts: minio.ObjectAttributesOptions{
-			PartNumberMarker: 7,
-			MaxParts:         6,
-		},
-		test: objectAttributesTestOptions{
-			TestFileName:     "file2",
-			StorageClass:     "STANDARD",
-			HasFullChecksum:  true,
-			HasPartChecksums: true,
-			HasParts:         true,
-		},
-	}
-
-	testTable["versioned"] = objectAttributesTableTest{
-		opts: minio.ObjectAttributesOptions{},
-		test: objectAttributesTestOptions{
-			TestFileName:    "file1",
-			StorageClass:    "STANDARD",
-			HasFullChecksum: false,
-		},
-	}
-
-<<<<<<< HEAD
-	logSuccess(testName, function, args, startTime)
-}
-=======
-	for i, v := range testTable {
-
-		tf, ok := testFiles[v.test.TestFileName]
-		if !ok {
-			continue
-		}
-
-		args["objectName"] = tf.Object
-		args["bucketName"] = tf.Bucket
-		if tf.UploadInfo.VersionID != "" {
-			v.opts.VersionID = tf.UploadInfo.VersionID
-		}
-
-		s, err := c.GetObjectAttributes(context.Background(), tf.Bucket, tf.Object, v.opts)
-		if err != nil {
-			logError(testName, function, args, startTime, "", "GetObjectAttributes failed", err)
-			return
-		}
-
-		v.test.NumberOfParts = s.ObjectParts.PartsCount
-		v.test.ETag = tf.UploadInfo.ETag
-		v.test.ObjectSize = int(tf.UploadInfo.Size)
-
-		err = validateObjectAttributeRequest(s, &v.opts, &v.test)
-		if err != nil {
-			logError(testName, function, args, startTime, "", "Validating GetObjectsAttributes response failed, table test: "+i, err)
-			return
-		}
->>>>>>> 5bffc10d
-
-	}
-
-	logSuccess(testName, function, args, startTime)
-}
-
-func testGetObjectAttributesSSECEncryption() {
-	startTime := time.Now()
-	testName := getFuncName()
-	function := "GetObjectAttributes(ctx, bucketName, objectName, opts)"
-	args := map[string]interface{}{
-		"bucketName": "",
-		"objectName": "",
-		"opts":       "minio.ObjectAttributesOptions{}",
-	}
-
-	if !isFullMode() {
-		logIgnored(testName, function, args, startTime, "Skipping functional tests for short/quick runs")
-		return
-	}
-
-	c, err := minio.New(os.Getenv(serverEndpoint),
-		&minio.Options{
-<<<<<<< HEAD
-			Creds:     credentials.NewStaticV4(os.Getenv(accessKey), os.Getenv(secretKey), ""),
-			Transport: createHTTPTransport(),
-			Secure:    mustParseBool(os.Getenv(enableHTTPS)),
-=======
-			TrailingHeaders: true,
-			Creds:           credentials.NewStaticV4(os.Getenv(accessKey), os.Getenv(secretKey), ""),
-			Secure:          mustParseBool(os.Getenv(enableHTTPS)),
-			Transport:       createHTTPTransport(),
->>>>>>> 5bffc10d
-		})
-	if err != nil {
-		logError(testName, function, args, startTime, "", "MinIO client object creation failed", err)
-		return
-	}
-
-<<<<<<< HEAD
-	// Enable tracing, write to stderr.
-	// c.TraceOn(os.Stderr)
-
-	// Set user agent.
-	c.SetAppInfo("MinIO-go-FunctionalTest", appVersion)
-
-	// Generate a new random bucket name.
-=======
-	c.SetAppInfo("MinIO-go-FunctionalTest", appVersion)
->>>>>>> 5bffc10d
-	bucketName := randString(60, rand.NewSource(time.Now().UnixNano()), "minio-go-test-")
-	args["bucketName"] = bucketName
-	err = c.MakeBucket(
-		context.Background(),
-		bucketName,
-		minio.MakeBucketOptions{Region: "us-east-1"},
-	)
-	if err != nil {
-		logError(testName, function, args, startTime, "", "Make bucket failed", err)
-		return
-	}
-
-	defer cleanupBucket(bucketName, c)
-
-	objectName := "encrypted-object"
-	args["objectName"] = objectName
-	bufSize := dataFileMap["datafile-11-MB"]
-	reader := getDataReader("datafile-11-MB")
-
-	sse := encrypt.DefaultPBKDF([]byte("word1 word2 word3 word4"), []byte(bucketName+objectName))
-
-	info, err := c.PutObject(context.Background(), bucketName, objectName, reader, int64(bufSize), minio.PutObjectOptions{
-		ContentType:          "content/custom",
-		SendContentMd5:       true,
-		ServerSideEncryption: sse,
-		PartSize:             uint64(bufSize) / 2,
-	})
-	if err != nil {
-		logError(testName, function, args, startTime, "", "PutObject failed", err)
-		return
-	}
-
-	opts := minio.ObjectAttributesOptions{
-		ServerSideEncryption: sse,
-	}
-	attr, err := c.GetObjectAttributes(context.Background(), bucketName, objectName, opts)
-	if err != nil {
-		logError(testName, function, args, startTime, "", "GetObjectAttributes with empty bucket name should have failed", nil)
-		return
-	}
-	err = validateObjectAttributeRequest(attr, &opts, &objectAttributesTestOptions{
-		TestFileName:     info.Key,
-		ETag:             info.ETag,
-		NumberOfParts:    2,
-		ObjectSize:       int(info.Size),
-		HasFullChecksum:  false,
-		HasParts:         true,
-		HasPartChecksums: false,
-	})
-	if err != nil {
-		logError(testName, function, args, startTime, "", "Validating GetObjectsAttributes response failed", err)
-		return
-	}
-
-	logSuccess(testName, function, args, startTime)
-}
-
-func testGetObjectAttributesErrorCases() {
-	startTime := time.Now()
-	testName := getFuncName()
-	function := "GetObjectAttributes(ctx, bucketName, objectName, opts)"
-	args := map[string]interface{}{
-		"bucketName": "",
-		"objectName": "",
-		"opts":       "minio.ObjectAttributesOptions{}",
-	}
-
-	if !isFullMode() {
-		logIgnored(testName, function, args, startTime, "Skipping functional tests for short/quick runs")
-		return
-	}
-
-	c, err := minio.New(os.Getenv(serverEndpoint),
-		&minio.Options{
-<<<<<<< HEAD
-			Creds:     credentials.NewStaticV4(os.Getenv(accessKey), os.Getenv(secretKey), ""),
-			Transport: createHTTPTransport(),
-			Secure:    mustParseBool(os.Getenv(enableHTTPS)),
-=======
-			TrailingHeaders: true,
-			Creds:           credentials.NewStaticV4(os.Getenv(accessKey), os.Getenv(secretKey), ""),
-			Transport:       createHTTPTransport(),
-			Secure:          mustParseBool(os.Getenv(enableHTTPS)),
->>>>>>> 5bffc10d
-		})
-	if err != nil {
-		logError(testName, function, args, startTime, "", "MinIO client object creation failed", err)
-		return
-	}
-
-	c.SetAppInfo("MinIO-go-FunctionalTest", appVersion)
-	unknownBucket := randString(60, rand.NewSource(time.Now().UnixNano()), "minio-bucket-")
-	unknownObject := randString(60, rand.NewSource(time.Now().UnixNano()), "minio-object-")
-
-<<<<<<< HEAD
-	// Set user agent.
-	c.SetAppInfo("MinIO-go-FunctionalTest", appVersion)
-=======
-	_, err = c.GetObjectAttributes(context.Background(), unknownBucket, unknownObject, minio.ObjectAttributesOptions{})
-	if err == nil {
-		logError(testName, function, args, startTime, "", "GetObjectAttributes failed", nil)
-		return
-	}
-
-	errorResponse := err.(minio.ErrorResponse)
-	if errorResponse.Code != "NoSuchBucket" {
-		logError(testName, function, args, startTime, "", "Invalid error code, expected NoSuchBucket but got "+errorResponse.Code, nil)
-		return
-	}
->>>>>>> 5bffc10d
-
-	bucketName := randString(60, rand.NewSource(time.Now().UnixNano()), "minio-go-test-")
-	args["bucketName"] = bucketName
-	err = c.MakeBucket(
-		context.Background(),
-		bucketName,
-		minio.MakeBucketOptions{Region: "us-east-1"},
-	)
-	if err != nil {
-		logError(testName, function, args, startTime, "", "Make bucket failed", err)
-		return
-	}
-
-	bucketNameV := randString(60, rand.NewSource(time.Now().UnixNano()), "minio-go-test-versioned-")
-	args["bucketName"] = bucketNameV
-	err = c.MakeBucket(
-		context.Background(),
-		bucketNameV,
-		minio.MakeBucketOptions{Region: "us-east-1"},
-	)
-	if err != nil {
-		logError(testName, function, args, startTime, "", "Make bucket failed", err)
-		return
-	}
-	err = c.EnableVersioning(context.Background(), bucketNameV)
-	if err != nil {
-		logError(testName, function, args, startTime, "", "Make bucket failed", err)
-		return
-	}
-	defer cleanupBucket(bucketName, c)
-	defer cleanupVersionedBucket(bucketNameV, c)
-
-	_, err = c.GetObjectAttributes(context.Background(), bucketName, unknownObject, minio.ObjectAttributesOptions{})
-	if err == nil {
-		logError(testName, function, args, startTime, "", "GetObjectAttributes failed", nil)
-		return
-	}
-
-	errorResponse = err.(minio.ErrorResponse)
-	if errorResponse.Code != "NoSuchKey" {
-		logError(testName, function, args, startTime, "", "Invalid error code, expected NoSuchKey but got "+errorResponse.Code, nil)
-		return
-	}
-
-	_, err = c.GetObjectAttributes(context.Background(), bucketName, "", minio.ObjectAttributesOptions{})
-	if err == nil {
-		logError(testName, function, args, startTime, "", "GetObjectAttributes with empty object name should have failed", nil)
-		return
-	}
-
-	_, err = c.GetObjectAttributes(context.Background(), "", unknownObject, minio.ObjectAttributesOptions{})
-	if err == nil {
-		logError(testName, function, args, startTime, "", "GetObjectAttributes with empty bucket name should have failed", nil)
-		return
-	}
-
-	_, err = c.GetObjectAttributes(context.Background(), bucketNameV, unknownObject, minio.ObjectAttributesOptions{
-		VersionID: uuid.NewString(),
-	})
-	if err == nil {
-		logError(testName, function, args, startTime, "", "GetObjectAttributes with empty bucket name should have failed", nil)
-		return
-	}
-	errorResponse = err.(minio.ErrorResponse)
-	if errorResponse.Code != "NoSuchVersion" {
-		logError(testName, function, args, startTime, "", "Invalid error code, expected NoSuchVersion but got "+errorResponse.Code, nil)
-		return
-	}
-
-	logSuccess(testName, function, args, startTime)
-}
-
-type objectAttributesNewObject struct {
-	Object           string
-	ObjectReaderType string
-	Bucket           string
-	ContentType      string
-	SendContentMd5   bool
-	UploadInfo       minio.UploadInfo
-}
-
-type objectAttributesTableTest struct {
-	opts minio.ObjectAttributesOptions
-	test objectAttributesTestOptions
-}
-
-type objectAttributesTestOptions struct {
-	TestFileName     string
-	ETag             string
-	NumberOfParts    int
-	StorageClass     string
-	ObjectSize       int
-	HasPartChecksums bool
-	HasFullChecksum  bool
-	HasParts         bool
-}
-
-func validateObjectAttributeRequest(OA *minio.ObjectAttributes, opts *minio.ObjectAttributesOptions, test *objectAttributesTestOptions) (err error) {
-	if opts.VersionID != "" {
-		if OA.VersionID != opts.VersionID {
-			err = fmt.Errorf("Expected versionId %s but got versionId %s", opts.VersionID, OA.VersionID)
-			return
-		}
-	}
-
-	partsMissingChecksum := false
-	foundPartChecksum := false
-	for _, v := range OA.ObjectParts.Parts {
-		checksumFound := false
-		if v.ChecksumSHA256 != "" {
-			checksumFound = true
-		} else if v.ChecksumSHA1 != "" {
-			checksumFound = true
-		} else if v.ChecksumCRC32 != "" {
-			checksumFound = true
-		} else if v.ChecksumCRC32C != "" {
-			checksumFound = true
-		}
-		if !checksumFound {
-			partsMissingChecksum = true
-		} else {
-			foundPartChecksum = true
-		}
-	}
-
-	if test.HasPartChecksums {
-		if partsMissingChecksum {
-			err = fmt.Errorf("One or all parts were missing a checksum")
-			return
-		}
-	} else {
-		if foundPartChecksum {
-			err = fmt.Errorf("Did not expect ObjectParts to have checksums but found one")
-			return
-		}
-	}
-
-	hasFullObjectChecksum := true
-	if OA.Checksum.ChecksumCRC32 == "" {
-		if OA.Checksum.ChecksumCRC32C == "" {
-			if OA.Checksum.ChecksumSHA1 == "" {
-				if OA.Checksum.ChecksumSHA256 == "" {
-					hasFullObjectChecksum = false
-				}
-			}
-		}
-	}
-
-	if test.HasFullChecksum {
-		if !hasFullObjectChecksum {
-			err = fmt.Errorf("Full object checksum not found")
-			return
-		}
-	} else {
-		if hasFullObjectChecksum {
-			err = fmt.Errorf("Did not expect a full object checksum but we got one")
-			return
-		}
-	}
-
-	if OA.ETag != test.ETag {
-		err = fmt.Errorf("Etags do not match, got %s but expected %s", OA.ETag, test.ETag)
-		return
-	}
-
-	if test.HasParts {
-		if len(OA.ObjectParts.Parts) < 1 {
-			err = fmt.Errorf("Was expecting ObjectParts but none were present")
-			return
-		}
-	}
-
-	if OA.StorageClass == "" {
-		err = fmt.Errorf("Was expecting a StorageClass but got none")
-		return
-	}
-
-	if OA.ObjectSize != test.ObjectSize {
-		err = fmt.Errorf("Was expecting a ObjectSize but got none")
-		return
-	}
-
-	if test.HasParts {
-		if opts.MaxParts == 0 {
-			if len(OA.ObjectParts.Parts) != OA.ObjectParts.PartsCount {
-				err = fmt.Errorf("expected %s parts but got %d", OA.ObjectParts.PartsCount, len(OA.ObjectParts.Parts))
-				return
-			}
-		} else if (opts.MaxParts + opts.PartNumberMarker) > OA.ObjectParts.PartsCount {
-			if len(OA.ObjectParts.Parts) != (OA.ObjectParts.PartsCount - opts.PartNumberMarker) {
-				err = fmt.Errorf("expected %d parts but got %d", (OA.ObjectParts.PartsCount - opts.PartNumberMarker), len(OA.ObjectParts.Parts))
-				return
-			}
-		} else if opts.MaxParts != 0 {
-			if opts.MaxParts != len(OA.ObjectParts.Parts) {
-				err = fmt.Errorf("expected %d parts but got %d", opts.MaxParts, len(OA.ObjectParts.Parts))
-				return
-			}
-		}
-	}
-
-	if OA.ObjectParts.NextPartNumberMarker == OA.ObjectParts.PartsCount {
-		if OA.ObjectParts.IsTruncated {
-			err = fmt.Errorf("Expected ObjectParts to NOT be truncated, but it was")
-			return
-		}
-	}
-
-	if OA.ObjectParts.NextPartNumberMarker != OA.ObjectParts.PartsCount {
-		if !OA.ObjectParts.IsTruncated {
-			err = fmt.Errorf("Expected ObjectParts to be truncated, but it was NOT")
-			return
-		}
-	}
-
-<<<<<<< HEAD
-	logSuccess(testName, function, args, startTime)
-=======
-	return
->>>>>>> 5bffc10d
 }
 
 // Test PutObject using a large data to trigger multipart readat
@@ -14934,27 +14298,6 @@
 		return
 	}
 
-<<<<<<< HEAD
-	testList := func(listFn func(context.Context, string, minio.ListObjectsOptions) <-chan minio.ObjectInfo, bucket string, opts minio.ListObjectsOptions) {
-		var objCursor int
-
-		// check for object name and storage-class from listing object result
-		for objInfo := range listFn(context.Background(), bucket, opts) {
-			if objInfo.Err != nil {
-				logError(testName, function, args, startTime, "", "ListObjects failed unexpectedly", err)
-				return
-			}
-			if objInfo.Key != testObjects[objCursor].name {
-				logError(testName, function, args, startTime, "", "ListObjects does not return expected object name", err)
-				return
-			}
-			if objInfo.StorageClass != testObjects[objCursor].storageClass {
-				// Ignored as Gateways (Azure/GCS etc) wont return storage class
-				logIgnored(testName, function, args, startTime, "ListObjects doesn't return expected storage class")
-			}
-			objCursor++
-		}
-=======
 	// Get the rules and check they match what we set
 	gotCorsConfig, err := c.GetBucketCors(ctx, bucketName)
 	if err != nil {
@@ -14966,7 +14309,6 @@
 		logError(testName, function, args, startTime, "", msg, nil)
 		return
 	}
->>>>>>> 5bffc10d
 
 	// Delete the rules
 	err = c.SetBucketCors(ctx, bucketName, nil)
@@ -15123,8 +14465,6 @@
 	}
 
 	logSuccess(testName, function, args, startTime)
-<<<<<<< HEAD
-=======
 }
 
 // Test get bucket tags
@@ -15364,7 +14704,6 @@
 	}
 
 	logSuccess(testName, function, args, startTime)
->>>>>>> 5bffc10d
 }
 
 // Convert string to bool and always return false if any error
@@ -15400,11 +14739,8 @@
 
 	// execute tests
 	if isFullMode() {
-<<<<<<< HEAD
-=======
 		testCorsSetGetDelete()
 		testCors()
->>>>>>> 5bffc10d
 		testListMultipartUpload()
 		testGetObjectAttributes()
 		testGetObjectAttributesErrorCases()
