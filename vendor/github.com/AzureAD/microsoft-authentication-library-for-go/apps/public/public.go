--- conflicted
+++ resolved
@@ -51,11 +51,7 @@
 
 type Account = shared.Account
 
-<<<<<<< HEAD
-var errNoAccount = errors.New("no account was specified with public.WithAccount(), or the specified account is invalid")
-=======
 var errNoAccount = errors.New("no account was specified with public.WithSilentAccount(), or the specified account is invalid")
->>>>>>> 21e79c4d
 
 // clientOptions configures the Client's behavior.
 type clientOptions struct {
@@ -525,10 +521,7 @@
 type interactiveAuthOptions struct {
 	claims, domainHint, loginHint, redirectURI, tenantID string
 	openURL                                              func(url string) error
-<<<<<<< HEAD
-=======
 	authnScheme                                          AuthenticationScheme
->>>>>>> 21e79c4d
 }
 
 // AcquireInteractiveOption is implemented by options for AcquireTokenInteractive
@@ -675,12 +668,9 @@
 	authParams.DomainHint = o.domainHint
 	authParams.State = uuid.New().String()
 	authParams.Prompt = "select_account"
-<<<<<<< HEAD
-=======
 	if o.authnScheme != nil {
 		authParams.AuthnScheme = o.authnScheme
 	}
->>>>>>> 21e79c4d
 	res, err := pca.browserLogin(ctx, redirectURL, authParams, o.openURL)
 	if err != nil {
 		return AuthResult{}, err
