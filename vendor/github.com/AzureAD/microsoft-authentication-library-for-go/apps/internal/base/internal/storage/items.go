// Copyright (c) Microsoft Corporation.
// Licensed under the MIT license.

package storage

import (
	"errors"
	"fmt"
	"reflect"
	"strings"
	"time"

	internalTime "github.com/AzureAD/microsoft-authentication-library-for-go/apps/internal/json/types/time"
	"github.com/AzureAD/microsoft-authentication-library-for-go/apps/internal/oauth/ops/accesstokens"
	"github.com/AzureAD/microsoft-authentication-library-for-go/apps/internal/oauth/ops/authority"
	"github.com/AzureAD/microsoft-authentication-library-for-go/apps/internal/shared"
)

// Contract is the JSON structure that is written to any storage medium when serializing
// the internal cache. This design is shared between MSAL versions in many languages.
// This cannot be changed without design that includes other SDKs.
type Contract struct {
	AccessTokens  map[string]AccessToken               `json:"AccessToken,omitempty"`
	RefreshTokens map[string]accesstokens.RefreshToken `json:"RefreshToken,omitempty"`
	IDTokens      map[string]IDToken                   `json:"IdToken,omitempty"`
	Accounts      map[string]shared.Account            `json:"Account,omitempty"`
	AppMetaData   map[string]AppMetaData               `json:"AppMetadata,omitempty"`

	AdditionalFields map[string]interface{}
}

// Contract is the JSON structure that is written to any storage medium when serializing
// the internal cache. This design is shared between MSAL versions in many languages.
// This cannot be changed without design that includes other SDKs.
type InMemoryContract struct {
	AccessTokensPartition  map[string]map[string]AccessToken
	RefreshTokensPartition map[string]map[string]accesstokens.RefreshToken
	IDTokensPartition      map[string]map[string]IDToken
	AccountsPartition      map[string]map[string]shared.Account
	AppMetaData            map[string]AppMetaData
}

// NewContract is the constructor for Contract.
func NewInMemoryContract() *InMemoryContract {
	return &InMemoryContract{
		AccessTokensPartition:  map[string]map[string]AccessToken{},
		RefreshTokensPartition: map[string]map[string]accesstokens.RefreshToken{},
		IDTokensPartition:      map[string]map[string]IDToken{},
		AccountsPartition:      map[string]map[string]shared.Account{},
		AppMetaData:            map[string]AppMetaData{},
	}
}

// NewContract is the constructor for Contract.
func NewContract() *Contract {
	return &Contract{
		AccessTokens:     map[string]AccessToken{},
		RefreshTokens:    map[string]accesstokens.RefreshToken{},
		IDTokens:         map[string]IDToken{},
		Accounts:         map[string]shared.Account{},
		AppMetaData:      map[string]AppMetaData{},
		AdditionalFields: map[string]interface{}{},
	}
}

// AccessToken is the JSON representation of a MSAL access token for encoding to storage.
type AccessToken struct {
	HomeAccountID     string            `json:"home_account_id,omitempty"`
	Environment       string            `json:"environment,omitempty"`
	Realm             string            `json:"realm,omitempty"`
	CredentialType    string            `json:"credential_type,omitempty"`
	ClientID          string            `json:"client_id,omitempty"`
	Secret            string            `json:"secret,omitempty"`
	Scopes            string            `json:"target,omitempty"`
	ExpiresOn         internalTime.Unix `json:"expires_on,omitempty"`
	ExtendedExpiresOn internalTime.Unix `json:"extended_expires_on,omitempty"`
	CachedAt          internalTime.Unix `json:"cached_at,omitempty"`
	UserAssertionHash string            `json:"user_assertion_hash,omitempty"`
	TokenType         string            `json:"token_type,omitempty"`
	AuthnSchemeKeyID  string            `json:"keyid,omitempty"`

	AdditionalFields map[string]interface{}
}

// NewAccessToken is the constructor for AccessToken.
func NewAccessToken(homeID, env, realm, clientID string, cachedAt, expiresOn, extendedExpiresOn time.Time, scopes, token, tokenType, authnSchemeKeyID string) AccessToken {
	return AccessToken{
		HomeAccountID:     homeID,
		Environment:       env,
		Realm:             realm,
		CredentialType:    "AccessToken",
		ClientID:          clientID,
		Secret:            token,
		Scopes:            scopes,
		CachedAt:          internalTime.Unix{T: cachedAt.UTC()},
		ExpiresOn:         internalTime.Unix{T: expiresOn.UTC()},
		ExtendedExpiresOn: internalTime.Unix{T: extendedExpiresOn.UTC()},
		TokenType:         tokenType,
		AuthnSchemeKeyID:  authnSchemeKeyID,
	}
}

// Key outputs the key that can be used to uniquely look up this entry in a map.
func (a AccessToken) Key() string {
	key := strings.Join(
		[]string{a.HomeAccountID, a.Environment, a.CredentialType, a.ClientID, a.Realm, a.Scopes},
		shared.CacheKeySeparator,
	)
<<<<<<< HEAD
=======
	// add token type to key for new access tokens types. skip for bearer token type to
	// preserve fwd and back compat between a common cache and msal clients
	if !strings.EqualFold(a.TokenType, authority.AccessTokenTypeBearer) {
		key = strings.Join([]string{key, a.TokenType}, shared.CacheKeySeparator)
	}
>>>>>>> 21e79c4d
	return strings.ToLower(key)
}

// FakeValidate enables tests to fake access token validation
var FakeValidate func(AccessToken) error

// Validate validates that this AccessToken can be used.
func (a AccessToken) Validate() error {
	if FakeValidate != nil {
		return FakeValidate(a)
	}
	if a.CachedAt.T.After(time.Now()) {
		return errors.New("access token isn't valid, it was cached at a future time")
	}
	if a.ExpiresOn.T.Before(time.Now().Add(5 * time.Minute)) {
		return fmt.Errorf("access token is expired")
	}
	if a.CachedAt.T.IsZero() {
		return fmt.Errorf("access token does not have CachedAt set")
	}
	return nil
}

// IDToken is the JSON representation of an MSAL id token for encoding to storage.
type IDToken struct {
	HomeAccountID     string `json:"home_account_id,omitempty"`
	Environment       string `json:"environment,omitempty"`
	Realm             string `json:"realm,omitempty"`
	CredentialType    string `json:"credential_type,omitempty"`
	ClientID          string `json:"client_id,omitempty"`
	Secret            string `json:"secret,omitempty"`
	UserAssertionHash string `json:"user_assertion_hash,omitempty"`
	AdditionalFields  map[string]interface{}
}

// IsZero determines if IDToken is the zero value.
func (i IDToken) IsZero() bool {
	v := reflect.ValueOf(i)
	for i := 0; i < v.NumField(); i++ {
		field := v.Field(i)
		if !field.IsZero() {
			switch field.Kind() {
			case reflect.Map, reflect.Slice:
				if field.Len() == 0 {
					continue
				}
			}
			return false
		}
	}
	return true
}

// NewIDToken is the constructor for IDToken.
func NewIDToken(homeID, env, realm, clientID, idToken string) IDToken {
	return IDToken{
		HomeAccountID:  homeID,
		Environment:    env,
		Realm:          realm,
		CredentialType: "IDToken",
		ClientID:       clientID,
		Secret:         idToken,
	}
}

// Key outputs the key that can be used to uniquely look up this entry in a map.
func (id IDToken) Key() string {
	key := strings.Join(
		[]string{id.HomeAccountID, id.Environment, id.CredentialType, id.ClientID, id.Realm},
		shared.CacheKeySeparator,
	)
	return strings.ToLower(key)
}

// AppMetaData is the JSON representation of application metadata for encoding to storage.
type AppMetaData struct {
	FamilyID    string `json:"family_id,omitempty"`
	ClientID    string `json:"client_id,omitempty"`
	Environment string `json:"environment,omitempty"`

	AdditionalFields map[string]interface{}
}

// NewAppMetaData is the constructor for AppMetaData.
func NewAppMetaData(familyID, clientID, environment string) AppMetaData {
	return AppMetaData{
		FamilyID:    familyID,
		ClientID:    clientID,
		Environment: environment,
	}
}

// Key outputs the key that can be used to uniquely look up this entry in a map.
func (a AppMetaData) Key() string {
	key := strings.Join(
		[]string{"AppMetaData", a.Environment, a.ClientID},
		shared.CacheKeySeparator,
	)
	return strings.ToLower(key)
}<|MERGE_RESOLUTION|>--- conflicted
+++ resolved
@@ -106,14 +106,11 @@
 		[]string{a.HomeAccountID, a.Environment, a.CredentialType, a.ClientID, a.Realm, a.Scopes},
 		shared.CacheKeySeparator,
 	)
-<<<<<<< HEAD
-=======
 	// add token type to key for new access tokens types. skip for bearer token type to
 	// preserve fwd and back compat between a common cache and msal clients
 	if !strings.EqualFold(a.TokenType, authority.AccessTokenTypeBearer) {
 		key = strings.Join([]string{key, a.TokenType}, shared.CacheKeySeparator)
 	}
->>>>>>> 21e79c4d
 	return strings.ToLower(key)
 }
 
