// Copyright (c) The Thanos Authors.
// Licensed under the Apache License 2.0.

// Package gcs implements common object storage abstractions against Google Cloud Storage.
package gcs

import (
	"context"
	"fmt"
	"io"
	"net/http"
	"runtime"
	"strings"
	"testing"
	"time"

	"cloud.google.com/go/storage"
	"github.com/go-kit/log"
	"github.com/pkg/errors"
	"github.com/prometheus/common/version"
	"golang.org/x/oauth2/google"
	"google.golang.org/api/iterator"
	"google.golang.org/api/option"
	htransport "google.golang.org/api/transport/http"
<<<<<<< HEAD
	"google.golang.org/grpc"
=======
>>>>>>> 21e79c4d
	"google.golang.org/grpc/codes"
	"google.golang.org/grpc/status"
	"gopkg.in/yaml.v2"

	"github.com/thanos-io/objstore"
	"github.com/thanos-io/objstore/exthttp"
)

// DirDelim is the delimiter used to model a directory structure in an object store bucket.
const DirDelim = "/"

var DefaultConfig = Config{
	HTTPConfig: exthttp.DefaultHTTPConfig,
}

// Config stores the configuration for gcs bucket.
type Config struct {
	Bucket         string `yaml:"bucket"`
	ServiceAccount string `yaml:"service_account"`
	UseGRPC        bool   `yaml:"use_grpc"`
	// GRPCConnPoolSize controls the size of the gRPC connection pool and should only be used
	// when direct path is not enabled.
	// See https://pkg.go.dev/cloud.google.com/go/storage#hdr-Experimental_gRPC_API for more details
	// on how to enable direct path.
	GRPCConnPoolSize int                `yaml:"grpc_conn_pool_size"`
	HTTPConfig       exthttp.HTTPConfig `yaml:"http_config"`
<<<<<<< HEAD
=======

	// ChunkSizeBytes controls the maximum number of bytes of the object that the
	// Writer will attempt to send to the server in a single request
	// Used as storage.Writer.ChunkSize of https://pkg.go.dev/google.golang.org/cloud/storage#Writer
	ChunkSizeBytes int  `yaml:"chunk_size_bytes"`
	noAuth         bool `yaml:"no_auth"`
>>>>>>> 21e79c4d
}

// Bucket implements the store.Bucket and shipper.Bucket interfaces against GCS.
type Bucket struct {
	logger    log.Logger
	bkt       *storage.BucketHandle
	name      string
	chunkSize int

	closer io.Closer
}

// parseConfig unmarshals a buffer into a Config with default values.
func parseConfig(conf []byte) (Config, error) {
	config := DefaultConfig
	if err := yaml.UnmarshalStrict(conf, &config); err != nil {
		return Config{}, err
	}

	return config, nil
}

// NewBucket returns a new Bucket against the given bucket handle.
<<<<<<< HEAD
func NewBucket(ctx context.Context, logger log.Logger, conf []byte, component string) (*Bucket, error) {
=======
func NewBucket(ctx context.Context, logger log.Logger, conf []byte, component string, rt http.RoundTripper) (*Bucket, error) {
>>>>>>> 21e79c4d
	config, err := parseConfig(conf)
	if err != nil {
		return nil, err
	}
<<<<<<< HEAD
	return NewBucketWithConfig(ctx, logger, config, component)
=======
	return NewBucketWithConfig(ctx, logger, config, component, rt)
>>>>>>> 21e79c4d
}

// NewBucketWithConfig returns a new Bucket with gcs Config struct.
func NewBucketWithConfig(ctx context.Context, logger log.Logger, gc Config, component string, rt http.RoundTripper) (*Bucket, error) {
	if gc.Bucket == "" {
		return nil, errors.New("missing Google Cloud Storage bucket name for stored blocks")
	}
	if rt != nil {
		gc.HTTPConfig.Transport = rt
	}
	var opts []option.ClientOption

	// If ServiceAccount is provided, use them in GCS client, otherwise fallback to Google default logic.
	if gc.ServiceAccount != "" {
		credentials, err := google.CredentialsFromJSON(ctx, []byte(gc.ServiceAccount), storage.ScopeFullControl)
		if err != nil {
			return nil, errors.Wrap(err, "failed to create credentials from JSON")
		}
		opts = append(opts, option.WithCredentials(credentials))
	} else {
		opts = append(opts, option.WithoutAuthentication())
	}
	if gc.noAuth {
		opts = append(opts, option.WithoutAuthentication())
	}
	opts = append(opts,
		option.WithUserAgent(fmt.Sprintf("thanos-%s/%s (%s)", component, version.Version, runtime.Version())),
	)

<<<<<<< HEAD
	// Check if a roundtripper has been set in the config
	// otherwise build the default transport.
	var rt http.RoundTripper
	if gc.HTTPConfig.Transport != nil {
		rt = gc.HTTPConfig.Transport
	} else {
		var err error
		rt, err = exthttp.DefaultTransport(gc.HTTPConfig)
		if err != nil {
			return nil, err
		}
	}

=======
	if !gc.UseGRPC {
		var err error
		opts, err = appendHttpOptions(gc, opts)
		if err != nil {
			return nil, err
		}
	}

	return newBucket(ctx, logger, gc, opts)
}

func appendHttpOptions(gc Config, opts []option.ClientOption) ([]option.ClientOption, error) {
	// Check if a roundtripper has been set in the config
	// otherwise build the default transport.
	var rt http.RoundTripper
	rt, err := exthttp.DefaultTransport(gc.HTTPConfig)
	if err != nil {
		return nil, err
	}
	if gc.HTTPConfig.Transport != nil {
		rt = gc.HTTPConfig.Transport
	}

	// GCS uses some defaults when "options.WithHTTPClient" is not used that are important when we call
	// htransport.NewTransport namely the scopes that are then used for OAth authentication. So to build our own
	// http client we need to se those defaults
	opts = append(opts, option.WithScopes(storage.ScopeFullControl, "https://www.googleapis.com/auth/cloud-platform"))
>>>>>>> 21e79c4d
	gRT, err := htransport.NewTransport(context.Background(), rt, opts...)
	if err != nil {
		return nil, err
	}

	httpCli := &http.Client{
		Transport: gRT,
		Timeout:   time.Duration(gc.HTTPConfig.IdleConnTimeout),
	}
<<<<<<< HEAD
	opts = append(opts, option.WithHTTPClient(httpCli))

	return newBucket(ctx, logger, gc, opts)
=======
	return append(opts, option.WithHTTPClient(httpCli)), nil
>>>>>>> 21e79c4d
}

func newBucket(ctx context.Context, logger log.Logger, gc Config, opts []option.ClientOption) (*Bucket, error) {
	var (
		err       error
		gcsClient *storage.Client
	)
	if gc.UseGRPC {
		opts = append(opts,
<<<<<<< HEAD
			option.WithGRPCDialOption(grpc.WithRecvBufferPool(grpc.NewSharedBufferPool())),
=======
>>>>>>> 21e79c4d
			option.WithGRPCConnectionPool(gc.GRPCConnPoolSize),
		)
		gcsClient, err = storage.NewGRPCClient(ctx, opts...)
	} else {
		gcsClient, err = storage.NewClient(ctx, opts...)
	}
	if err != nil {
		return nil, err
	}
	bkt := &Bucket{
		logger:    logger,
		bkt:       gcsClient.Bucket(gc.Bucket),
		closer:    gcsClient,
		name:      gc.Bucket,
		chunkSize: gc.ChunkSizeBytes,
	}
	return bkt, nil
}

// Name returns the bucket name for gcs.
func (b *Bucket) Name() string {
	return b.name
}

// Iter calls f for each entry in the given directory. The argument to f is the full
// object name including the prefix of the inspected directory.
func (b *Bucket) Iter(ctx context.Context, dir string, f func(string) error, options ...objstore.IterOption) error {
	// Ensure the object name actually ends with a dir suffix. Otherwise we'll just iterate the
	// object itself as one prefix item.
	if dir != "" {
		dir = strings.TrimSuffix(dir, DirDelim) + DirDelim
	}

	// If recursive iteration is enabled we should pass an empty delimiter.
	delimiter := DirDelim
	if objstore.ApplyIterOptions(options...).Recursive {
		delimiter = ""
	}

	query := &storage.Query{
		Prefix:    dir,
		Delimiter: delimiter,
	}
	err := query.SetAttrSelection([]string{"Name"})
	if err != nil {
		return err
	}

	it := b.bkt.Objects(ctx, query)
	for {
		select {
		case <-ctx.Done():
			return ctx.Err()
		default:
		}
		attrs, err := it.Next()
		if err == iterator.Done {
			return nil
		}
		if err != nil {
			return err
		}
		if err := f(attrs.Prefix + attrs.Name); err != nil {
			return err
		}
	}
}

// Get returns a reader for the given object name.
func (b *Bucket) Get(ctx context.Context, name string) (io.ReadCloser, error) {
	r, err := b.bkt.Object(name).NewReader(ctx)
	if err != nil {
		return r, err
	}

	return objstore.ObjectSizerReadCloser{
		ReadCloser: r,
		Size: func() (int64, error) {
			return r.Attrs.Size, nil
		},
	}, nil
}

// GetRange returns a new range reader for the given object name and range.
func (b *Bucket) GetRange(ctx context.Context, name string, off, length int64) (io.ReadCloser, error) {
	r, err := b.bkt.Object(name).NewRangeReader(ctx, off, length)
	if err != nil {
		return r, err
	}

	sz := r.Remain()
	return objstore.ObjectSizerReadCloser{
		ReadCloser: r,
		Size: func() (int64, error) {
			return sz, nil
		},
	}, nil
}

// Attributes returns information about the specified object.
func (b *Bucket) Attributes(ctx context.Context, name string) (objstore.ObjectAttributes, error) {
	attrs, err := b.bkt.Object(name).Attrs(ctx)
	if err != nil {
		return objstore.ObjectAttributes{}, err
	}

	return objstore.ObjectAttributes{
		Size:         attrs.Size,
		LastModified: attrs.Updated,
	}, nil
}

// Handle returns the underlying GCS bucket handle.
// Used for testing purposes (we return handle, so it is not instrumented).
func (b *Bucket) Handle() *storage.BucketHandle {
	return b.bkt
}

// Exists checks if the given object exists.
func (b *Bucket) Exists(ctx context.Context, name string) (bool, error) {
	if _, err := b.bkt.Object(name).Attrs(ctx); err == nil {
		return true, nil
	} else if err != storage.ErrObjectNotExist {
		return false, err
	}
	return false, nil
}

// Upload writes the file specified in src to remote GCS location specified as target.
func (b *Bucket) Upload(ctx context.Context, name string, r io.Reader) error {
	w := b.bkt.Object(name).NewWriter(ctx)

	// if `chunkSize` is 0, we don't set any custom value for writer's ChunkSize.
	// It uses whatever the default value https://pkg.go.dev/google.golang.org/cloud/storage#Writer
	if b.chunkSize > 0 {
		w.ChunkSize = b.chunkSize
	}

	if _, err := io.Copy(w, r); err != nil {
		return err
	}
	return w.Close()
}

// Delete removes the object with the given name.
func (b *Bucket) Delete(ctx context.Context, name string) error {
	return b.bkt.Object(name).Delete(ctx)
}

// IsObjNotFoundErr returns true if error means that object is not found. Relevant to Get operations.
func (b *Bucket) IsObjNotFoundErr(err error) bool {
	return errors.Is(err, storage.ErrObjectNotExist)
}

// IsAccessDeniedErr returns true if access to object is denied.
func (b *Bucket) IsAccessDeniedErr(err error) bool {
	if s, ok := status.FromError(err); ok && s.Code() == codes.PermissionDenied {
		return true
	}
	return false
}

func (b *Bucket) Close() error {
	return b.closer.Close()
}

// NewTestBucket creates test bkt client that before returning creates temporary bucket.
// In a close function it empties and deletes the bucket.
func NewTestBucket(t testing.TB, project string) (objstore.Bucket, func(), error) {
	ctx, cancel := context.WithCancel(context.Background())
	defer cancel()
	gTestConfig := Config{
		Bucket: objstore.CreateTemporaryTestBucketName(t),
	}

	bc, err := yaml.Marshal(gTestConfig)
	if err != nil {
		return nil, nil, err
	}

	b, err := NewBucket(ctx, log.NewNopLogger(), bc, "thanos-e2e-test", nil)
	if err != nil {
		return nil, nil, err
	}

	if err = b.bkt.Create(ctx, project, nil); err != nil {
		_ = b.Close()
		return nil, nil, err
	}

	t.Log("created temporary GCS bucket for GCS tests with name", b.name, "in project", project)
	return b, func() {
		objstore.EmptyBucket(t, ctx, b)
		if err := b.bkt.Delete(ctx); err != nil {
			t.Logf("deleting bucket failed: %s", err)
		}
		if err := b.Close(); err != nil {
			t.Logf("closing bucket failed: %s", err)
		}
	}, nil
}<|MERGE_RESOLUTION|>--- conflicted
+++ resolved
@@ -22,10 +22,6 @@
 	"google.golang.org/api/iterator"
 	"google.golang.org/api/option"
 	htransport "google.golang.org/api/transport/http"
-<<<<<<< HEAD
-	"google.golang.org/grpc"
-=======
->>>>>>> 21e79c4d
 	"google.golang.org/grpc/codes"
 	"google.golang.org/grpc/status"
 	"gopkg.in/yaml.v2"
@@ -52,15 +48,12 @@
 	// on how to enable direct path.
 	GRPCConnPoolSize int                `yaml:"grpc_conn_pool_size"`
 	HTTPConfig       exthttp.HTTPConfig `yaml:"http_config"`
-<<<<<<< HEAD
-=======
 
 	// ChunkSizeBytes controls the maximum number of bytes of the object that the
 	// Writer will attempt to send to the server in a single request
 	// Used as storage.Writer.ChunkSize of https://pkg.go.dev/google.golang.org/cloud/storage#Writer
 	ChunkSizeBytes int  `yaml:"chunk_size_bytes"`
 	noAuth         bool `yaml:"no_auth"`
->>>>>>> 21e79c4d
 }
 
 // Bucket implements the store.Bucket and shipper.Bucket interfaces against GCS.
@@ -84,20 +77,12 @@
 }
 
 // NewBucket returns a new Bucket against the given bucket handle.
-<<<<<<< HEAD
-func NewBucket(ctx context.Context, logger log.Logger, conf []byte, component string) (*Bucket, error) {
-=======
 func NewBucket(ctx context.Context, logger log.Logger, conf []byte, component string, rt http.RoundTripper) (*Bucket, error) {
->>>>>>> 21e79c4d
 	config, err := parseConfig(conf)
 	if err != nil {
 		return nil, err
 	}
-<<<<<<< HEAD
-	return NewBucketWithConfig(ctx, logger, config, component)
-=======
 	return NewBucketWithConfig(ctx, logger, config, component, rt)
->>>>>>> 21e79c4d
 }
 
 // NewBucketWithConfig returns a new Bucket with gcs Config struct.
@@ -117,8 +102,6 @@
 			return nil, errors.Wrap(err, "failed to create credentials from JSON")
 		}
 		opts = append(opts, option.WithCredentials(credentials))
-	} else {
-		opts = append(opts, option.WithoutAuthentication())
 	}
 	if gc.noAuth {
 		opts = append(opts, option.WithoutAuthentication())
@@ -127,21 +110,6 @@
 		option.WithUserAgent(fmt.Sprintf("thanos-%s/%s (%s)", component, version.Version, runtime.Version())),
 	)
 
-<<<<<<< HEAD
-	// Check if a roundtripper has been set in the config
-	// otherwise build the default transport.
-	var rt http.RoundTripper
-	if gc.HTTPConfig.Transport != nil {
-		rt = gc.HTTPConfig.Transport
-	} else {
-		var err error
-		rt, err = exthttp.DefaultTransport(gc.HTTPConfig)
-		if err != nil {
-			return nil, err
-		}
-	}
-
-=======
 	if !gc.UseGRPC {
 		var err error
 		opts, err = appendHttpOptions(gc, opts)
@@ -169,7 +137,6 @@
 	// htransport.NewTransport namely the scopes that are then used for OAth authentication. So to build our own
 	// http client we need to se those defaults
 	opts = append(opts, option.WithScopes(storage.ScopeFullControl, "https://www.googleapis.com/auth/cloud-platform"))
->>>>>>> 21e79c4d
 	gRT, err := htransport.NewTransport(context.Background(), rt, opts...)
 	if err != nil {
 		return nil, err
@@ -179,13 +146,7 @@
 		Transport: gRT,
 		Timeout:   time.Duration(gc.HTTPConfig.IdleConnTimeout),
 	}
-<<<<<<< HEAD
-	opts = append(opts, option.WithHTTPClient(httpCli))
-
-	return newBucket(ctx, logger, gc, opts)
-=======
 	return append(opts, option.WithHTTPClient(httpCli)), nil
->>>>>>> 21e79c4d
 }
 
 func newBucket(ctx context.Context, logger log.Logger, gc Config, opts []option.ClientOption) (*Bucket, error) {
@@ -195,10 +156,6 @@
 	)
 	if gc.UseGRPC {
 		opts = append(opts,
-<<<<<<< HEAD
-			option.WithGRPCDialOption(grpc.WithRecvBufferPool(grpc.NewSharedBufferPool())),
-=======
->>>>>>> 21e79c4d
 			option.WithGRPCConnectionPool(gc.GRPCConnPoolSize),
 		)
 		gcsClient, err = storage.NewGRPCClient(ctx, opts...)
