--- conflicted
+++ resolved
@@ -1,7 +1,5 @@
 # Release History
 
-<<<<<<< HEAD
-=======
 ## 1.7.0 (2024-06-20)
 
 ### Features Added
@@ -120,7 +118,6 @@
 * `AzureDeveloperCLICredential` authenticates with the Azure Developer CLI (`azd`). This
   credential is also part of the `DefaultAzureCredential` authentication flow.
 
->>>>>>> 21e79c4d
 ## 1.4.0 (2023-10-10)
 
 ### Bugs Fixed
