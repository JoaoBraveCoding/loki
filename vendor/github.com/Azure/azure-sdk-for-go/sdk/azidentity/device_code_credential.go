//go:build go1.18
// +build go1.18

// Copyright (c) Microsoft Corporation. All rights reserved.
// Licensed under the MIT License.

package azidentity

import (
	"context"
	"fmt"

	"github.com/Azure/azure-sdk-for-go/sdk/azcore"
	"github.com/Azure/azure-sdk-for-go/sdk/azcore/policy"
<<<<<<< HEAD
=======
	"github.com/Azure/azure-sdk-for-go/sdk/azcore/runtime"
>>>>>>> 21e79c4d
)

const credNameDeviceCode = "DeviceCodeCredential"

// DeviceCodeCredentialOptions contains optional parameters for DeviceCodeCredential.
type DeviceCodeCredentialOptions struct {
	azcore.ClientOptions

	// AdditionallyAllowedTenants specifies additional tenants for which the credential may acquire
	// tokens. Add the wildcard value "*" to allow the credential to acquire tokens for any tenant.
	AdditionallyAllowedTenants []string

	// authenticationRecord returned by a call to a credential's Authenticate method. Set this option
	// to enable the credential to use data from a previous authentication.
	authenticationRecord authenticationRecord

	// ClientID is the ID of the application users will authenticate to.
	// Defaults to the ID of an Azure development application.
	ClientID string

	// disableAutomaticAuthentication prevents the credential from automatically prompting the user to authenticate.
	// When this option is true, GetToken will return authenticationRequiredError when user interaction is necessary
	// to acquire a token.
	disableAutomaticAuthentication bool

	// DisableInstanceDiscovery should be set true only by applications authenticating in disconnected clouds, or
	// private clouds such as Azure Stack. It determines whether the credential requests Microsoft Entra instance metadata
	// from https://login.microsoft.com before authenticating. Setting this to true will skip this request, making
	// the application responsible for ensuring the configured authority is valid and trustworthy.
	DisableInstanceDiscovery bool

	// TenantID is the Microsoft Entra tenant the credential authenticates in. Defaults to the
	// "organizations" tenant, which can authenticate work and school accounts. Required for single-tenant
	// applications.
	TenantID string

	// tokenCachePersistenceOptions enables persistent token caching when not nil.
	tokenCachePersistenceOptions *tokenCachePersistenceOptions

	// UserPrompt controls how the credential presents authentication instructions. The credential calls
	// this function with authentication details when it receives a device code. By default, the credential
	// prints these details to stdout.
	UserPrompt func(context.Context, DeviceCodeMessage) error
}

func (o *DeviceCodeCredentialOptions) init() {
	if o.TenantID == "" {
		o.TenantID = organizationsTenantID
	}
	if o.ClientID == "" {
		o.ClientID = developerSignOnClientID
	}
	if o.UserPrompt == nil {
		o.UserPrompt = func(ctx context.Context, dc DeviceCodeMessage) error {
			fmt.Println(dc.Message)
			return nil
		}
	}
}

// DeviceCodeMessage contains the information a user needs to complete authentication.
type DeviceCodeMessage struct {
	// UserCode is the user code returned by the service.
	UserCode string `json:"user_code"`
	// VerificationURL is the URL at which the user must authenticate.
	VerificationURL string `json:"verification_uri"`
	// Message is user instruction from Microsoft Entra ID.
	Message string `json:"message"`
}

// DeviceCodeCredential acquires tokens for a user via the device code flow, which has the
// user browse to a Microsoft Entra URL, enter a code, and authenticate. It's useful
// for authenticating a user in an environment without a web browser, such as an SSH session.
// If a web browser is available, [InteractiveBrowserCredential] is more convenient because it
// automatically opens a browser to the login page.
type DeviceCodeCredential struct {
	client *publicClient
}

// NewDeviceCodeCredential creates a DeviceCodeCredential. Pass nil to accept default options.
func NewDeviceCodeCredential(options *DeviceCodeCredentialOptions) (*DeviceCodeCredential, error) {
	cp := DeviceCodeCredentialOptions{}
	if options != nil {
		cp = *options
	}
	cp.init()
	msalOpts := publicClientOptions{
<<<<<<< HEAD
		AdditionallyAllowedTenants: cp.AdditionallyAllowedTenants,
		ClientOptions:              cp.ClientOptions,
		DeviceCodePrompt:           cp.UserPrompt,
		DisableInstanceDiscovery:   cp.DisableInstanceDiscovery,
=======
		AdditionallyAllowedTenants:     cp.AdditionallyAllowedTenants,
		ClientOptions:                  cp.ClientOptions,
		DeviceCodePrompt:               cp.UserPrompt,
		DisableAutomaticAuthentication: cp.disableAutomaticAuthentication,
		DisableInstanceDiscovery:       cp.DisableInstanceDiscovery,
		Record:                         cp.authenticationRecord,
		TokenCachePersistenceOptions:   cp.tokenCachePersistenceOptions,
>>>>>>> 21e79c4d
	}
	c, err := newPublicClient(cp.TenantID, cp.ClientID, credNameDeviceCode, msalOpts)
	if err != nil {
		return nil, err
	}
	c.name = credNameDeviceCode
	return &DeviceCodeCredential{client: c}, nil
}

<<<<<<< HEAD
// GetToken requests an access token from Azure Active Directory. It will begin the device code flow and poll until the user completes authentication.
// This method is called automatically by Azure SDK clients.
func (c *DeviceCodeCredential) GetToken(ctx context.Context, opts policy.TokenRequestOptions) (azcore.AccessToken, error) {
	return c.client.GetToken(ctx, opts)
=======
// Authenticate a user via the device code flow. Subsequent calls to GetToken will automatically use the returned AuthenticationRecord.
func (c *DeviceCodeCredential) authenticate(ctx context.Context, opts *policy.TokenRequestOptions) (authenticationRecord, error) {
	var err error
	ctx, endSpan := runtime.StartSpan(ctx, credNameDeviceCode+"."+traceOpAuthenticate, c.client.azClient.Tracer(), nil)
	defer func() { endSpan(err) }()
	tk, err := c.client.Authenticate(ctx, opts)
	return tk, err
}

// GetToken requests an access token from Microsoft Entra ID. It will begin the device code flow and poll until the user completes authentication.
// This method is called automatically by Azure SDK clients.
func (c *DeviceCodeCredential) GetToken(ctx context.Context, opts policy.TokenRequestOptions) (azcore.AccessToken, error) {
	var err error
	ctx, endSpan := runtime.StartSpan(ctx, credNameDeviceCode+"."+traceOpGetToken, c.client.azClient.Tracer(), nil)
	defer func() { endSpan(err) }()
	tk, err := c.client.GetToken(ctx, opts)
	return tk, err
>>>>>>> 21e79c4d
}

var _ azcore.TokenCredential = (*DeviceCodeCredential)(nil)<|MERGE_RESOLUTION|>--- conflicted
+++ resolved
@@ -12,10 +12,7 @@
 
 	"github.com/Azure/azure-sdk-for-go/sdk/azcore"
 	"github.com/Azure/azure-sdk-for-go/sdk/azcore/policy"
-<<<<<<< HEAD
-=======
 	"github.com/Azure/azure-sdk-for-go/sdk/azcore/runtime"
->>>>>>> 21e79c4d
 )
 
 const credNameDeviceCode = "DeviceCodeCredential"
@@ -103,12 +100,6 @@
 	}
 	cp.init()
 	msalOpts := publicClientOptions{
-<<<<<<< HEAD
-		AdditionallyAllowedTenants: cp.AdditionallyAllowedTenants,
-		ClientOptions:              cp.ClientOptions,
-		DeviceCodePrompt:           cp.UserPrompt,
-		DisableInstanceDiscovery:   cp.DisableInstanceDiscovery,
-=======
 		AdditionallyAllowedTenants:     cp.AdditionallyAllowedTenants,
 		ClientOptions:                  cp.ClientOptions,
 		DeviceCodePrompt:               cp.UserPrompt,
@@ -116,7 +107,6 @@
 		DisableInstanceDiscovery:       cp.DisableInstanceDiscovery,
 		Record:                         cp.authenticationRecord,
 		TokenCachePersistenceOptions:   cp.tokenCachePersistenceOptions,
->>>>>>> 21e79c4d
 	}
 	c, err := newPublicClient(cp.TenantID, cp.ClientID, credNameDeviceCode, msalOpts)
 	if err != nil {
@@ -126,12 +116,6 @@
 	return &DeviceCodeCredential{client: c}, nil
 }
 
-<<<<<<< HEAD
-// GetToken requests an access token from Azure Active Directory. It will begin the device code flow and poll until the user completes authentication.
-// This method is called automatically by Azure SDK clients.
-func (c *DeviceCodeCredential) GetToken(ctx context.Context, opts policy.TokenRequestOptions) (azcore.AccessToken, error) {
-	return c.client.GetToken(ctx, opts)
-=======
 // Authenticate a user via the device code flow. Subsequent calls to GetToken will automatically use the returned AuthenticationRecord.
 func (c *DeviceCodeCredential) authenticate(ctx context.Context, opts *policy.TokenRequestOptions) (authenticationRecord, error) {
 	var err error
@@ -149,7 +133,6 @@
 	defer func() { endSpan(err) }()
 	tk, err := c.client.GetToken(ctx, opts)
 	return tk, err
->>>>>>> 21e79c4d
 }
 
 var _ azcore.TokenCredential = (*DeviceCodeCredential)(nil)