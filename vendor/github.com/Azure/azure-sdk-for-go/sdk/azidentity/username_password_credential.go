--- conflicted
+++ resolved
@@ -11,10 +11,7 @@
 
 	"github.com/Azure/azure-sdk-for-go/sdk/azcore"
 	"github.com/Azure/azure-sdk-for-go/sdk/azcore/policy"
-<<<<<<< HEAD
-=======
 	"github.com/Azure/azure-sdk-for-go/sdk/azcore/runtime"
->>>>>>> 21e79c4d
 )
 
 const credNameUserPassword = "UsernamePasswordCredential"
@@ -57,13 +54,6 @@
 		options = &UsernamePasswordCredentialOptions{}
 	}
 	opts := publicClientOptions{
-<<<<<<< HEAD
-		AdditionallyAllowedTenants: options.AdditionallyAllowedTenants,
-		ClientOptions:              options.ClientOptions,
-		DisableInstanceDiscovery:   options.DisableInstanceDiscovery,
-		Password:                   password,
-		Username:                   username,
-=======
 		AdditionallyAllowedTenants:   options.AdditionallyAllowedTenants,
 		ClientOptions:                options.ClientOptions,
 		DisableInstanceDiscovery:     options.DisableInstanceDiscovery,
@@ -71,7 +61,6 @@
 		Record:                       options.authenticationRecord,
 		TokenCachePersistenceOptions: options.tokenCachePersistenceOptions,
 		Username:                     username,
->>>>>>> 21e79c4d
 	}
 	c, err := newPublicClient(tenantID, clientID, credNameUserPassword, opts)
 	if err != nil {
@@ -80,11 +69,6 @@
 	return &UsernamePasswordCredential{client: c}, err
 }
 
-<<<<<<< HEAD
-// GetToken requests an access token from Azure Active Directory. This method is called automatically by Azure SDK clients.
-func (c *UsernamePasswordCredential) GetToken(ctx context.Context, opts policy.TokenRequestOptions) (azcore.AccessToken, error) {
-	return c.client.GetToken(ctx, opts)
-=======
 // Authenticate the user. Subsequent calls to GetToken will automatically use the returned AuthenticationRecord.
 func (c *UsernamePasswordCredential) authenticate(ctx context.Context, opts *policy.TokenRequestOptions) (authenticationRecord, error) {
 	var err error
@@ -101,7 +85,6 @@
 	defer func() { endSpan(err) }()
 	tk, err := c.client.GetToken(ctx, opts)
 	return tk, err
->>>>>>> 21e79c4d
 }
 
 var _ azcore.TokenCredential = (*UsernamePasswordCredential)(nil)