//go:build go1.18
// +build go1.18

// Copyright (c) Microsoft Corporation. All rights reserved.
// Licensed under the MIT License.

package runtime

import (
	"context"
	"encoding/json"
	"errors"
<<<<<<< HEAD
	"net/http"

	"github.com/Azure/azure-sdk-for-go/sdk/azcore/policy"
=======
	"fmt"
	"net/http"
	"reflect"

	"github.com/Azure/azure-sdk-for-go/sdk/azcore/policy"
	"github.com/Azure/azure-sdk-for-go/sdk/azcore/tracing"
>>>>>>> 21e79c4d
)

// PagingHandler contains the required data for constructing a Pager.
type PagingHandler[T any] struct {
	// More returns a boolean indicating if there are more pages to fetch.
	// It uses the provided page to make the determination.
	More func(T) bool

	// Fetcher fetches the first and subsequent pages.
	Fetcher func(context.Context, *T) (T, error)

	// Tracer contains the Tracer from the client that's creating the Pager.
	Tracer tracing.Tracer
}

// Pager provides operations for iterating over paged responses.
type Pager[T any] struct {
	current   *T
	handler   PagingHandler[T]
	tracer    tracing.Tracer
	firstPage bool
}

// NewPager creates an instance of Pager using the specified PagingHandler.
// Pass a non-nil T for firstPage if the first page has already been retrieved.
func NewPager[T any](handler PagingHandler[T]) *Pager[T] {
	return &Pager[T]{
		handler:   handler,
		tracer:    handler.Tracer,
		firstPage: true,
	}
}

// More returns true if there are more pages to retrieve.
func (p *Pager[T]) More() bool {
	if p.current != nil {
		return p.handler.More(*p.current)
	}
	return true
}

// NextPage advances the pager to the next page.
func (p *Pager[T]) NextPage(ctx context.Context) (T, error) {
	if p.current != nil {
		if p.firstPage {
			// we get here if it's an LRO-pager, we already have the first page
			p.firstPage = false
			return *p.current, nil
		} else if !p.handler.More(*p.current) {
			return *new(T), errors.New("no more pages")
		}
	} else {
		// non-LRO case, first page
		p.firstPage = false
	}

	var err error
	ctx, endSpan := StartSpan(ctx, fmt.Sprintf("%s.NextPage", shortenTypeName(reflect.TypeOf(*p).Name())), p.tracer, nil)
	defer func() { endSpan(err) }()

	resp, err := p.handler.Fetcher(ctx, p.current)
	if err != nil {
		return *new(T), err
	}
	p.current = &resp
	return *p.current, nil
}

// UnmarshalJSON implements the json.Unmarshaler interface for Pager[T].
func (p *Pager[T]) UnmarshalJSON(data []byte) error {
	return json.Unmarshal(data, &p.current)
}

// FetcherForNextLinkOptions contains the optional values for [FetcherForNextLink].
type FetcherForNextLinkOptions struct {
	// NextReq is the func to be called when requesting subsequent pages.
	// Used for paged operations that have a custom next link operation.
	NextReq func(context.Context, string) (*policy.Request, error)
<<<<<<< HEAD
=======

	// StatusCodes contains additional HTTP status codes indicating success.
	// The default value is http.StatusOK.
	StatusCodes []int
>>>>>>> 21e79c4d
}

// FetcherForNextLink is a helper containing boilerplate code to simplify creating a PagingHandler[T].Fetcher from a next link URL.
//   - ctx is the [context.Context] controlling the lifetime of the HTTP operation
//   - pl is the [Pipeline] used to dispatch the HTTP request
//   - nextLink is the URL used to fetch the next page. the empty string indicates the first page is to be requested
//   - firstReq is the func to be called when creating the request for the first page
//   - options contains any optional parameters, pass nil to accept the default values
func FetcherForNextLink(ctx context.Context, pl Pipeline, nextLink string, firstReq func(context.Context) (*policy.Request, error), options *FetcherForNextLinkOptions) (*http.Response, error) {
	var req *policy.Request
	var err error
<<<<<<< HEAD
	if nextLink == "" {
		req, err = firstReq(ctx)
	} else if nextLink, err = EncodeQueryParams(nextLink); err == nil {
		if options != nil && options.NextReq != nil {
=======
	if options == nil {
		options = &FetcherForNextLinkOptions{}
	}
	if nextLink == "" {
		req, err = firstReq(ctx)
	} else if nextLink, err = EncodeQueryParams(nextLink); err == nil {
		if options.NextReq != nil {
>>>>>>> 21e79c4d
			req, err = options.NextReq(ctx, nextLink)
		} else {
			req, err = NewRequest(ctx, http.MethodGet, nextLink)
		}
	}
	if err != nil {
		return nil, err
	}
	resp, err := pl.Do(req)
	if err != nil {
		return nil, err
	}
<<<<<<< HEAD
	if !HasStatusCode(resp, http.StatusOK) {
=======
	successCodes := []int{http.StatusOK}
	successCodes = append(successCodes, options.StatusCodes...)
	if !HasStatusCode(resp, successCodes...) {
>>>>>>> 21e79c4d
		return nil, NewResponseError(resp)
	}
	return resp, nil
}<|MERGE_RESOLUTION|>--- conflicted
+++ resolved
@@ -10,18 +10,12 @@
 	"context"
 	"encoding/json"
 	"errors"
-<<<<<<< HEAD
-	"net/http"
-
-	"github.com/Azure/azure-sdk-for-go/sdk/azcore/policy"
-=======
 	"fmt"
 	"net/http"
 	"reflect"
 
 	"github.com/Azure/azure-sdk-for-go/sdk/azcore/policy"
 	"github.com/Azure/azure-sdk-for-go/sdk/azcore/tracing"
->>>>>>> 21e79c4d
 )
 
 // PagingHandler contains the required data for constructing a Pager.
@@ -100,13 +94,10 @@
 	// NextReq is the func to be called when requesting subsequent pages.
 	// Used for paged operations that have a custom next link operation.
 	NextReq func(context.Context, string) (*policy.Request, error)
-<<<<<<< HEAD
-=======
 
 	// StatusCodes contains additional HTTP status codes indicating success.
 	// The default value is http.StatusOK.
 	StatusCodes []int
->>>>>>> 21e79c4d
 }
 
 // FetcherForNextLink is a helper containing boilerplate code to simplify creating a PagingHandler[T].Fetcher from a next link URL.
@@ -118,12 +109,6 @@
 func FetcherForNextLink(ctx context.Context, pl Pipeline, nextLink string, firstReq func(context.Context) (*policy.Request, error), options *FetcherForNextLinkOptions) (*http.Response, error) {
 	var req *policy.Request
 	var err error
-<<<<<<< HEAD
-	if nextLink == "" {
-		req, err = firstReq(ctx)
-	} else if nextLink, err = EncodeQueryParams(nextLink); err == nil {
-		if options != nil && options.NextReq != nil {
-=======
 	if options == nil {
 		options = &FetcherForNextLinkOptions{}
 	}
@@ -131,7 +116,6 @@
 		req, err = firstReq(ctx)
 	} else if nextLink, err = EncodeQueryParams(nextLink); err == nil {
 		if options.NextReq != nil {
->>>>>>> 21e79c4d
 			req, err = options.NextReq(ctx, nextLink)
 		} else {
 			req, err = NewRequest(ctx, http.MethodGet, nextLink)
@@ -144,13 +128,9 @@
 	if err != nil {
 		return nil, err
 	}
-<<<<<<< HEAD
-	if !HasStatusCode(resp, http.StatusOK) {
-=======
 	successCodes := []int{http.StatusOK}
 	successCodes = append(successCodes, options.StatusCodes...)
 	if !HasStatusCode(resp, successCodes...) {
->>>>>>> 21e79c4d
 		return nil, NewResponseError(resp)
 	}
 	return resp, nil
