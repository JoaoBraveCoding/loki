--- conflicted
+++ resolved
@@ -475,12 +475,9 @@
 
 	// now is for testing purposes, by default it's time.Now.
 	now func() time.Time
-<<<<<<< HEAD
-=======
 
 	// afterFunc is for testing purposes, by default it's time.AfterFunc.
 	afterFunc func(time.Duration, func()) *time.Timer
->>>>>>> d54e0871
 }
 
 // HistogramVecOpts bundles the options to create a HistogramVec metric.
@@ -532,13 +529,9 @@
 	if opts.now == nil {
 		opts.now = time.Now
 	}
-<<<<<<< HEAD
-
-=======
 	if opts.afterFunc == nil {
 		opts.afterFunc = time.AfterFunc
 	}
->>>>>>> d54e0871
 	h := &histogram{
 		desc:                            desc,
 		upperBounds:                     opts.Buckets,
@@ -548,10 +541,7 @@
 		nativeHistogramMinResetDuration: opts.NativeHistogramMinResetDuration,
 		lastResetTime:                   opts.now(),
 		now:                             opts.now,
-<<<<<<< HEAD
-=======
 		afterFunc:                       opts.afterFunc,
->>>>>>> d54e0871
 	}
 	if len(h.upperBounds) == 0 && opts.NativeHistogramBucketFactor <= 1 {
 		h.upperBounds = DefBuckets
@@ -732,11 +722,6 @@
 	nativeHistogramMinResetDuration time.Duration
 	// lastResetTime is protected by mtx. It is also used as created timestamp.
 	lastResetTime time.Time
-<<<<<<< HEAD
-
-	// now is for testing purposes, by default it's time.Now.
-	now func() time.Time
-=======
 	// resetScheduled is protected by mtx. It is true if a reset is
 	// scheduled for a later time (when nativeHistogramMinResetDuration has
 	// passed).
@@ -747,7 +732,6 @@
 
 	// afterFunc is for testing purposes, by default it's time.AfterFunc.
 	afterFunc func(time.Duration, func()) *time.Timer
->>>>>>> d54e0871
 }
 
 func (h *histogram) Desc() *Desc {
@@ -918,26 +902,16 @@
 	h.doubleBucketWidth(hotCounts, coldCounts)
 }
 
-<<<<<<< HEAD
-// maybeReset resets the whole histogram if at least h.nativeHistogramMinResetDuration
-// has been passed. It returns true if the histogram has been reset. The caller
-// must have locked h.mtx.
-=======
 // maybeReset resets the whole histogram if at least
 // h.nativeHistogramMinResetDuration has been passed. It returns true if the
 // histogram has been reset. The caller must have locked h.mtx.
->>>>>>> d54e0871
 func (h *histogram) maybeReset(
 	hot, cold *histogramCounts, coldIdx uint64, value float64, bucket int,
 ) bool {
 	// We are using the possibly mocked h.now() rather than
 	// time.Since(h.lastResetTime) to enable testing.
-<<<<<<< HEAD
-	if h.nativeHistogramMinResetDuration == 0 ||
-=======
 	if h.nativeHistogramMinResetDuration == 0 || // No reset configured.
 		h.resetScheduled || // Do not interefere if a reset is already scheduled.
->>>>>>> d54e0871
 		h.now().Sub(h.lastResetTime) < h.nativeHistogramMinResetDuration {
 		return false
 	}
