{
<<<<<<< HEAD
  "auth": "0.1.0",
  "auth/oauth2adapt": "0.1.0",
  "bigquery": "1.57.0",
  "bigtable": "1.20.0",
  "datastore": "1.15.0",
  "errorreporting": "0.3.0",
  "firestore": "1.14.0",
  "logging": "1.8.1",
  "profiler": "0.4.0",
  "pubsub": "1.33.0",
  "pubsublite": "1.8.1",
  "spanner": "1.51.0",
  "storage": "1.34.0"
=======
  "ai": "0.8.2",
  "aiplatform": "1.68.0",
  "auth": "0.9.7",
  "auth/oauth2adapt": "0.2.4",
  "bigquery": "1.63.1",
  "bigtable": "1.33.0",
  "datastore": "1.19.0",
  "errorreporting": "0.3.1",
  "firestore": "1.17.0",
  "logging": "1.11.0",
  "profiler": "0.4.1",
  "pubsub": "1.44.0",
  "pubsublite": "1.8.2",
  "spanner": "1.69.0",
  "storage": "1.44.0",
  "vertexai": "0.13.1"
>>>>>>> 21e79c4d
}<|MERGE_RESOLUTION|>--- conflicted
+++ resolved
@@ -1,19 +1,4 @@
 {
-<<<<<<< HEAD
-  "auth": "0.1.0",
-  "auth/oauth2adapt": "0.1.0",
-  "bigquery": "1.57.0",
-  "bigtable": "1.20.0",
-  "datastore": "1.15.0",
-  "errorreporting": "0.3.0",
-  "firestore": "1.14.0",
-  "logging": "1.8.1",
-  "profiler": "0.4.0",
-  "pubsub": "1.33.0",
-  "pubsublite": "1.8.1",
-  "spanner": "1.51.0",
-  "storage": "1.34.0"
-=======
   "ai": "0.8.2",
   "aiplatform": "1.68.0",
   "auth": "0.9.7",
@@ -30,5 +15,4 @@
   "spanner": "1.69.0",
   "storage": "1.44.0",
   "vertexai": "0.13.1"
->>>>>>> 21e79c4d
 }