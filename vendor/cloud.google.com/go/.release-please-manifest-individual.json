--- conflicted
+++ resolved
@@ -1,20 +1,4 @@
 {
-<<<<<<< HEAD
-  "auth": "0.1.0",
-  "auth/oauth2adapt": "0.1.0",
-  "bigquery": "1.59.1",
-  "bigtable": "1.21.0",
-  "datastore": "1.15.0",
-  "errorreporting": "0.3.0",
-  "firestore": "1.14.0",
-  "logging": "1.9.0",
-  "profiler": "0.4.0",
-  "pubsub": "1.36.1",
-  "pubsublite": "1.8.1",
-  "spanner": "1.57.0",
-  "storage": "1.38.0",
-  "vertexai": "0.7.1"
-=======
   "ai": "0.8.2",
   "aiplatform": "1.68.0",
   "auth": "0.8.1",
@@ -31,5 +15,4 @@
   "spanner": "1.66.0",
   "storage": "1.43.0",
   "vertexai": "0.12.0"
->>>>>>> 5bffc10d
 }