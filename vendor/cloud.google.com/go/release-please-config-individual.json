--- conflicted
+++ resolved
@@ -5,15 +5,12 @@
   "separate-pull-requests": true,
   "tag-separator": "/",
   "packages": {
-<<<<<<< HEAD
-=======
     "ai": {
       "component": "ai"
     },
     "aiplatform": {
       "component": "aiplatform"
     },
->>>>>>> 21e79c4d
     "auth": {
       "component": "auth"
     },
