// Copyright 2016 Google LLC
//
// Licensed under the Apache License, Version 2.0 (the "License");
// you may not use this file except in compliance with the License.
// You may obtain a copy of the License at
//
//      http://www.apache.org/licenses/LICENSE-2.0
//
// Unless required by applicable law or agreed to in writing, software
// distributed under the License is distributed on an "AS IS" BASIS,
// WITHOUT WARRANTIES OR CONDITIONS OF ANY KIND, either express or implied.
// See the License for the specific language governing permissions and
// limitations under the License.

/*
Package storage provides an easy way to work with Google Cloud Storage.
Google Cloud Storage stores data in named objects, which are grouped into buckets.

More information about Google Cloud Storage is available at
https://cloud.google.com/storage/docs.

See https://pkg.go.dev/cloud.google.com/go for authentication, timeouts,
connection pooling and similar aspects of this package.

# Creating a Client

To start working with this package, create a [Client]:

	ctx := context.Background()
	client, err := storage.NewClient(ctx)
	if err != nil {
	    // TODO: Handle error.
	}

The client will use your default application credentials. Clients should be
reused instead of created as needed. The methods of [Client] are safe for
concurrent use by multiple goroutines.

You may configure the client by passing in options from the [google.golang.org/api/option]
package. You may also use options defined in this package, such as [WithJSONReads].

If you only wish to access public data, you can create
an unauthenticated client with

	client, err := storage.NewClient(ctx, option.WithoutAuthentication())

To use an emulator with this library, you can set the STORAGE_EMULATOR_HOST
environment variable to the address at which your emulator is running. This will
send requests to that address instead of to Cloud Storage. You can then create
and use a client as usual:

	// Set STORAGE_EMULATOR_HOST environment variable.
	err := os.Setenv("STORAGE_EMULATOR_HOST", "localhost:9000")
	if err != nil {
	    // TODO: Handle error.
	}

	// Create client as usual.
	client, err := storage.NewClient(ctx)
	if err != nil {
	    // TODO: Handle error.
	}

	// This request is now directed to http://localhost:9000/storage/v1/b
	// instead of https://storage.googleapis.com/storage/v1/b
	if err := client.Bucket("my-bucket").Create(ctx, projectID, nil); err != nil {
	    // TODO: Handle error.
	}

Please note that there is no official emulator for Cloud Storage.

# Buckets

A Google Cloud Storage bucket is a collection of objects. To work with a
bucket, make a bucket handle:

	bkt := client.Bucket(bucketName)

A handle is a reference to a bucket. You can have a handle even if the
bucket doesn't exist yet. To create a bucket in Google Cloud Storage,
call [BucketHandle.Create]:

	if err := bkt.Create(ctx, projectID, nil); err != nil {
	    // TODO: Handle error.
	}

Note that although buckets are associated with projects, bucket names are
global across all projects.

Each bucket has associated metadata, represented in this package by
[BucketAttrs]. The third argument to [BucketHandle.Create] allows you to set
the initial [BucketAttrs] of a bucket. To retrieve a bucket's attributes, use
[BucketHandle.Attrs]:

	attrs, err := bkt.Attrs(ctx)
	if err != nil {
	    // TODO: Handle error.
	}
	fmt.Printf("bucket %s, created at %s, is located in %s with storage class %s\n",
	    attrs.Name, attrs.Created, attrs.Location, attrs.StorageClass)

# Objects

An object holds arbitrary data as a sequence of bytes, like a file. You
refer to objects using a handle, just as with buckets, but unlike buckets
you don't explicitly create an object. Instead, the first time you write
to an object it will be created. You can use the standard Go [io.Reader]
and [io.Writer] interfaces to read and write object data:

	obj := bkt.Object("data")
	// Write something to obj.
	// w implements io.Writer.
	w := obj.NewWriter(ctx)
	// Write some text to obj. This will either create the object or overwrite whatever is there already.
	if _, err := fmt.Fprintf(w, "This object contains text.\n"); err != nil {
	    // TODO: Handle error.
	}
	// Close, just like writing a file.
	if err := w.Close(); err != nil {
	    // TODO: Handle error.
	}

	// Read it back.
	r, err := obj.NewReader(ctx)
	if err != nil {
	    // TODO: Handle error.
	}
	defer r.Close()
	if _, err := io.Copy(os.Stdout, r); err != nil {
	    // TODO: Handle error.
	}
	// Prints "This object contains text."

Objects also have attributes, which you can fetch with [ObjectHandle.Attrs]:

	objAttrs, err := obj.Attrs(ctx)
	if err != nil {
	    // TODO: Handle error.
	}
	fmt.Printf("object %s has size %d and can be read using %s\n",
	    objAttrs.Name, objAttrs.Size, objAttrs.MediaLink)

# Listing objects

Listing objects in a bucket is done with the [BucketHandle.Objects] method:

	query := &storage.Query{Prefix: ""}

	var names []string
	it := bkt.Objects(ctx, query)
	for {
	    attrs, err := it.Next()
	    if err == iterator.Done {
	        break
	    }
	    if err != nil {
	        log.Fatal(err)
	    }
	    names = append(names, attrs.Name)
	}

Objects are listed lexicographically by name. To filter objects
lexicographically, [Query.StartOffset] and/or [Query.EndOffset] can be used:

	query := &storage.Query{
	    Prefix: "",
	    StartOffset: "bar/",  // Only list objects lexicographically >= "bar/"
	    EndOffset: "foo/",    // Only list objects lexicographically < "foo/"
	}

	// ... as before

If only a subset of object attributes is needed when listing, specifying this
subset using [Query.SetAttrSelection] may speed up the listing process:

	query := &storage.Query{Prefix: ""}
	query.SetAttrSelection([]string{"Name"})

	// ... as before

# ACLs

Both objects and buckets have ACLs (Access Control Lists). An ACL is a list of
ACLRules, each of which specifies the role of a user, group or project. ACLs
are suitable for fine-grained control, but you may prefer using IAM to control
access at the project level (see [Cloud Storage IAM docs].

To list the ACLs of a bucket or object, obtain an [ACLHandle] and call [ACLHandle.List]:

	acls, err := obj.ACL().List(ctx)
	if err != nil {
	    // TODO: Handle error.
	}
	for _, rule := range acls {
	    fmt.Printf("%s has role %s\n", rule.Entity, rule.Role)
	}

You can also set and delete ACLs.

# Conditions

Every object has a generation and a metageneration. The generation changes
whenever the content changes, and the metageneration changes whenever the
metadata changes. [Conditions] let you check these values before an operation;
the operation only executes if the conditions match. You can use conditions to
prevent race conditions in read-modify-write operations.

For example, say you've read an object's metadata into objAttrs. Now
you want to write to that object, but only if its contents haven't changed
since you read it. Here is how to express that:

	w = obj.If(storage.Conditions{GenerationMatch: objAttrs.Generation}).NewWriter(ctx)
	// Proceed with writing as above.

# Signed URLs

You can obtain a URL that lets anyone read or write an object for a limited time.
Signing a URL requires credentials authorized to sign a URL. To use the same
authentication that was used when instantiating the Storage client, use
[BucketHandle.SignedURL].

	url, err := client.Bucket(bucketName).SignedURL(objectName, opts)
	if err != nil {
	    // TODO: Handle error.
	}
	fmt.Println(url)

You can also sign a URL without creating a client. See the documentation of
[SignedURL] for details.

	url, err := storage.SignedURL(bucketName, "shared-object", opts)
	if err != nil {
	    // TODO: Handle error.
	}
	fmt.Println(url)

# Post Policy V4 Signed Request

A type of signed request that allows uploads through HTML forms directly to Cloud Storage with
temporary permission. Conditions can be applied to restrict how the HTML form is used and exercised
by a user.

For more information, please see the [XML POST Object docs] as well
as the documentation of [BucketHandle.GenerateSignedPostPolicyV4].

	pv4, err := client.Bucket(bucketName).GenerateSignedPostPolicyV4(objectName, opts)
	if err != nil {
	    // TODO: Handle error.
	}
	fmt.Printf("URL: %s\nFields; %v\n", pv4.URL, pv4.Fields)

# Credential requirements for signing

If the GoogleAccessID and PrivateKey option fields are not provided, they will
be automatically detected by [BucketHandle.SignedURL] and
[BucketHandle.GenerateSignedPostPolicyV4] if any of the following are true:
  - you are authenticated to the Storage Client with a service account's
    downloaded private key, either directly in code or by setting the
    GOOGLE_APPLICATION_CREDENTIALS environment variable (see [Other Environments]),
  - your application is running on Google Compute Engine (GCE), or
  - you are logged into [gcloud using application default credentials]
    with [impersonation enabled].

Detecting GoogleAccessID may not be possible if you are authenticated using a
token source or using [option.WithHTTPClient]. In this case, you can provide a
service account email for GoogleAccessID and the client will attempt to sign
the URL or Post Policy using that service account.

To generate the signature, you must have:
  - iam.serviceAccounts.signBlob permissions on the GoogleAccessID service
    account, and
  - the [IAM Service Account Credentials API] enabled (unless authenticating
    with a downloaded private key).

# Errors

Errors returned by this client are often of the type [googleapi.Error].
These errors can be introspected for more information by using [errors.As]
with the richer [googleapi.Error] type. For example:

	var e *googleapi.Error
	if ok := errors.As(err, &e); ok {
		  if e.Code == 409 { ... }
	}

# Retrying failed requests

Methods in this package may retry calls that fail with transient errors.
Retrying continues indefinitely unless the controlling context is canceled, the
client is closed, or a non-transient error is received. To stop retries from
continuing, use context timeouts or cancellation.

The retry strategy in this library follows best practices for Cloud Storage. By
default, operations are retried only if they are idempotent, and exponential
backoff with jitter is employed. In addition, errors are only retried if they
are defined as transient by the service. See the [Cloud Storage retry docs]
for more information.

Users can configure non-default retry behavior for a single library call (using
[BucketHandle.Retryer] and [ObjectHandle.Retryer]) or for all calls made by a
client (using [Client.SetRetry]). For example:

	o := client.Bucket(bucket).Object(object).Retryer(
		// Use WithBackoff to change the timing of the exponential backoff.
		storage.WithBackoff(gax.Backoff{
			Initial:    2 * time.Second,
		}),
		// Use WithPolicy to configure the idempotency policy. RetryAlways will
		// retry the operation even if it is non-idempotent.
		storage.WithPolicy(storage.RetryAlways),
	)

	// Use a context timeout to set an overall deadline on the call, including all
	// potential retries.
	ctx, cancel := context.WithTimeout(ctx, 5*time.Second)
	defer cancel()

	// Delete an object using the specified strategy and timeout.
	if err := o.Delete(ctx); err != nil {
		// Handle err.
	}

# Sending Custom Headers

You can add custom headers to any API call made by this package by using
[callctx.SetHeaders] on the context which is passed to the method. For example,
to add a [custom audit logging] header:

	ctx := context.Background()
	ctx = callctx.SetHeaders(ctx, "x-goog-custom-audit-<key>", "<value>")
	// Use client as usual with the context and the additional headers will be sent.
	client.Bucket("my-bucket").Attrs(ctx)

<<<<<<< HEAD
# Experimental gRPC API

This package includes support for the Cloud Storage gRPC API, which is currently
in preview. This implementation uses gRPC rather than the current JSON & XML
APIs to make requests to Cloud Storage. If you would like to try the API,
please contact your GCP account rep for more information. The gRPC API is not
yet generally available, so it may be subject to breaking changes.
=======
# gRPC API

This package includes support for the Cloud Storage gRPC API. The
implementation uses gRPC rather than the Default
JSON & XML APIs to make requests to Cloud Storage.
The Go Storage gRPC client is generally available.
The Notifications, Serivce Account HMAC
and GetServiceAccount RPCs are not supported through the gRPC client.
>>>>>>> 21e79c4d

To create a client which will use gRPC, use the alternate constructor:

	ctx := context.Background()
	client, err := storage.NewGRPCClient(ctx)
	if err != nil {
		// TODO: Handle error.
	}
	// Use client as usual.

<<<<<<< HEAD
If the application is running within GCP, users may get better performance by
enabling DirectPath (enabling requests to skip some proxy steps). To enable,
set the environment variable `GOOGLE_CLOUD_ENABLE_DIRECT_PATH_XDS=true` and add
the following side-effect imports to your application:

	import (
		_ "google.golang.org/grpc/balancer/rls"
		_ "google.golang.org/grpc/xds/googledirectpath"
	)

=======
Using the gRPC API inside GCP with a bucket in the same region can allow for
[Direct Connectivity] (enabling requests to skip some proxy steps and reducing
response latency). A warning is emmitted if gRPC is not used within GCP to
warn that Direct Connectivity could not be initialized. Direct Connectivity
is not required to access the gRPC API.

Dependencies for the gRPC API may slightly increase the size of binaries for
applications depending on this package. If you are not using gRPC, you can use
the build tag `disable_grpc_modules` to opt out of these dependencies and
reduce the binary size.

The gRPC client emits metrics by default and will export the
gRPC telemetry discussed in [gRFC/66] and [gRFC/78] to
[Google Cloud Monitoring]. The metrics are accessible through Cloud Monitoring
API and you incur no additional cost for publishing the metrics. Google Cloud
Support can use this information to more quickly diagnose problems related to
GCS and gRPC.
Sending this data does not incur any billing charges, and requires minimal
CPU (a single RPC every minute) or memory (a few KiB to batch the
telemetry).

To access the metrics you can view them through Cloud Monitoring
[metric explorer] with the prefix `storage.googleapis.com/client`. Metrics are emitted
every minute.

You can disable metrics using the following example when creating a new gRPC
client using [WithDisabledClientMetrics].

The metrics exporter uses Cloud Monitoring API which determines
project ID and credentials doing the following:

* Project ID is determined using OTel Resource Detector for the environment
otherwise it falls back to the project provided by [google.FindCredentials].

* Credentials are determined using [Application Default Credentials]. The
principal must have `roles/monitoring.metricWriter` role granted. If not a
logged warning will be emitted. Subsequent are silenced to prevent noisy logs.

# Storage Control API

Certain control plane and long-running operations for Cloud Storage (including Folder
and Managed Folder operations) are supported via the autogenerated Storage Control
client, which is available as a subpackage in this module. See package docs at
[cloud.google.com/go/storage/control/apiv2] or reference the [Storage Control API] docs.

[Application Default Credentials]: https://cloud.google.com/docs/authentication/application-default-credentials
[google.FindCredentials]: https://pkg.go.dev/golang.org/x/oauth2/google#FindDefaultCredentials
[gRFC/66]: https://github.com/grpc/proposal/blob/master/A66-otel-stats.md
[gRFC/78]: https://github.com/grpc/proposal/blob/master/A78-grpc-metrics-wrr-pf-xds.md
[Google Cloud Monitoring]: https://cloud.google.com/monitoring/docs
>>>>>>> 21e79c4d
[Cloud Storage IAM docs]: https://cloud.google.com/storage/docs/access-control/iam
[XML POST Object docs]: https://cloud.google.com/storage/docs/xml-api/post-object
[Cloud Storage retry docs]: https://cloud.google.com/storage/docs/retry-strategy
[Other Environments]: https://cloud.google.com/storage/docs/authentication#libauth
[gcloud using application default credentials]: https://cloud.google.com/sdk/gcloud/reference/auth/application-default/login
[impersonation enabled]: https://cloud.google.com/sdk/gcloud/reference#--impersonate-service-account
[IAM Service Account Credentials API]: https://console.developers.google.com/apis/api/iamcredentials.googleapis.com/overview
[custom audit logging]: https://cloud.google.com/storage/docs/audit-logging#add-custom-metadata
<<<<<<< HEAD
=======
[Storage Control API]: https://cloud.google.com/storage/docs/reference/rpc/google.storage.control.v2
[metric explorer]: https://console.cloud.google.com/projectselector/monitoring/metrics-explorer
[Direct Connectivity]: https://cloud.google.com/vpc-service-controls/docs/set-up-private-connectivity#direct-connectivity
>>>>>>> 21e79c4d
*/
package storage // import "cloud.google.com/go/storage"<|MERGE_RESOLUTION|>--- conflicted
+++ resolved
@@ -331,15 +331,6 @@
 	// Use client as usual with the context and the additional headers will be sent.
 	client.Bucket("my-bucket").Attrs(ctx)
 
-<<<<<<< HEAD
-# Experimental gRPC API
-
-This package includes support for the Cloud Storage gRPC API, which is currently
-in preview. This implementation uses gRPC rather than the current JSON & XML
-APIs to make requests to Cloud Storage. If you would like to try the API,
-please contact your GCP account rep for more information. The gRPC API is not
-yet generally available, so it may be subject to breaking changes.
-=======
 # gRPC API
 
 This package includes support for the Cloud Storage gRPC API. The
@@ -348,7 +339,6 @@
 The Go Storage gRPC client is generally available.
 The Notifications, Serivce Account HMAC
 and GetServiceAccount RPCs are not supported through the gRPC client.
->>>>>>> 21e79c4d
 
 To create a client which will use gRPC, use the alternate constructor:
 
@@ -359,18 +349,6 @@
 	}
 	// Use client as usual.
 
-<<<<<<< HEAD
-If the application is running within GCP, users may get better performance by
-enabling DirectPath (enabling requests to skip some proxy steps). To enable,
-set the environment variable `GOOGLE_CLOUD_ENABLE_DIRECT_PATH_XDS=true` and add
-the following side-effect imports to your application:
-
-	import (
-		_ "google.golang.org/grpc/balancer/rls"
-		_ "google.golang.org/grpc/xds/googledirectpath"
-	)
-
-=======
 Using the gRPC API inside GCP with a bucket in the same region can allow for
 [Direct Connectivity] (enabling requests to skip some proxy steps and reducing
 response latency). A warning is emmitted if gRPC is not used within GCP to
@@ -421,7 +399,6 @@
 [gRFC/66]: https://github.com/grpc/proposal/blob/master/A66-otel-stats.md
 [gRFC/78]: https://github.com/grpc/proposal/blob/master/A78-grpc-metrics-wrr-pf-xds.md
 [Google Cloud Monitoring]: https://cloud.google.com/monitoring/docs
->>>>>>> 21e79c4d
 [Cloud Storage IAM docs]: https://cloud.google.com/storage/docs/access-control/iam
 [XML POST Object docs]: https://cloud.google.com/storage/docs/xml-api/post-object
 [Cloud Storage retry docs]: https://cloud.google.com/storage/docs/retry-strategy
@@ -430,11 +407,8 @@
 [impersonation enabled]: https://cloud.google.com/sdk/gcloud/reference#--impersonate-service-account
 [IAM Service Account Credentials API]: https://console.developers.google.com/apis/api/iamcredentials.googleapis.com/overview
 [custom audit logging]: https://cloud.google.com/storage/docs/audit-logging#add-custom-metadata
-<<<<<<< HEAD
-=======
 [Storage Control API]: https://cloud.google.com/storage/docs/reference/rpc/google.storage.control.v2
 [metric explorer]: https://console.cloud.google.com/projectselector/monitoring/metrics-explorer
 [Direct Connectivity]: https://cloud.google.com/vpc-service-controls/docs/set-up-private-connectivity#direct-connectivity
->>>>>>> 21e79c4d
 */
 package storage // import "cloud.google.com/go/storage"