// Copyright 2014 Google LLC
//
// Licensed under the Apache License, Version 2.0 (the "License");
// you may not use this file except in compliance with the License.
// You may obtain a copy of the License at
//
//      http://www.apache.org/licenses/LICENSE-2.0
//
// Unless required by applicable law or agreed to in writing, software
// distributed under the License is distributed on an "AS IS" BASIS,
// WITHOUT WARRANTIES OR CONDITIONS OF ANY KIND, either express or implied.
// See the License for the specific language governing permissions and
// limitations under the License.

package storage

import (
	"context"
	"encoding/base64"
	"encoding/json"
	"errors"
	"fmt"
	"reflect"
	"strings"
	"time"

	"cloud.google.com/go/compute/metadata"
	"cloud.google.com/go/internal/optional"
	"cloud.google.com/go/internal/trace"
	"cloud.google.com/go/storage/internal/apiv2/storagepb"
	"google.golang.org/api/googleapi"
	"google.golang.org/api/iamcredentials/v1"
	"google.golang.org/api/iterator"
	"google.golang.org/api/option"
	raw "google.golang.org/api/storage/v1"
	dpb "google.golang.org/genproto/googleapis/type/date"
	"google.golang.org/protobuf/proto"
	"google.golang.org/protobuf/types/known/durationpb"
)

// BucketHandle provides operations on a Google Cloud Storage bucket.
// Use Client.Bucket to get a handle.
type BucketHandle struct {
	c                     *Client
	name                  string
	acl                   ACLHandle
	defaultObjectACL      ACLHandle
	conds                 *BucketConditions
	userProject           string // project for Requester Pays buckets
	retry                 *retryConfig
	enableObjectRetention *bool
}

// Bucket returns a BucketHandle, which provides operations on the named bucket.
// This call does not perform any network operations.
//
// The supplied name must contain only lowercase letters, numbers, dashes,
// underscores, and dots. The full specification for valid bucket names can be
// found at:
//
//	https://cloud.google.com/storage/docs/bucket-naming
func (c *Client) Bucket(name string) *BucketHandle {
	retry := c.retry.clone()
	return &BucketHandle{
		c:    c,
		name: name,
		acl: ACLHandle{
			c:      c,
			bucket: name,
			retry:  retry,
		},
		defaultObjectACL: ACLHandle{
			c:         c,
			bucket:    name,
			isDefault: true,
			retry:     retry,
		},
		retry: retry,
	}
}

// Create creates the Bucket in the project.
// If attrs is nil the API defaults will be used.
func (b *BucketHandle) Create(ctx context.Context, projectID string, attrs *BucketAttrs) (err error) {
	ctx = trace.StartSpan(ctx, "cloud.google.com/go/storage.Bucket.Create")
	defer func() { trace.EndSpan(ctx, err) }()

	o := makeStorageOpts(true, b.retry, b.userProject)

	if _, err := b.c.tc.CreateBucket(ctx, projectID, b.name, attrs, b.enableObjectRetention, o...); err != nil {
		return err
	}
	return nil
}

// Delete deletes the Bucket.
func (b *BucketHandle) Delete(ctx context.Context) (err error) {
	ctx = trace.StartSpan(ctx, "cloud.google.com/go/storage.Bucket.Delete")
	defer func() { trace.EndSpan(ctx, err) }()

	o := makeStorageOpts(true, b.retry, b.userProject)
	return b.c.tc.DeleteBucket(ctx, b.name, b.conds, o...)
}

// ACL returns an ACLHandle, which provides access to the bucket's access control list.
// This controls who can list, create or overwrite the objects in a bucket.
// This call does not perform any network operations.
func (b *BucketHandle) ACL() *ACLHandle {
	return &b.acl
}

// DefaultObjectACL returns an ACLHandle, which provides access to the bucket's default object ACLs.
// These ACLs are applied to newly created objects in this bucket that do not have a defined ACL.
// This call does not perform any network operations.
func (b *BucketHandle) DefaultObjectACL() *ACLHandle {
	return &b.defaultObjectACL
}

// BucketName returns the name of the bucket.
func (b *BucketHandle) BucketName() string {
	return b.name
}

// Object returns an ObjectHandle, which provides operations on the named object.
// This call does not perform any network operations such as fetching the object or verifying its existence.
// Use methods on ObjectHandle to perform network operations.
//
// name must consist entirely of valid UTF-8-encoded runes. The full specification
// for valid object names can be found at:
//
//	https://cloud.google.com/storage/docs/naming-objects
func (b *BucketHandle) Object(name string) *ObjectHandle {
	retry := b.retry.clone()
	return &ObjectHandle{
		c:      b.c,
		bucket: b.name,
		object: name,
		acl: ACLHandle{
			c:           b.c,
			bucket:      b.name,
			object:      name,
			userProject: b.userProject,
			retry:       retry,
		},
		gen:         -1,
		userProject: b.userProject,
		retry:       retry,
	}
}

// Attrs returns the metadata for the bucket.
func (b *BucketHandle) Attrs(ctx context.Context) (attrs *BucketAttrs, err error) {
	ctx = trace.StartSpan(ctx, "cloud.google.com/go/storage.Bucket.Attrs")
	defer func() { trace.EndSpan(ctx, err) }()

	o := makeStorageOpts(true, b.retry, b.userProject)
	return b.c.tc.GetBucket(ctx, b.name, b.conds, o...)
}

// Update updates a bucket's attributes.
func (b *BucketHandle) Update(ctx context.Context, uattrs BucketAttrsToUpdate) (attrs *BucketAttrs, err error) {
	ctx = trace.StartSpan(ctx, "cloud.google.com/go/storage.Bucket.Update")
	defer func() { trace.EndSpan(ctx, err) }()

	isIdempotent := b.conds != nil && b.conds.MetagenerationMatch != 0
	o := makeStorageOpts(isIdempotent, b.retry, b.userProject)
	return b.c.tc.UpdateBucket(ctx, b.name, &uattrs, b.conds, o...)
}

// SignedURL returns a URL for the specified object. Signed URLs allow anyone
// access to a restricted resource for a limited time without needing a Google
// account or signing in.
// For more information about signed URLs, see "[Overview of access control]."
//
// This method requires the Method and Expires fields in the specified
// SignedURLOptions to be non-nil. You may need to set the GoogleAccessID and
// PrivateKey fields in some cases. Read more on the [automatic detection of credentials]
// for this method.
//
// [Overview of access control]: https://cloud.google.com/storage/docs/accesscontrol#signed_urls_query_string_authentication
// [automatic detection of credentials]: https://pkg.go.dev/cloud.google.com/go/storage#hdr-Credential_requirements_for_signing
func (b *BucketHandle) SignedURL(object string, opts *SignedURLOptions) (string, error) {
	// Make a copy of opts so we don't modify the pointer parameter.
	newopts := opts.clone()

	if newopts.Hostname == "" {
		// Extract the correct host from the readhost set on the client
		newopts.Hostname = b.c.xmlHost
	}

	if opts.GoogleAccessID != "" && (opts.SignBytes != nil || len(opts.PrivateKey) > 0) {
		return SignedURL(b.name, object, newopts)
	}

	if newopts.GoogleAccessID == "" {
		id, err := b.detectDefaultGoogleAccessID()
		if err != nil {
			return "", err
		}
		newopts.GoogleAccessID = id
	}
	if newopts.SignBytes == nil && len(newopts.PrivateKey) == 0 {
		if b.c.creds != nil && len(b.c.creds.JSON) > 0 {
			var sa struct {
				PrivateKey string `json:"private_key"`
			}
			err := json.Unmarshal(b.c.creds.JSON, &sa)
			if err == nil && sa.PrivateKey != "" {
				newopts.PrivateKey = []byte(sa.PrivateKey)
			}
		}

		// Don't error out if we can't unmarshal the private key from the client,
		// fallback to the default sign function for the service account.
		if len(newopts.PrivateKey) == 0 {
			newopts.SignBytes = b.defaultSignBytesFunc(newopts.GoogleAccessID)
		}
	}
	return SignedURL(b.name, object, newopts)
}

// GenerateSignedPostPolicyV4 generates a PostPolicyV4 value from bucket, object and opts.
// The generated URL and fields will then allow an unauthenticated client to perform multipart uploads.
//
// This method requires the Expires field in the specified PostPolicyV4Options
// to be non-nil. You may need to set the GoogleAccessID and PrivateKey fields
// in some cases. Read more on the [automatic detection of credentials] for this method.
//
// [automatic detection of credentials]: https://pkg.go.dev/cloud.google.com/go/storage#hdr-Credential_requirements_for_signing
func (b *BucketHandle) GenerateSignedPostPolicyV4(object string, opts *PostPolicyV4Options) (*PostPolicyV4, error) {
	// Make a copy of opts so we don't modify the pointer parameter.
	newopts := opts.clone()

	if newopts.Hostname == "" {
		// Extract the correct host from the readhost set on the client
		newopts.Hostname = b.c.xmlHost
	}

	if opts.GoogleAccessID != "" && (opts.SignRawBytes != nil || opts.SignBytes != nil || len(opts.PrivateKey) > 0) {
		return GenerateSignedPostPolicyV4(b.name, object, newopts)
	}

	if newopts.GoogleAccessID == "" {
		id, err := b.detectDefaultGoogleAccessID()
		if err != nil {
			return nil, err
		}
		newopts.GoogleAccessID = id
	}
	if newopts.SignBytes == nil && newopts.SignRawBytes == nil && len(newopts.PrivateKey) == 0 {
		if b.c.creds != nil && len(b.c.creds.JSON) > 0 {
			var sa struct {
				PrivateKey string `json:"private_key"`
			}
			err := json.Unmarshal(b.c.creds.JSON, &sa)
			if err == nil && sa.PrivateKey != "" {
				newopts.PrivateKey = []byte(sa.PrivateKey)
			}
		}

		// Don't error out if we can't unmarshal the private key from the client,
		// fallback to the default sign function for the service account.
		if len(newopts.PrivateKey) == 0 {
			newopts.SignRawBytes = b.defaultSignBytesFunc(newopts.GoogleAccessID)
		}
	}
	return GenerateSignedPostPolicyV4(b.name, object, newopts)
}

func (b *BucketHandle) detectDefaultGoogleAccessID() (string, error) {
	returnErr := errors.New("no credentials found on client and not on GCE (Google Compute Engine)")

	if b.c.creds != nil && len(b.c.creds.JSON) > 0 {
		var sa struct {
			ClientEmail        string `json:"client_email"`
			SAImpersonationURL string `json:"service_account_impersonation_url"`
			CredType           string `json:"type"`
		}

		err := json.Unmarshal(b.c.creds.JSON, &sa)
		if err != nil {
			returnErr = err
		} else {
			switch sa.CredType {
			case "impersonated_service_account", "external_account":
				start, end := strings.LastIndex(sa.SAImpersonationURL, "/"), strings.LastIndex(sa.SAImpersonationURL, ":")

				if end <= start {
					returnErr = errors.New("error parsing external or impersonated service account credentials")
				} else {
					return sa.SAImpersonationURL[start+1 : end], nil
				}
			case "service_account":
				if sa.ClientEmail != "" {
					return sa.ClientEmail, nil
				}
				returnErr = errors.New("empty service account client email")
			default:
				returnErr = errors.New("unable to parse credentials; only service_account, external_account and impersonated_service_account credentials are supported")
			}
		}
	}

	// Don't error out if we can't unmarshal, fallback to GCE check.
	if metadata.OnGCE() {
		email, err := metadata.Email("default")
		if err == nil && email != "" {
			return email, nil
		} else if err != nil {
			returnErr = err
		} else {
			returnErr = errors.New("empty email from GCE metadata service")
		}

	}
	return "", fmt.Errorf("storage: unable to detect default GoogleAccessID: %w. Please provide the GoogleAccessID or use a supported means for autodetecting it (see https://pkg.go.dev/cloud.google.com/go/storage#hdr-Credential_requirements_for_signing)", returnErr)
}

func (b *BucketHandle) defaultSignBytesFunc(email string) func([]byte) ([]byte, error) {
	return func(in []byte) ([]byte, error) {
		ctx := context.Background()

		// It's ok to recreate this service per call since we pass in the http client,
		// circumventing the cost of recreating the auth/transport layer
		svc, err := iamcredentials.NewService(ctx, option.WithHTTPClient(b.c.hc))
		if err != nil {
			return nil, fmt.Errorf("unable to create iamcredentials client: %w", err)
		}

		resp, err := svc.Projects.ServiceAccounts.SignBlob(fmt.Sprintf("projects/-/serviceAccounts/%s", email), &iamcredentials.SignBlobRequest{
			Payload: base64.StdEncoding.EncodeToString(in),
		}).Do()
		if err != nil {
			return nil, fmt.Errorf("unable to sign bytes: %w", err)
		}
		out, err := base64.StdEncoding.DecodeString(resp.SignedBlob)
		if err != nil {
			return nil, fmt.Errorf("unable to base64 decode response: %w", err)
		}
		return out, nil
	}
}

// BucketAttrs represents the metadata for a Google Cloud Storage bucket.
// Read-only fields are ignored by BucketHandle.Create.
type BucketAttrs struct {
	// Name is the name of the bucket.
	// This field is read-only.
	Name string

	// ACL is the list of access control rules on the bucket.
	ACL []ACLRule

	// BucketPolicyOnly is an alias for UniformBucketLevelAccess. Use of
	// UniformBucketLevelAccess is recommended above the use of this field.
	// Setting BucketPolicyOnly.Enabled OR UniformBucketLevelAccess.Enabled to
	// true, will enable UniformBucketLevelAccess.
	BucketPolicyOnly BucketPolicyOnly

	// UniformBucketLevelAccess configures access checks to use only bucket-level IAM
	// policies and ignore any ACL rules for the bucket.
	// See https://cloud.google.com/storage/docs/uniform-bucket-level-access
	// for more information.
	UniformBucketLevelAccess UniformBucketLevelAccess

	// PublicAccessPrevention is the setting for the bucket's
	// PublicAccessPrevention policy, which can be used to prevent public access
	// of data in the bucket. See
	// https://cloud.google.com/storage/docs/public-access-prevention for more
	// information.
	PublicAccessPrevention PublicAccessPrevention

	// DefaultObjectACL is the list of access controls to
	// apply to new objects when no object ACL is provided.
	DefaultObjectACL []ACLRule

	// DefaultEventBasedHold is the default value for event-based hold on
	// newly created objects in this bucket. It defaults to false.
	DefaultEventBasedHold bool

	// If not empty, applies a predefined set of access controls. It should be set
	// only when creating a bucket.
	// It is always empty for BucketAttrs returned from the service.
	// See https://cloud.google.com/storage/docs/json_api/v1/buckets/insert
	// for valid values.
	PredefinedACL string

	// If not empty, applies a predefined set of default object access controls.
	// It should be set only when creating a bucket.
	// It is always empty for BucketAttrs returned from the service.
	// See https://cloud.google.com/storage/docs/json_api/v1/buckets/insert
	// for valid values.
	PredefinedDefaultObjectACL string

	// Location is the location of the bucket. It defaults to "US".
	// If specifying a dual-region, CustomPlacementConfig should be set in conjunction.
	Location string

	// The bucket's custom placement configuration that holds a list of
	// regional locations for custom dual regions.
	CustomPlacementConfig *CustomPlacementConfig

	// MetaGeneration is the metadata generation of the bucket.
	// This field is read-only.
	MetaGeneration int64

	// StorageClass is the default storage class of the bucket. This defines
	// how objects in the bucket are stored and determines the SLA
	// and the cost of storage. Typical values are "STANDARD", "NEARLINE",
	// "COLDLINE" and "ARCHIVE". Defaults to "STANDARD".
	// See https://cloud.google.com/storage/docs/storage-classes for all
	// valid values.
	StorageClass string

	// Created is the creation time of the bucket.
	// This field is read-only.
	Created time.Time

	// Updated is the time at which the bucket was last modified.
	// This field is read-only.
	Updated time.Time

	// VersioningEnabled reports whether this bucket has versioning enabled.
	VersioningEnabled bool

	// Labels are the bucket's labels.
	Labels map[string]string

	// RequesterPays reports whether the bucket is a Requester Pays bucket.
	// Clients performing operations on Requester Pays buckets must provide
	// a user project (see BucketHandle.UserProject), which will be billed
	// for the operations.
	RequesterPays bool

	// Lifecycle is the lifecycle configuration for objects in the bucket.
	Lifecycle Lifecycle

	// Retention policy enforces a minimum retention time for all objects
	// contained in the bucket. A RetentionPolicy of nil implies the bucket
	// has no minimum data retention.
	//
	// This feature is in private alpha release. It is not currently available to
	// most customers. It might be changed in backwards-incompatible ways and is not
	// subject to any SLA or deprecation policy.
	RetentionPolicy *RetentionPolicy

	// The bucket's Cross-Origin Resource Sharing (CORS) configuration.
	CORS []CORS

	// The encryption configuration used by default for newly inserted objects.
	Encryption *BucketEncryption

	// The logging configuration.
	Logging *BucketLogging

	// The website configuration.
	Website *BucketWebsite

	// Etag is the HTTP/1.1 Entity tag for the bucket.
	// This field is read-only.
	Etag string

	// LocationType describes how data is stored and replicated.
	// Typical values are "multi-region", "region" and "dual-region".
	// This field is read-only.
	LocationType string

	// The project number of the project the bucket belongs to.
	// This field is read-only.
	ProjectNumber uint64

	// RPO configures the Recovery Point Objective (RPO) policy of the bucket.
	// Set to RPOAsyncTurbo to turn on Turbo Replication for a bucket.
	// See https://cloud.google.com/storage/docs/managing-turbo-replication for
	// more information.
	RPO RPO

	// Autoclass holds the bucket's autoclass configuration. If enabled,
	// allows for the automatic selection of the best storage class
	// based on object access patterns.
	Autoclass *Autoclass

	// ObjectRetentionMode reports whether individual objects in the bucket can
	// be configured with a retention policy. An empty value means that object
	// retention is disabled.
	// This field is read-only. Object retention can be enabled only by creating
	// a bucket with SetObjectRetention set to true on the BucketHandle. It
	// cannot be modified once the bucket is created.
	// ObjectRetention cannot be configured or reported through the gRPC API.
	ObjectRetentionMode string

	// SoftDeletePolicy contains the bucket's soft delete policy, which defines
	// the period of time that soft-deleted objects will be retained, and cannot
	// be permanently deleted. By default, new buckets will be created with a
	// 7 day retention duration. In order to fully disable soft delete, you need
	// to set a policy with a RetentionDuration of 0.
	SoftDeletePolicy *SoftDeletePolicy

	// HierarchicalNamespace contains the bucket's hierarchical namespace
	// configuration. Hierarchical namespace enabled buckets can contain
	// [cloud.google.com/go/storage/control/apiv2/controlpb.Folder] resources.
	// It cannot be modified after bucket creation time.
	// UniformBucketLevelAccess must also also be enabled on the bucket.
	HierarchicalNamespace *HierarchicalNamespace
}

// BucketPolicyOnly is an alias for UniformBucketLevelAccess.
// Use of UniformBucketLevelAccess is preferred above BucketPolicyOnly.
type BucketPolicyOnly struct {
	// Enabled specifies whether access checks use only bucket-level IAM
	// policies. Enabled may be disabled until the locked time.
	Enabled bool
	// LockedTime specifies the deadline for changing Enabled from true to
	// false.
	LockedTime time.Time
}

// UniformBucketLevelAccess configures access checks to use only bucket-level IAM
// policies.
type UniformBucketLevelAccess struct {
	// Enabled specifies whether access checks use only bucket-level IAM
	// policies. Enabled may be disabled until the locked time.
	Enabled bool
	// LockedTime specifies the deadline for changing Enabled from true to
	// false.
	LockedTime time.Time
}

// PublicAccessPrevention configures the Public Access Prevention feature, which
// can be used to disallow public access to any data in a bucket. See
// https://cloud.google.com/storage/docs/public-access-prevention for more
// information.
type PublicAccessPrevention int

const (
	// PublicAccessPreventionUnknown is a zero value, used only if this field is
	// not set in a call to GCS.
	PublicAccessPreventionUnknown PublicAccessPrevention = iota

	// PublicAccessPreventionUnspecified corresponds to a value of "unspecified".
	// Deprecated: use PublicAccessPreventionInherited
	PublicAccessPreventionUnspecified

	// PublicAccessPreventionEnforced corresponds to a value of "enforced". This
	// enforces Public Access Prevention on the bucket.
	PublicAccessPreventionEnforced

	// PublicAccessPreventionInherited corresponds to a value of "inherited"
	// and is the default for buckets.
	PublicAccessPreventionInherited

	publicAccessPreventionUnknown string = ""
	// TODO: remove unspecified when change is fully completed
	publicAccessPreventionUnspecified = "unspecified"
	publicAccessPreventionEnforced    = "enforced"
	publicAccessPreventionInherited   = "inherited"
)

func (p PublicAccessPrevention) String() string {
	switch p {
	case PublicAccessPreventionInherited, PublicAccessPreventionUnspecified:
		return publicAccessPreventionInherited
	case PublicAccessPreventionEnforced:
		return publicAccessPreventionEnforced
	default:
		return publicAccessPreventionUnknown
	}
}

// Lifecycle is the lifecycle configuration for objects in the bucket.
type Lifecycle struct {
	Rules []LifecycleRule
}

// RetentionPolicy enforces a minimum retention time for all objects
// contained in the bucket.
//
// Any attempt to overwrite or delete objects younger than the retention
// period will result in an error. An unlocked retention policy can be
// modified or removed from the bucket via the Update method. A
// locked retention policy cannot be removed or shortened in duration
// for the lifetime of the bucket.
//
// This feature is in private alpha release. It is not currently available to
// most customers. It might be changed in backwards-incompatible ways and is not
// subject to any SLA or deprecation policy.
type RetentionPolicy struct {
	// RetentionPeriod specifies the duration that objects need to be
	// retained. Retention duration must be greater than zero and less than
	// 100 years. Note that enforcement of retention periods less than a day
	// is not guaranteed. Such periods should only be used for testing
	// purposes.
	RetentionPeriod time.Duration

	// EffectiveTime is the time from which the policy was enforced and
	// effective. This field is read-only.
	EffectiveTime time.Time

	// IsLocked describes whether the bucket is locked. Once locked, an
	// object retention policy cannot be modified.
	// This field is read-only.
	IsLocked bool
}

const (
	// RFC3339 timestamp with only the date segment, used for CreatedBefore,
	// CustomTimeBefore, and NoncurrentTimeBefore in LifecycleRule.
	rfc3339Date = "2006-01-02"

	// DeleteAction is a lifecycle action that deletes a live and/or archived
	// objects. Takes precedence over SetStorageClass actions.
	DeleteAction = "Delete"

	// SetStorageClassAction changes the storage class of live and/or archived
	// objects.
	SetStorageClassAction = "SetStorageClass"

	// AbortIncompleteMPUAction is a lifecycle action that aborts an incomplete
	// multipart upload when the multipart upload meets the conditions specified
	// in the lifecycle rule. The AgeInDays condition is the only allowed
	// condition for this action. AgeInDays is measured from the time the
	// multipart upload was created.
	AbortIncompleteMPUAction = "AbortIncompleteMultipartUpload"
)

// LifecycleRule is a lifecycle configuration rule.
//
// When all the configured conditions are met by an object in the bucket, the
// configured action will automatically be taken on that object.
type LifecycleRule struct {
	// Action is the action to take when all of the associated conditions are
	// met.
	Action LifecycleAction

	// Condition is the set of conditions that must be met for the associated
	// action to be taken.
	Condition LifecycleCondition
}

// LifecycleAction is a lifecycle configuration action.
type LifecycleAction struct {
	// Type is the type of action to take on matching objects.
	//
	// Acceptable values are storage.DeleteAction, storage.SetStorageClassAction,
	// and storage.AbortIncompleteMPUAction.
	Type string

	// StorageClass is the storage class to set on matching objects if the Action
	// is "SetStorageClass".
	StorageClass string
}

// Liveness specifies whether the object is live or not.
type Liveness int

const (
	// LiveAndArchived includes both live and archived objects.
	LiveAndArchived Liveness = iota
	// Live specifies that the object is still live.
	Live
	// Archived specifies that the object is archived.
	Archived
)

// LifecycleCondition is a set of conditions used to match objects and take an
// action automatically.
//
// All configured conditions must be met for the associated action to be taken.
type LifecycleCondition struct {
	// AllObjects is used to select all objects in a bucket by
	// setting AgeInDays to 0.
	AllObjects bool

	// AgeInDays is the age of the object in days.
	// If you want to set AgeInDays to `0` use AllObjects set to `true`.
	AgeInDays int64

	// CreatedBefore is the time the object was created.
	//
	// This condition is satisfied when an object is created before midnight of
	// the specified date in UTC.
	CreatedBefore time.Time

	// CustomTimeBefore is the CustomTime metadata field of the object. This
	// condition is satisfied when an object's CustomTime timestamp is before
	// midnight of the specified date in UTC.
	//
	// This condition can only be satisfied if CustomTime has been set.
	CustomTimeBefore time.Time

	// DaysSinceCustomTime is the days elapsed since the CustomTime date of the
	// object. This condition can only be satisfied if CustomTime has been set.
	// Note: Using `0` as the value will be ignored by the library and not sent to the API.
	DaysSinceCustomTime int64

	// DaysSinceNoncurrentTime is the days elapsed since the noncurrent timestamp
	// of the object. This condition is relevant only for versioned objects.
	// Note: Using `0` as the value will be ignored by the library and not sent to the API.
	DaysSinceNoncurrentTime int64

	// Liveness specifies the object's liveness. Relevant only for versioned objects
	Liveness Liveness

	// MatchesPrefix is the condition matching an object if any of the
	// matches_prefix strings are an exact prefix of the object's name.
	MatchesPrefix []string

	// MatchesStorageClasses is the condition matching the object's storage
	// class.
	//
	// Values include "STANDARD", "NEARLINE", "COLDLINE" and "ARCHIVE".
	MatchesStorageClasses []string

	// MatchesSuffix is the condition matching an object if any of the
	// matches_suffix strings are an exact suffix of the object's name.
	MatchesSuffix []string

	// NoncurrentTimeBefore is the noncurrent timestamp of the object. This
	// condition is satisfied when an object's noncurrent timestamp is before
	// midnight of the specified date in UTC.
	//
	// This condition is relevant only for versioned objects.
	NoncurrentTimeBefore time.Time

	// NumNewerVersions is the condition matching objects with a number of newer versions.
	//
	// If the value is N, this condition is satisfied when there are at least N
	// versions (including the live version) newer than this version of the
	// object.
	// Note: Using `0` as the value will be ignored by the library and not sent to the API.
	NumNewerVersions int64
}

// BucketLogging holds the bucket's logging configuration, which defines the
// destination bucket and optional name prefix for the current bucket's
// logs.
type BucketLogging struct {
	// The destination bucket where the current bucket's logs
	// should be placed.
	LogBucket string

	// A prefix for log object names.
	LogObjectPrefix string
}

// BucketWebsite holds the bucket's website configuration, controlling how the
// service behaves when accessing bucket contents as a web site. See
// https://cloud.google.com/storage/docs/static-website for more information.
type BucketWebsite struct {
	// If the requested object path is missing, the service will ensure the path has
	// a trailing '/', append this suffix, and attempt to retrieve the resulting
	// object. This allows the creation of index.html objects to represent directory
	// pages.
	MainPageSuffix string

	// If the requested object path is missing, and any mainPageSuffix object is
	// missing, if applicable, the service will return the named object from this
	// bucket as the content for a 404 Not Found result.
	NotFoundPage string
}

// CustomPlacementConfig holds the bucket's custom placement
// configuration for Custom Dual Regions. See
// https://cloud.google.com/storage/docs/locations#location-dr for more information.
type CustomPlacementConfig struct {
	// The list of regional locations in which data is placed.
	// Custom Dual Regions require exactly 2 regional locations.
	DataLocations []string
}

// Autoclass holds the bucket's autoclass configuration. If enabled,
// allows for the automatic selection of the best storage class
// based on object access patterns. See
// https://cloud.google.com/storage/docs/using-autoclass for more information.
type Autoclass struct {
	// Enabled specifies whether the autoclass feature is enabled
	// on the bucket.
	Enabled bool
	// ToggleTime is the time from which Autoclass was last toggled.
	// If Autoclass is enabled when the bucket is created, the ToggleTime
	// is set to the bucket creation time. This field is read-only.
	ToggleTime time.Time
	// TerminalStorageClass: The storage class that objects in the bucket
	// eventually transition to if they are not read for a certain length of
	// time. Valid values are NEARLINE and ARCHIVE.
<<<<<<< HEAD
=======
	// To modify TerminalStorageClass, Enabled must be set to true.
>>>>>>> 21e79c4d
	TerminalStorageClass string
	// TerminalStorageClassUpdateTime represents the time of the most recent
	// update to "TerminalStorageClass".
	TerminalStorageClassUpdateTime time.Time
<<<<<<< HEAD
=======
}

// SoftDeletePolicy contains the bucket's soft delete policy, which defines the
// period of time that soft-deleted objects will be retained, and cannot be
// permanently deleted.
type SoftDeletePolicy struct {
	// EffectiveTime indicates the time from which the policy, or one with a
	// greater retention, was effective. This field is read-only.
	EffectiveTime time.Time

	// RetentionDuration is the amount of time that soft-deleted objects in the
	// bucket will be retained and cannot be permanently deleted.
	RetentionDuration time.Duration
}

// HierarchicalNamespace contains the bucket's hierarchical namespace
// configuration. Hierarchical namespace enabled buckets can contain
// [cloud.google.com/go/storage/control/apiv2/controlpb.Folder] resources.
type HierarchicalNamespace struct {
	// Enabled indicates whether hierarchical namespace features are enabled on
	// the bucket. This can only be set at bucket creation time currently.
	Enabled bool
>>>>>>> 21e79c4d
}

func newBucket(b *raw.Bucket) (*BucketAttrs, error) {
	if b == nil {
		return nil, nil
	}
	rp, err := toRetentionPolicy(b.RetentionPolicy)
	if err != nil {
		return nil, err
	}

	return &BucketAttrs{
		Name:                     b.Name,
		Location:                 b.Location,
		MetaGeneration:           b.Metageneration,
		DefaultEventBasedHold:    b.DefaultEventBasedHold,
		StorageClass:             b.StorageClass,
		Created:                  convertTime(b.TimeCreated),
		Updated:                  convertTime(b.Updated),
		VersioningEnabled:        b.Versioning != nil && b.Versioning.Enabled,
		ACL:                      toBucketACLRules(b.Acl),
		DefaultObjectACL:         toObjectACLRules(b.DefaultObjectAcl),
		Labels:                   b.Labels,
		RequesterPays:            b.Billing != nil && b.Billing.RequesterPays,
		Lifecycle:                toLifecycle(b.Lifecycle),
		RetentionPolicy:          rp,
		ObjectRetentionMode:      toBucketObjectRetention(b.ObjectRetention),
		CORS:                     toCORS(b.Cors),
		Encryption:               toBucketEncryption(b.Encryption),
		Logging:                  toBucketLogging(b.Logging),
		Website:                  toBucketWebsite(b.Website),
		BucketPolicyOnly:         toBucketPolicyOnly(b.IamConfiguration),
		UniformBucketLevelAccess: toUniformBucketLevelAccess(b.IamConfiguration),
		PublicAccessPrevention:   toPublicAccessPrevention(b.IamConfiguration),
		Etag:                     b.Etag,
		LocationType:             b.LocationType,
		ProjectNumber:            b.ProjectNumber,
		RPO:                      toRPO(b),
		CustomPlacementConfig:    customPlacementFromRaw(b.CustomPlacementConfig),
		Autoclass:                toAutoclassFromRaw(b.Autoclass),
		SoftDeletePolicy:         toSoftDeletePolicyFromRaw(b.SoftDeletePolicy),
		HierarchicalNamespace:    toHierarchicalNamespaceFromRaw(b.HierarchicalNamespace),
	}, nil
}

func newBucketFromProto(b *storagepb.Bucket) *BucketAttrs {
	if b == nil {
		return nil
	}
	return &BucketAttrs{
		Name:                     parseBucketName(b.GetName()),
		Location:                 b.GetLocation(),
		MetaGeneration:           b.GetMetageneration(),
		DefaultEventBasedHold:    b.GetDefaultEventBasedHold(),
		StorageClass:             b.GetStorageClass(),
		Created:                  b.GetCreateTime().AsTime(),
		Updated:                  b.GetUpdateTime().AsTime(),
		VersioningEnabled:        b.GetVersioning().GetEnabled(),
		ACL:                      toBucketACLRulesFromProto(b.GetAcl()),
		DefaultObjectACL:         toObjectACLRulesFromProto(b.GetDefaultObjectAcl()),
		Labels:                   b.GetLabels(),
		RequesterPays:            b.GetBilling().GetRequesterPays(),
		Lifecycle:                toLifecycleFromProto(b.GetLifecycle()),
		RetentionPolicy:          toRetentionPolicyFromProto(b.GetRetentionPolicy()),
		CORS:                     toCORSFromProto(b.GetCors()),
		Encryption:               toBucketEncryptionFromProto(b.GetEncryption()),
		Logging:                  toBucketLoggingFromProto(b.GetLogging()),
		Website:                  toBucketWebsiteFromProto(b.GetWebsite()),
		BucketPolicyOnly:         toBucketPolicyOnlyFromProto(b.GetIamConfig()),
		UniformBucketLevelAccess: toUniformBucketLevelAccessFromProto(b.GetIamConfig()),
		PublicAccessPrevention:   toPublicAccessPreventionFromProto(b.GetIamConfig()),
		LocationType:             b.GetLocationType(),
		RPO:                      toRPOFromProto(b),
		CustomPlacementConfig:    customPlacementFromProto(b.GetCustomPlacementConfig()),
		ProjectNumber:            parseProjectNumber(b.GetProject()), // this can return 0 the project resource name is ID based
		Autoclass:                toAutoclassFromProto(b.GetAutoclass()),
		SoftDeletePolicy:         toSoftDeletePolicyFromProto(b.SoftDeletePolicy),
		HierarchicalNamespace:    toHierarchicalNamespaceFromProto(b.HierarchicalNamespace),
	}
}

// toRawBucket copies the editable attribute from b to the raw library's Bucket type.
func (b *BucketAttrs) toRawBucket() *raw.Bucket {
	// Copy label map.
	var labels map[string]string
	if len(b.Labels) > 0 {
		labels = make(map[string]string, len(b.Labels))
		for k, v := range b.Labels {
			labels[k] = v
		}
	}
	// Ignore VersioningEnabled if it is false. This is OK because
	// we only call this method when creating a bucket, and by default
	// new buckets have versioning off.
	var v *raw.BucketVersioning
	if b.VersioningEnabled {
		v = &raw.BucketVersioning{Enabled: true}
	}
	var bb *raw.BucketBilling
	if b.RequesterPays {
		bb = &raw.BucketBilling{RequesterPays: true}
	}
	var bktIAM *raw.BucketIamConfiguration
	if b.UniformBucketLevelAccess.Enabled || b.BucketPolicyOnly.Enabled || b.PublicAccessPrevention != PublicAccessPreventionUnknown {
		bktIAM = &raw.BucketIamConfiguration{}
		if b.UniformBucketLevelAccess.Enabled || b.BucketPolicyOnly.Enabled {
			bktIAM.UniformBucketLevelAccess = &raw.BucketIamConfigurationUniformBucketLevelAccess{
				Enabled: true,
			}
		}
		if b.PublicAccessPrevention != PublicAccessPreventionUnknown {
			bktIAM.PublicAccessPrevention = b.PublicAccessPrevention.String()
		}
	}
	return &raw.Bucket{
		Name:                  b.Name,
		Location:              b.Location,
		StorageClass:          b.StorageClass,
		Acl:                   toRawBucketACL(b.ACL),
		DefaultObjectAcl:      toRawObjectACL(b.DefaultObjectACL),
		Versioning:            v,
		Labels:                labels,
		Billing:               bb,
		Lifecycle:             toRawLifecycle(b.Lifecycle),
		RetentionPolicy:       b.RetentionPolicy.toRawRetentionPolicy(),
		Cors:                  toRawCORS(b.CORS),
		Encryption:            b.Encryption.toRawBucketEncryption(),
		Logging:               b.Logging.toRawBucketLogging(),
		Website:               b.Website.toRawBucketWebsite(),
		IamConfiguration:      bktIAM,
		Rpo:                   b.RPO.String(),
		CustomPlacementConfig: b.CustomPlacementConfig.toRawCustomPlacement(),
		Autoclass:             b.Autoclass.toRawAutoclass(),
		SoftDeletePolicy:      b.SoftDeletePolicy.toRawSoftDeletePolicy(),
		HierarchicalNamespace: b.HierarchicalNamespace.toRawHierarchicalNamespace(),
	}
}

func (b *BucketAttrs) toProtoBucket() *storagepb.Bucket {
	if b == nil {
		return &storagepb.Bucket{}
	}

	// Copy label map.
	var labels map[string]string
	if len(b.Labels) > 0 {
		labels = make(map[string]string, len(b.Labels))
		for k, v := range b.Labels {
			labels[k] = v
		}
	}

	// Ignore VersioningEnabled if it is false. This is OK because
	// we only call this method when creating a bucket, and by default
	// new buckets have versioning off.
	var v *storagepb.Bucket_Versioning
	if b.VersioningEnabled {
		v = &storagepb.Bucket_Versioning{Enabled: true}
	}
	var bb *storagepb.Bucket_Billing
	if b.RequesterPays {
		bb = &storagepb.Bucket_Billing{RequesterPays: true}
	}
	var bktIAM *storagepb.Bucket_IamConfig
	if b.UniformBucketLevelAccess.Enabled || b.BucketPolicyOnly.Enabled || b.PublicAccessPrevention != PublicAccessPreventionUnknown {
		bktIAM = &storagepb.Bucket_IamConfig{}
		if b.UniformBucketLevelAccess.Enabled || b.BucketPolicyOnly.Enabled {
			bktIAM.UniformBucketLevelAccess = &storagepb.Bucket_IamConfig_UniformBucketLevelAccess{
				Enabled: true,
			}
		}
		if b.PublicAccessPrevention != PublicAccessPreventionUnknown {
			bktIAM.PublicAccessPrevention = b.PublicAccessPrevention.String()
		}
	}

	return &storagepb.Bucket{
		Name:                  b.Name,
		Location:              b.Location,
		StorageClass:          b.StorageClass,
		Acl:                   toProtoBucketACL(b.ACL),
		DefaultObjectAcl:      toProtoObjectACL(b.DefaultObjectACL),
		Versioning:            v,
		Labels:                labels,
		Billing:               bb,
		Lifecycle:             toProtoLifecycle(b.Lifecycle),
		RetentionPolicy:       b.RetentionPolicy.toProtoRetentionPolicy(),
		Cors:                  toProtoCORS(b.CORS),
		Encryption:            b.Encryption.toProtoBucketEncryption(),
		Logging:               b.Logging.toProtoBucketLogging(),
		Website:               b.Website.toProtoBucketWebsite(),
		IamConfig:             bktIAM,
		Rpo:                   b.RPO.String(),
		CustomPlacementConfig: b.CustomPlacementConfig.toProtoCustomPlacement(),
		Autoclass:             b.Autoclass.toProtoAutoclass(),
		SoftDeletePolicy:      b.SoftDeletePolicy.toProtoSoftDeletePolicy(),
		HierarchicalNamespace: b.HierarchicalNamespace.toProtoHierarchicalNamespace(),
	}
}

func (ua *BucketAttrsToUpdate) toProtoBucket() *storagepb.Bucket {
	if ua == nil {
		return &storagepb.Bucket{}
	}

	var v *storagepb.Bucket_Versioning
	if ua.VersioningEnabled != nil {
		v = &storagepb.Bucket_Versioning{Enabled: optional.ToBool(ua.VersioningEnabled)}
	}
	var bb *storagepb.Bucket_Billing
	if ua.RequesterPays != nil {
		bb = &storagepb.Bucket_Billing{RequesterPays: optional.ToBool(ua.RequesterPays)}
	}

	var bktIAM *storagepb.Bucket_IamConfig
	if ua.UniformBucketLevelAccess != nil || ua.BucketPolicyOnly != nil || ua.PublicAccessPrevention != PublicAccessPreventionUnknown {
		bktIAM = &storagepb.Bucket_IamConfig{}

		if ua.BucketPolicyOnly != nil {
			bktIAM.UniformBucketLevelAccess = &storagepb.Bucket_IamConfig_UniformBucketLevelAccess{
				Enabled: optional.ToBool(ua.BucketPolicyOnly.Enabled),
			}
		}

		if ua.UniformBucketLevelAccess != nil {
			// UniformBucketLevelAccess takes precedence over BucketPolicyOnly,
			// so Enabled will be overriden here if both are set
			bktIAM.UniformBucketLevelAccess = &storagepb.Bucket_IamConfig_UniformBucketLevelAccess{
				Enabled: optional.ToBool(ua.UniformBucketLevelAccess.Enabled),
			}
		}

		if ua.PublicAccessPrevention != PublicAccessPreventionUnknown {
			bktIAM.PublicAccessPrevention = ua.PublicAccessPrevention.String()
		}
	}

	var defaultHold bool
	if ua.DefaultEventBasedHold != nil {
		defaultHold = optional.ToBool(ua.DefaultEventBasedHold)
	}
	var lifecycle Lifecycle
	if ua.Lifecycle != nil {
		lifecycle = *ua.Lifecycle
	}
	var bktACL []*storagepb.BucketAccessControl
	if ua.acl != nil {
		bktACL = toProtoBucketACL(ua.acl)
	}
	if ua.PredefinedACL != "" {
		// Clear ACL or the call will fail.
		bktACL = nil
	}
	var bktDefaultObjectACL []*storagepb.ObjectAccessControl
	if ua.defaultObjectACL != nil {
		bktDefaultObjectACL = toProtoObjectACL(ua.defaultObjectACL)
	}
	if ua.PredefinedDefaultObjectACL != "" {
		// Clear ACLs or the call will fail.
		bktDefaultObjectACL = nil
	}

	return &storagepb.Bucket{
		StorageClass:          ua.StorageClass,
		Acl:                   bktACL,
		DefaultObjectAcl:      bktDefaultObjectACL,
		DefaultEventBasedHold: defaultHold,
		Versioning:            v,
		Billing:               bb,
		Lifecycle:             toProtoLifecycle(lifecycle),
		RetentionPolicy:       ua.RetentionPolicy.toProtoRetentionPolicy(),
		Cors:                  toProtoCORS(ua.CORS),
		Encryption:            ua.Encryption.toProtoBucketEncryption(),
		Logging:               ua.Logging.toProtoBucketLogging(),
		Website:               ua.Website.toProtoBucketWebsite(),
		IamConfig:             bktIAM,
		Rpo:                   ua.RPO.String(),
		Autoclass:             ua.Autoclass.toProtoAutoclass(),
<<<<<<< HEAD
=======
		SoftDeletePolicy:      ua.SoftDeletePolicy.toProtoSoftDeletePolicy(),
>>>>>>> 21e79c4d
		Labels:                ua.setLabels,
	}
}

// CORS is the bucket's Cross-Origin Resource Sharing (CORS) configuration.
type CORS struct {
	// MaxAge is the value to return in the Access-Control-Max-Age
	// header used in preflight responses.
	MaxAge time.Duration

	// Methods is the list of HTTP methods on which to include CORS response
	// headers, (GET, OPTIONS, POST, etc) Note: "*" is permitted in the list
	// of methods, and means "any method".
	Methods []string

	// Origins is the list of Origins eligible to receive CORS response
	// headers. Note: "*" is permitted in the list of origins, and means
	// "any Origin".
	Origins []string

	// ResponseHeaders is the list of HTTP headers other than the simple
	// response headers to give permission for the user-agent to share
	// across domains.
	ResponseHeaders []string
}

// BucketEncryption is a bucket's encryption configuration.
type BucketEncryption struct {
	// A Cloud KMS key name, in the form
	// projects/P/locations/L/keyRings/R/cryptoKeys/K, that will be used to encrypt
	// objects inserted into this bucket, if no encryption method is specified.
	// The key's location must be the same as the bucket's.
	DefaultKMSKeyName string
}

// BucketAttrsToUpdate define the attributes to update during an Update call.
type BucketAttrsToUpdate struct {
	// If set, updates whether the bucket uses versioning.
	VersioningEnabled optional.Bool

	// If set, updates whether the bucket is a Requester Pays bucket.
	RequesterPays optional.Bool

	// DefaultEventBasedHold is the default value for event-based hold on
	// newly created objects in this bucket.
	DefaultEventBasedHold optional.Bool

	// BucketPolicyOnly is an alias for UniformBucketLevelAccess. Use of
	// UniformBucketLevelAccess is recommended above the use of this field.
	// Setting BucketPolicyOnly.Enabled OR UniformBucketLevelAccess.Enabled to
	// true, will enable UniformBucketLevelAccess. If both BucketPolicyOnly and
	// UniformBucketLevelAccess are set, the value of UniformBucketLevelAccess
	// will take precedence.
	BucketPolicyOnly *BucketPolicyOnly

	// UniformBucketLevelAccess configures access checks to use only bucket-level IAM
	// policies and ignore any ACL rules for the bucket.
	// See https://cloud.google.com/storage/docs/uniform-bucket-level-access
	// for more information.
	UniformBucketLevelAccess *UniformBucketLevelAccess

	// PublicAccessPrevention is the setting for the bucket's
	// PublicAccessPrevention policy, which can be used to prevent public access
	// of data in the bucket. See
	// https://cloud.google.com/storage/docs/public-access-prevention for more
	// information.
	PublicAccessPrevention PublicAccessPrevention

	// StorageClass is the default storage class of the bucket. This defines
	// how objects in the bucket are stored and determines the SLA
	// and the cost of storage. Typical values are "STANDARD", "NEARLINE",
	// "COLDLINE" and "ARCHIVE". Defaults to "STANDARD".
	// See https://cloud.google.com/storage/docs/storage-classes for all
	// valid values.
	StorageClass string

	// If set, updates the retention policy of the bucket. Using
	// RetentionPolicy.RetentionPeriod = 0 will delete the existing policy.
	//
	// This feature is in private alpha release. It is not currently available to
	// most customers. It might be changed in backwards-incompatible ways and is not
	// subject to any SLA or deprecation policy.
	RetentionPolicy *RetentionPolicy

	// If set, replaces the CORS configuration with a new configuration.
	// An empty (rather than nil) slice causes all CORS policies to be removed.
	CORS []CORS

	// If set, replaces the encryption configuration of the bucket. Using
	// BucketEncryption.DefaultKMSKeyName = "" will delete the existing
	// configuration.
	Encryption *BucketEncryption

	// If set, replaces the lifecycle configuration of the bucket.
	Lifecycle *Lifecycle

	// If set, replaces the logging configuration of the bucket.
	Logging *BucketLogging

	// If set, replaces the website configuration of the bucket.
	Website *BucketWebsite

	// If not empty, applies a predefined set of access controls.
	// See https://cloud.google.com/storage/docs/json_api/v1/buckets/patch.
	PredefinedACL string

	// If not empty, applies a predefined set of default object access controls.
	// See https://cloud.google.com/storage/docs/json_api/v1/buckets/patch.
	PredefinedDefaultObjectACL string

	// RPO configures the Recovery Point Objective (RPO) policy of the bucket.
	// Set to RPOAsyncTurbo to turn on Turbo Replication for a bucket.
	// See https://cloud.google.com/storage/docs/managing-turbo-replication for
	// more information.
	RPO RPO

	// If set, updates the autoclass configuration of the bucket.
	// To disable autoclass on the bucket, set to an empty &Autoclass{}.
	// To update the configuration for Autoclass.TerminalStorageClass,
	// Autoclass.Enabled must also be set to true.
	// See https://cloud.google.com/storage/docs/using-autoclass for more information.
	Autoclass *Autoclass

	// If set, updates the soft delete policy of the bucket.
	SoftDeletePolicy *SoftDeletePolicy

	// acl is the list of access control rules on the bucket.
	// It is unexported and only used internally by the gRPC client.
	// Library users should use ACLHandle methods directly.
	acl []ACLRule

	// defaultObjectACL is the list of access controls to
	// apply to new objects when no object ACL is provided.
	// It is unexported and only used internally by the gRPC client.
	// Library users should use ACLHandle methods directly.
	defaultObjectACL []ACLRule

	setLabels    map[string]string
	deleteLabels map[string]bool
}

// SetLabel causes a label to be added or modified when ua is used
// in a call to Bucket.Update.
func (ua *BucketAttrsToUpdate) SetLabel(name, value string) {
	if ua.setLabels == nil {
		ua.setLabels = map[string]string{}
	}
	ua.setLabels[name] = value
}

// DeleteLabel causes a label to be deleted when ua is used in a
// call to Bucket.Update.
func (ua *BucketAttrsToUpdate) DeleteLabel(name string) {
	if ua.deleteLabels == nil {
		ua.deleteLabels = map[string]bool{}
	}
	ua.deleteLabels[name] = true
}

func (ua *BucketAttrsToUpdate) toRawBucket() *raw.Bucket {
	rb := &raw.Bucket{}
	if ua.CORS != nil {
		rb.Cors = toRawCORS(ua.CORS)
		rb.ForceSendFields = append(rb.ForceSendFields, "Cors")
	}
	if ua.DefaultEventBasedHold != nil {
		rb.DefaultEventBasedHold = optional.ToBool(ua.DefaultEventBasedHold)
		rb.ForceSendFields = append(rb.ForceSendFields, "DefaultEventBasedHold")
	}
	if ua.RetentionPolicy != nil {
		if ua.RetentionPolicy.RetentionPeriod == 0 {
			rb.NullFields = append(rb.NullFields, "RetentionPolicy")
			rb.RetentionPolicy = nil
		} else {
			rb.RetentionPolicy = ua.RetentionPolicy.toRawRetentionPolicy()
		}
	}
	if ua.VersioningEnabled != nil {
		rb.Versioning = &raw.BucketVersioning{
			Enabled:         optional.ToBool(ua.VersioningEnabled),
			ForceSendFields: []string{"Enabled"},
		}
	}
	if ua.RequesterPays != nil {
		rb.Billing = &raw.BucketBilling{
			RequesterPays:   optional.ToBool(ua.RequesterPays),
			ForceSendFields: []string{"RequesterPays"},
		}
	}
	if ua.BucketPolicyOnly != nil {
		rb.IamConfiguration = &raw.BucketIamConfiguration{
			UniformBucketLevelAccess: &raw.BucketIamConfigurationUniformBucketLevelAccess{
				Enabled:         ua.BucketPolicyOnly.Enabled,
				ForceSendFields: []string{"Enabled"},
			},
		}
	}
	if ua.UniformBucketLevelAccess != nil {
		rb.IamConfiguration = &raw.BucketIamConfiguration{
			UniformBucketLevelAccess: &raw.BucketIamConfigurationUniformBucketLevelAccess{
				Enabled:         ua.UniformBucketLevelAccess.Enabled,
				ForceSendFields: []string{"Enabled"},
			},
		}
	}
	if ua.PublicAccessPrevention != PublicAccessPreventionUnknown {
		if rb.IamConfiguration == nil {
			rb.IamConfiguration = &raw.BucketIamConfiguration{}
		}
		rb.IamConfiguration.PublicAccessPrevention = ua.PublicAccessPrevention.String()
	}
	if ua.Encryption != nil {
		if ua.Encryption.DefaultKMSKeyName == "" {
			rb.NullFields = append(rb.NullFields, "Encryption")
			rb.Encryption = nil
		} else {
			rb.Encryption = ua.Encryption.toRawBucketEncryption()
		}
	}
	if ua.Lifecycle != nil {
		rb.Lifecycle = toRawLifecycle(*ua.Lifecycle)
		rb.ForceSendFields = append(rb.ForceSendFields, "Lifecycle")
	}
	if ua.Logging != nil {
		if *ua.Logging == (BucketLogging{}) {
			rb.NullFields = append(rb.NullFields, "Logging")
			rb.Logging = nil
		} else {
			rb.Logging = ua.Logging.toRawBucketLogging()
		}
	}
	if ua.Website != nil {
		if *ua.Website == (BucketWebsite{}) {
			rb.NullFields = append(rb.NullFields, "Website")
			rb.Website = nil
		} else {
			rb.Website = ua.Website.toRawBucketWebsite()
		}
	}
	if ua.Autoclass != nil {
		rb.Autoclass = &raw.BucketAutoclass{
			Enabled:              ua.Autoclass.Enabled,
			TerminalStorageClass: ua.Autoclass.TerminalStorageClass,
			ForceSendFields:      []string{"Enabled"},
<<<<<<< HEAD
=======
		}
		rb.ForceSendFields = append(rb.ForceSendFields, "Autoclass")
	}
	if ua.SoftDeletePolicy != nil {
		if ua.SoftDeletePolicy.RetentionDuration == 0 {
			rb.NullFields = append(rb.NullFields, "SoftDeletePolicy")
			rb.SoftDeletePolicy = nil
		} else {
			rb.SoftDeletePolicy = ua.SoftDeletePolicy.toRawSoftDeletePolicy()
>>>>>>> 21e79c4d
		}
		rb.ForceSendFields = append(rb.ForceSendFields, "Autoclass")
	}
	if ua.PredefinedACL != "" {
		// Clear ACL or the call will fail.
		rb.Acl = nil
		rb.ForceSendFields = append(rb.ForceSendFields, "Acl")
	}
	if ua.PredefinedDefaultObjectACL != "" {
		// Clear ACLs or the call will fail.
		rb.DefaultObjectAcl = nil
		rb.ForceSendFields = append(rb.ForceSendFields, "DefaultObjectAcl")
	}

	rb.StorageClass = ua.StorageClass
	rb.Rpo = ua.RPO.String()

	if ua.setLabels != nil || ua.deleteLabels != nil {
		rb.Labels = map[string]string{}
		for k, v := range ua.setLabels {
			rb.Labels[k] = v
		}
		if len(rb.Labels) == 0 && len(ua.deleteLabels) > 0 {
			rb.ForceSendFields = append(rb.ForceSendFields, "Labels")
		}
		for l := range ua.deleteLabels {
			rb.NullFields = append(rb.NullFields, "Labels."+l)
		}
	}
	return rb
}

// If returns a new BucketHandle that applies a set of preconditions.
// Preconditions already set on the BucketHandle are ignored. The supplied
// BucketConditions must have exactly one field set to a non-zero value;
// otherwise an error will be returned from any operation on the BucketHandle.
// Operations on the new handle will return an error if the preconditions are not
// satisfied. The only valid preconditions for buckets are MetagenerationMatch
// and MetagenerationNotMatch.
func (b *BucketHandle) If(conds BucketConditions) *BucketHandle {
	b2 := *b
	b2.conds = &conds
	return &b2
}

// BucketConditions constrain bucket methods to act on specific metagenerations.
//
// The zero value is an empty set of constraints.
type BucketConditions struct {
	// MetagenerationMatch specifies that the bucket must have the given
	// metageneration for the operation to occur.
	// If MetagenerationMatch is zero, it has no effect.
	MetagenerationMatch int64

	// MetagenerationNotMatch specifies that the bucket must not have the given
	// metageneration for the operation to occur.
	// If MetagenerationNotMatch is zero, it has no effect.
	MetagenerationNotMatch int64
}

func (c *BucketConditions) validate(method string) error {
	if *c == (BucketConditions{}) {
		return fmt.Errorf("storage: %s: empty conditions", method)
	}
	if c.MetagenerationMatch != 0 && c.MetagenerationNotMatch != 0 {
		return fmt.Errorf("storage: %s: multiple conditions specified for metageneration", method)
	}
	return nil
}

// UserProject returns a new BucketHandle that passes the project ID as the user
// project for all subsequent calls. Calls with a user project will be billed to that
// project rather than to the bucket's owning project.
//
// A user project is required for all operations on Requester Pays buckets.
func (b *BucketHandle) UserProject(projectID string) *BucketHandle {
	b2 := *b
	b2.userProject = projectID
	b2.acl.userProject = projectID
	b2.defaultObjectACL.userProject = projectID
	return &b2
}

// LockRetentionPolicy locks a bucket's retention policy until a previously-configured
// RetentionPeriod past the EffectiveTime. Note that if RetentionPeriod is set to less
// than a day, the retention policy is treated as a development configuration and locking
// will have no effect. The BucketHandle must have a metageneration condition that
// matches the bucket's metageneration. See BucketHandle.If.
//
// This feature is in private alpha release. It is not currently available to
// most customers. It might be changed in backwards-incompatible ways and is not
// subject to any SLA or deprecation policy.
func (b *BucketHandle) LockRetentionPolicy(ctx context.Context) error {
	o := makeStorageOpts(true, b.retry, b.userProject)
	return b.c.tc.LockBucketRetentionPolicy(ctx, b.name, b.conds, o...)
}

// SetObjectRetention returns a new BucketHandle that will enable object retention
// on bucket creation. To enable object retention, you must use the returned
// handle to create the bucket. This has no effect on an already existing bucket.
// ObjectRetention is not enabled by default.
// ObjectRetention cannot be configured through the gRPC API.
func (b *BucketHandle) SetObjectRetention(enable bool) *BucketHandle {
	b2 := *b
	b2.enableObjectRetention = &enable
	return &b2
}

// applyBucketConds modifies the provided call using the conditions in conds.
// call is something that quacks like a *raw.WhateverCall.
func applyBucketConds(method string, conds *BucketConditions, call interface{}) error {
	if conds == nil {
		return nil
	}
	if err := conds.validate(method); err != nil {
		return err
	}
	cval := reflect.ValueOf(call)
	switch {
	case conds.MetagenerationMatch != 0:
		if !setIfMetagenerationMatch(cval, conds.MetagenerationMatch) {
			return fmt.Errorf("storage: %s: ifMetagenerationMatch not supported", method)
		}
	case conds.MetagenerationNotMatch != 0:
		if !setIfMetagenerationNotMatch(cval, conds.MetagenerationNotMatch) {
			return fmt.Errorf("storage: %s: ifMetagenerationNotMatch not supported", method)
		}
	}
	return nil
}

// applyBucketConds modifies the provided request message using the conditions
// in conds. msg is a protobuf Message that has fields if_metageneration_match
// and if_metageneration_not_match.
func applyBucketCondsProto(method string, conds *BucketConditions, msg proto.Message) error {
	rmsg := msg.ProtoReflect()

	if conds == nil {
		return nil
	}
	if err := conds.validate(method); err != nil {
		return err
	}

	switch {
	case conds.MetagenerationMatch != 0:
		if !setConditionProtoField(rmsg, "if_metageneration_match", conds.MetagenerationMatch) {
			return fmt.Errorf("storage: %s: ifMetagenerationMatch not supported", method)
		}
	case conds.MetagenerationNotMatch != 0:
		if !setConditionProtoField(rmsg, "if_metageneration_not_match", conds.MetagenerationNotMatch) {
			return fmt.Errorf("storage: %s: ifMetagenerationNotMatch not supported", method)
		}
	}
	return nil
}

func (rp *RetentionPolicy) toRawRetentionPolicy() *raw.BucketRetentionPolicy {
	if rp == nil {
		return nil
	}
	return &raw.BucketRetentionPolicy{
		RetentionPeriod: int64(rp.RetentionPeriod / time.Second),
	}
}

func (rp *RetentionPolicy) toProtoRetentionPolicy() *storagepb.Bucket_RetentionPolicy {
	if rp == nil {
		return nil
	}
	// RetentionPeriod must be greater than 0, so if it is 0, the user left it
	// unset, and so we should not send it in the request i.e. nil is sent.
	var dur *durationpb.Duration
	if rp.RetentionPeriod != 0 {
		dur = durationpb.New(rp.RetentionPeriod)
	}
	return &storagepb.Bucket_RetentionPolicy{
		RetentionDuration: dur,
	}
}

func toRetentionPolicy(rp *raw.BucketRetentionPolicy) (*RetentionPolicy, error) {
	if rp == nil || rp.EffectiveTime == "" {
		return nil, nil
	}
	t, err := time.Parse(time.RFC3339, rp.EffectiveTime)
	if err != nil {
		return nil, err
	}
	return &RetentionPolicy{
		RetentionPeriod: time.Duration(rp.RetentionPeriod) * time.Second,
		EffectiveTime:   t,
		IsLocked:        rp.IsLocked,
	}, nil
}

func toRetentionPolicyFromProto(rp *storagepb.Bucket_RetentionPolicy) *RetentionPolicy {
	if rp == nil || rp.GetEffectiveTime().AsTime().Unix() == 0 {
		return nil
	}
	return &RetentionPolicy{
		RetentionPeriod: rp.GetRetentionDuration().AsDuration(),
		EffectiveTime:   rp.GetEffectiveTime().AsTime(),
		IsLocked:        rp.GetIsLocked(),
	}
}

func toBucketObjectRetention(or *raw.BucketObjectRetention) string {
	if or == nil {
		return ""
	}
	return or.Mode
}

func toRawCORS(c []CORS) []*raw.BucketCors {
	var out []*raw.BucketCors
	for _, v := range c {
		out = append(out, &raw.BucketCors{
			MaxAgeSeconds:  int64(v.MaxAge / time.Second),
			Method:         v.Methods,
			Origin:         v.Origins,
			ResponseHeader: v.ResponseHeaders,
		})
	}
	return out
}

func toProtoCORS(c []CORS) []*storagepb.Bucket_Cors {
	var out []*storagepb.Bucket_Cors
	for _, v := range c {
		out = append(out, &storagepb.Bucket_Cors{
			MaxAgeSeconds:  int32(v.MaxAge / time.Second),
			Method:         v.Methods,
			Origin:         v.Origins,
			ResponseHeader: v.ResponseHeaders,
		})
	}
	return out
}

func toCORS(rc []*raw.BucketCors) []CORS {
	var out []CORS
	for _, v := range rc {
		out = append(out, CORS{
			MaxAge:          time.Duration(v.MaxAgeSeconds) * time.Second,
			Methods:         v.Method,
			Origins:         v.Origin,
			ResponseHeaders: v.ResponseHeader,
		})
	}
	return out
}

func toCORSFromProto(rc []*storagepb.Bucket_Cors) []CORS {
	var out []CORS
	for _, v := range rc {
		out = append(out, CORS{
			MaxAge:          time.Duration(v.GetMaxAgeSeconds()) * time.Second,
			Methods:         v.GetMethod(),
			Origins:         v.GetOrigin(),
			ResponseHeaders: v.GetResponseHeader(),
		})
	}
	return out
}

func toRawLifecycle(l Lifecycle) *raw.BucketLifecycle {
	var rl raw.BucketLifecycle
	if len(l.Rules) == 0 {
		rl.ForceSendFields = []string{"Rule"}
	}
	for _, r := range l.Rules {
		rr := &raw.BucketLifecycleRule{
			Action: &raw.BucketLifecycleRuleAction{
				Type:         r.Action.Type,
				StorageClass: r.Action.StorageClass,
			},
			Condition: &raw.BucketLifecycleRuleCondition{
				DaysSinceCustomTime:     r.Condition.DaysSinceCustomTime,
				DaysSinceNoncurrentTime: r.Condition.DaysSinceNoncurrentTime,
				MatchesPrefix:           r.Condition.MatchesPrefix,
				MatchesStorageClass:     r.Condition.MatchesStorageClasses,
				MatchesSuffix:           r.Condition.MatchesSuffix,
				NumNewerVersions:        r.Condition.NumNewerVersions,
			},
		}

		// AllObjects takes precedent when both AllObjects and AgeInDays are set
		// Rationale: If you've opted into using AllObjects, it makes sense that you
		// understand the implications of how this option works with AgeInDays.
		if r.Condition.AllObjects {
			rr.Condition.Age = googleapi.Int64(0)
			rr.Condition.ForceSendFields = []string{"Age"}
		} else if r.Condition.AgeInDays > 0 {
			rr.Condition.Age = googleapi.Int64(r.Condition.AgeInDays)
		}

		switch r.Condition.Liveness {
		case LiveAndArchived:
			rr.Condition.IsLive = nil
		case Live:
			rr.Condition.IsLive = googleapi.Bool(true)
		case Archived:
			rr.Condition.IsLive = googleapi.Bool(false)
		}

		if !r.Condition.CreatedBefore.IsZero() {
			rr.Condition.CreatedBefore = r.Condition.CreatedBefore.Format(rfc3339Date)
		}
		if !r.Condition.CustomTimeBefore.IsZero() {
			rr.Condition.CustomTimeBefore = r.Condition.CustomTimeBefore.Format(rfc3339Date)
		}
		if !r.Condition.NoncurrentTimeBefore.IsZero() {
			rr.Condition.NoncurrentTimeBefore = r.Condition.NoncurrentTimeBefore.Format(rfc3339Date)
		}
		rl.Rule = append(rl.Rule, rr)
	}
	return &rl
}

func toProtoLifecycle(l Lifecycle) *storagepb.Bucket_Lifecycle {
	var rl storagepb.Bucket_Lifecycle

	for _, r := range l.Rules {
		rr := &storagepb.Bucket_Lifecycle_Rule{
			Action: &storagepb.Bucket_Lifecycle_Rule_Action{
				Type:         r.Action.Type,
				StorageClass: r.Action.StorageClass,
			},
			Condition: &storagepb.Bucket_Lifecycle_Rule_Condition{
				// Note: The Apiary types use int64 (even though the Discovery
				// doc states "format: int32"), so the client types used int64,
				// but the proto uses int32 so we have a potentially lossy
				// conversion.
				DaysSinceCustomTime:     proto.Int32(int32(r.Condition.DaysSinceCustomTime)),
				DaysSinceNoncurrentTime: proto.Int32(int32(r.Condition.DaysSinceNoncurrentTime)),
				MatchesPrefix:           r.Condition.MatchesPrefix,
				MatchesStorageClass:     r.Condition.MatchesStorageClasses,
				MatchesSuffix:           r.Condition.MatchesSuffix,
				NumNewerVersions:        proto.Int32(int32(r.Condition.NumNewerVersions)),
			},
		}

		// Only set AgeDays in the proto if it is non-zero, or if the user has set
		// Condition.AllObjects.
		if r.Condition.AgeInDays != 0 {
			rr.Condition.AgeDays = proto.Int32(int32(r.Condition.AgeInDays))
		}
		if r.Condition.AllObjects {
			rr.Condition.AgeDays = proto.Int32(0)
		}

		switch r.Condition.Liveness {
		case LiveAndArchived:
			rr.Condition.IsLive = nil
		case Live:
			rr.Condition.IsLive = proto.Bool(true)
		case Archived:
			rr.Condition.IsLive = proto.Bool(false)
		}

		if !r.Condition.CreatedBefore.IsZero() {
			rr.Condition.CreatedBefore = timeToProtoDate(r.Condition.CreatedBefore)
		}
		if !r.Condition.CustomTimeBefore.IsZero() {
			rr.Condition.CustomTimeBefore = timeToProtoDate(r.Condition.CustomTimeBefore)
		}
		if !r.Condition.NoncurrentTimeBefore.IsZero() {
			rr.Condition.NoncurrentTimeBefore = timeToProtoDate(r.Condition.NoncurrentTimeBefore)
		}
		rl.Rule = append(rl.Rule, rr)
	}
	return &rl
}

func toLifecycle(rl *raw.BucketLifecycle) Lifecycle {
	var l Lifecycle
	if rl == nil {
		return l
	}
	for _, rr := range rl.Rule {
		r := LifecycleRule{
			Action: LifecycleAction{
				Type:         rr.Action.Type,
				StorageClass: rr.Action.StorageClass,
			},
			Condition: LifecycleCondition{
				DaysSinceCustomTime:     rr.Condition.DaysSinceCustomTime,
				DaysSinceNoncurrentTime: rr.Condition.DaysSinceNoncurrentTime,
				MatchesPrefix:           rr.Condition.MatchesPrefix,
				MatchesStorageClasses:   rr.Condition.MatchesStorageClass,
				MatchesSuffix:           rr.Condition.MatchesSuffix,
				NumNewerVersions:        rr.Condition.NumNewerVersions,
			},
		}
		if rr.Condition.Age != nil {
			r.Condition.AgeInDays = *rr.Condition.Age
			if *rr.Condition.Age == 0 {
				r.Condition.AllObjects = true
			}
		}

		if rr.Condition.IsLive == nil {
			r.Condition.Liveness = LiveAndArchived
		} else if *rr.Condition.IsLive {
			r.Condition.Liveness = Live
		} else {
			r.Condition.Liveness = Archived
		}

		if rr.Condition.CreatedBefore != "" {
			r.Condition.CreatedBefore, _ = time.Parse(rfc3339Date, rr.Condition.CreatedBefore)
		}
		if rr.Condition.CustomTimeBefore != "" {
			r.Condition.CustomTimeBefore, _ = time.Parse(rfc3339Date, rr.Condition.CustomTimeBefore)
		}
		if rr.Condition.NoncurrentTimeBefore != "" {
			r.Condition.NoncurrentTimeBefore, _ = time.Parse(rfc3339Date, rr.Condition.NoncurrentTimeBefore)
		}
		l.Rules = append(l.Rules, r)
	}
	return l
}

func toLifecycleFromProto(rl *storagepb.Bucket_Lifecycle) Lifecycle {
	var l Lifecycle
	if rl == nil {
		return l
	}
	for _, rr := range rl.GetRule() {
		r := LifecycleRule{
			Action: LifecycleAction{
				Type:         rr.GetAction().GetType(),
				StorageClass: rr.GetAction().GetStorageClass(),
			},
			Condition: LifecycleCondition{
				AgeInDays:               int64(rr.GetCondition().GetAgeDays()),
				DaysSinceCustomTime:     int64(rr.GetCondition().GetDaysSinceCustomTime()),
				DaysSinceNoncurrentTime: int64(rr.GetCondition().GetDaysSinceNoncurrentTime()),
				MatchesPrefix:           rr.GetCondition().GetMatchesPrefix(),
				MatchesStorageClasses:   rr.GetCondition().GetMatchesStorageClass(),
				MatchesSuffix:           rr.GetCondition().GetMatchesSuffix(),
				NumNewerVersions:        int64(rr.GetCondition().GetNumNewerVersions()),
			},
		}

		// Only set Condition.AllObjects if AgeDays is zero, not if it is nil.
		if rr.GetCondition().AgeDays != nil && rr.GetCondition().GetAgeDays() == 0 {
			r.Condition.AllObjects = true
		}

		if rr.GetCondition().IsLive == nil {
			r.Condition.Liveness = LiveAndArchived
		} else if rr.GetCondition().GetIsLive() {
			r.Condition.Liveness = Live
		} else {
			r.Condition.Liveness = Archived
		}

		if rr.GetCondition().GetCreatedBefore() != nil {
			r.Condition.CreatedBefore = protoDateToUTCTime(rr.GetCondition().GetCreatedBefore())
		}
		if rr.GetCondition().GetCustomTimeBefore() != nil {
			r.Condition.CustomTimeBefore = protoDateToUTCTime(rr.GetCondition().GetCustomTimeBefore())
		}
		if rr.GetCondition().GetNoncurrentTimeBefore() != nil {
			r.Condition.NoncurrentTimeBefore = protoDateToUTCTime(rr.GetCondition().GetNoncurrentTimeBefore())
		}
		l.Rules = append(l.Rules, r)
	}
	return l
}

func (e *BucketEncryption) toRawBucketEncryption() *raw.BucketEncryption {
	if e == nil {
		return nil
	}
	return &raw.BucketEncryption{
		DefaultKmsKeyName: e.DefaultKMSKeyName,
	}
}

func (e *BucketEncryption) toProtoBucketEncryption() *storagepb.Bucket_Encryption {
	if e == nil {
		return nil
	}
	return &storagepb.Bucket_Encryption{
		DefaultKmsKey: e.DefaultKMSKeyName,
	}
}

func toBucketEncryption(e *raw.BucketEncryption) *BucketEncryption {
	if e == nil {
		return nil
	}
	return &BucketEncryption{DefaultKMSKeyName: e.DefaultKmsKeyName}
}

func toBucketEncryptionFromProto(e *storagepb.Bucket_Encryption) *BucketEncryption {
	if e == nil {
		return nil
	}
	return &BucketEncryption{DefaultKMSKeyName: e.GetDefaultKmsKey()}
}

func (b *BucketLogging) toRawBucketLogging() *raw.BucketLogging {
	if b == nil {
		return nil
	}
	return &raw.BucketLogging{
		LogBucket:       b.LogBucket,
		LogObjectPrefix: b.LogObjectPrefix,
	}
}

func (b *BucketLogging) toProtoBucketLogging() *storagepb.Bucket_Logging {
	if b == nil {
		return nil
	}
	return &storagepb.Bucket_Logging{
		LogBucket:       bucketResourceName(globalProjectAlias, b.LogBucket),
		LogObjectPrefix: b.LogObjectPrefix,
	}
}

func toBucketLogging(b *raw.BucketLogging) *BucketLogging {
	if b == nil {
		return nil
	}
	return &BucketLogging{
		LogBucket:       b.LogBucket,
		LogObjectPrefix: b.LogObjectPrefix,
	}
}

func toBucketLoggingFromProto(b *storagepb.Bucket_Logging) *BucketLogging {
	if b == nil {
		return nil
	}
	lb := parseBucketName(b.GetLogBucket())
	return &BucketLogging{
		LogBucket:       lb,
		LogObjectPrefix: b.GetLogObjectPrefix(),
	}
}

func (w *BucketWebsite) toRawBucketWebsite() *raw.BucketWebsite {
	if w == nil {
		return nil
	}
	return &raw.BucketWebsite{
		MainPageSuffix: w.MainPageSuffix,
		NotFoundPage:   w.NotFoundPage,
	}
}

func (w *BucketWebsite) toProtoBucketWebsite() *storagepb.Bucket_Website {
	if w == nil {
		return nil
	}
	return &storagepb.Bucket_Website{
		MainPageSuffix: w.MainPageSuffix,
		NotFoundPage:   w.NotFoundPage,
	}
}

func toBucketWebsite(w *raw.BucketWebsite) *BucketWebsite {
	if w == nil {
		return nil
	}
	return &BucketWebsite{
		MainPageSuffix: w.MainPageSuffix,
		NotFoundPage:   w.NotFoundPage,
	}
}

func toBucketWebsiteFromProto(w *storagepb.Bucket_Website) *BucketWebsite {
	if w == nil {
		return nil
	}
	return &BucketWebsite{
		MainPageSuffix: w.GetMainPageSuffix(),
		NotFoundPage:   w.GetNotFoundPage(),
	}
}

func toBucketPolicyOnly(b *raw.BucketIamConfiguration) BucketPolicyOnly {
	if b == nil || b.BucketPolicyOnly == nil || !b.BucketPolicyOnly.Enabled {
		return BucketPolicyOnly{}
	}
	lt, err := time.Parse(time.RFC3339, b.BucketPolicyOnly.LockedTime)
	if err != nil {
		return BucketPolicyOnly{
			Enabled: true,
		}
	}
	return BucketPolicyOnly{
		Enabled:    true,
		LockedTime: lt,
	}
}

func toBucketPolicyOnlyFromProto(b *storagepb.Bucket_IamConfig) BucketPolicyOnly {
	if b == nil || !b.GetUniformBucketLevelAccess().GetEnabled() {
		return BucketPolicyOnly{}
	}
	return BucketPolicyOnly{
		Enabled:    true,
		LockedTime: b.GetUniformBucketLevelAccess().GetLockTime().AsTime(),
	}
}

func toUniformBucketLevelAccess(b *raw.BucketIamConfiguration) UniformBucketLevelAccess {
	if b == nil || b.UniformBucketLevelAccess == nil || !b.UniformBucketLevelAccess.Enabled {
		return UniformBucketLevelAccess{}
	}
	lt, err := time.Parse(time.RFC3339, b.UniformBucketLevelAccess.LockedTime)
	if err != nil {
		return UniformBucketLevelAccess{
			Enabled: true,
		}
	}
	return UniformBucketLevelAccess{
		Enabled:    true,
		LockedTime: lt,
	}
}

func toUniformBucketLevelAccessFromProto(b *storagepb.Bucket_IamConfig) UniformBucketLevelAccess {
	if b == nil || !b.GetUniformBucketLevelAccess().GetEnabled() {
		return UniformBucketLevelAccess{}
	}
	return UniformBucketLevelAccess{
		Enabled:    true,
		LockedTime: b.GetUniformBucketLevelAccess().GetLockTime().AsTime(),
	}
}

func toPublicAccessPrevention(b *raw.BucketIamConfiguration) PublicAccessPrevention {
	if b == nil {
		return PublicAccessPreventionUnknown
	}
	switch b.PublicAccessPrevention {
	case publicAccessPreventionInherited, publicAccessPreventionUnspecified:
		return PublicAccessPreventionInherited
	case publicAccessPreventionEnforced:
		return PublicAccessPreventionEnforced
	default:
		return PublicAccessPreventionUnknown
	}
}

func toPublicAccessPreventionFromProto(b *storagepb.Bucket_IamConfig) PublicAccessPrevention {
	if b == nil {
		return PublicAccessPreventionUnknown
	}
	switch b.GetPublicAccessPrevention() {
	case publicAccessPreventionInherited, publicAccessPreventionUnspecified:
		return PublicAccessPreventionInherited
	case publicAccessPreventionEnforced:
		return PublicAccessPreventionEnforced
	default:
		return PublicAccessPreventionUnknown
	}
}

func toRPO(b *raw.Bucket) RPO {
	if b == nil {
		return RPOUnknown
	}
	switch b.Rpo {
	case rpoDefault:
		return RPODefault
	case rpoAsyncTurbo:
		return RPOAsyncTurbo
	default:
		return RPOUnknown
	}
}

func toRPOFromProto(b *storagepb.Bucket) RPO {
	if b == nil {
		return RPOUnknown
	}
	switch b.GetRpo() {
	case rpoDefault:
		return RPODefault
	case rpoAsyncTurbo:
		return RPOAsyncTurbo
	default:
		return RPOUnknown
	}
}

func customPlacementFromRaw(c *raw.BucketCustomPlacementConfig) *CustomPlacementConfig {
	if c == nil {
		return nil
	}
	return &CustomPlacementConfig{DataLocations: c.DataLocations}
}

func (c *CustomPlacementConfig) toRawCustomPlacement() *raw.BucketCustomPlacementConfig {
	if c == nil {
		return nil
	}
	return &raw.BucketCustomPlacementConfig{
		DataLocations: c.DataLocations,
	}
}

func (c *CustomPlacementConfig) toProtoCustomPlacement() *storagepb.Bucket_CustomPlacementConfig {
	if c == nil {
		return nil
	}
	return &storagepb.Bucket_CustomPlacementConfig{
		DataLocations: c.DataLocations,
	}
}

func customPlacementFromProto(c *storagepb.Bucket_CustomPlacementConfig) *CustomPlacementConfig {
	if c == nil {
		return nil
	}
	return &CustomPlacementConfig{DataLocations: c.GetDataLocations()}
}

func (a *Autoclass) toRawAutoclass() *raw.BucketAutoclass {
	if a == nil {
		return nil
	}
	// Excluding read only fields ToggleTime and TerminalStorageClassUpdateTime.
	return &raw.BucketAutoclass{
		Enabled:              a.Enabled,
		TerminalStorageClass: a.TerminalStorageClass,
	}
}

func (a *Autoclass) toProtoAutoclass() *storagepb.Bucket_Autoclass {
	if a == nil {
		return nil
	}
	// Excluding read only fields ToggleTime and TerminalStorageClassUpdateTime.
	ba := &storagepb.Bucket_Autoclass{
		Enabled: a.Enabled,
	}
	if a.TerminalStorageClass != "" {
		ba.TerminalStorageClass = &a.TerminalStorageClass
	}
	return ba
}

func toAutoclassFromRaw(a *raw.BucketAutoclass) *Autoclass {
	if a == nil || a.ToggleTime == "" {
		return nil
	}
	ac := &Autoclass{
		Enabled:              a.Enabled,
		TerminalStorageClass: a.TerminalStorageClass,
	}
	// Return ToggleTime and TSCUpdateTime only if parsed with valid values.
	t, err := time.Parse(time.RFC3339, a.ToggleTime)
	if err == nil {
		ac.ToggleTime = t
	}
	ut, err := time.Parse(time.RFC3339, a.TerminalStorageClassUpdateTime)
	if err == nil {
		ac.TerminalStorageClassUpdateTime = ut
	}
	return ac
}

func toAutoclassFromProto(a *storagepb.Bucket_Autoclass) *Autoclass {
	if a == nil || a.GetToggleTime().AsTime().Unix() == 0 {
		return nil
	}
	return &Autoclass{
		Enabled:                        a.GetEnabled(),
		ToggleTime:                     a.GetToggleTime().AsTime(),
		TerminalStorageClass:           a.GetTerminalStorageClass(),
		TerminalStorageClassUpdateTime: a.GetTerminalStorageClassUpdateTime().AsTime(),
<<<<<<< HEAD
=======
	}
}

func (p *SoftDeletePolicy) toRawSoftDeletePolicy() *raw.BucketSoftDeletePolicy {
	if p == nil {
		return nil
	}
	// Excluding read only field EffectiveTime.
	// ForceSendFields must be set to send a zero value for RetentionDuration and disable
	// soft delete.
	return &raw.BucketSoftDeletePolicy{
		RetentionDurationSeconds: int64(p.RetentionDuration.Seconds()),
		ForceSendFields:          []string{"RetentionDurationSeconds"},
	}
}

func (p *SoftDeletePolicy) toProtoSoftDeletePolicy() *storagepb.Bucket_SoftDeletePolicy {
	if p == nil {
		return nil
	}
	// Excluding read only field EffectiveTime.
	return &storagepb.Bucket_SoftDeletePolicy{
		RetentionDuration: durationpb.New(p.RetentionDuration),
	}
}

func toSoftDeletePolicyFromRaw(p *raw.BucketSoftDeletePolicy) *SoftDeletePolicy {
	if p == nil {
		return nil
	}

	policy := &SoftDeletePolicy{
		RetentionDuration: time.Duration(p.RetentionDurationSeconds) * time.Second,
	}

	// Return EffectiveTime only if parsed to a valid value.
	if t, err := time.Parse(time.RFC3339, p.EffectiveTime); err == nil {
		policy.EffectiveTime = t
	}

	return policy
}

func toSoftDeletePolicyFromProto(p *storagepb.Bucket_SoftDeletePolicy) *SoftDeletePolicy {
	if p == nil {
		return nil
	}
	return &SoftDeletePolicy{
		EffectiveTime:     p.GetEffectiveTime().AsTime(),
		RetentionDuration: p.GetRetentionDuration().AsDuration(),
	}
}

func (hns *HierarchicalNamespace) toProtoHierarchicalNamespace() *storagepb.Bucket_HierarchicalNamespace {
	if hns == nil {
		return nil
	}
	return &storagepb.Bucket_HierarchicalNamespace{
		Enabled: hns.Enabled,
	}
}

func (hns *HierarchicalNamespace) toRawHierarchicalNamespace() *raw.BucketHierarchicalNamespace {
	if hns == nil {
		return nil
	}
	return &raw.BucketHierarchicalNamespace{
		Enabled: hns.Enabled,
	}
}

func toHierarchicalNamespaceFromProto(p *storagepb.Bucket_HierarchicalNamespace) *HierarchicalNamespace {
	if p == nil {
		return nil
	}
	return &HierarchicalNamespace{
		Enabled: p.Enabled,
	}
}

func toHierarchicalNamespaceFromRaw(r *raw.BucketHierarchicalNamespace) *HierarchicalNamespace {
	if r == nil {
		return nil
	}
	return &HierarchicalNamespace{
		Enabled: r.Enabled,
>>>>>>> 21e79c4d
	}
}

// Objects returns an iterator over the objects in the bucket that match the
// Query q. If q is nil, no filtering is done. Objects will be iterated over
// lexicographically by name.
//
// Note: The returned iterator is not safe for concurrent operations without explicit synchronization.
func (b *BucketHandle) Objects(ctx context.Context, q *Query) *ObjectIterator {
	o := makeStorageOpts(true, b.retry, b.userProject)
	return b.c.tc.ListObjects(ctx, b.name, q, o...)
}

// Retryer returns a bucket handle that is configured with custom retry
// behavior as specified by the options that are passed to it. All operations
// on the new handle will use the customized retry configuration.
// Retry options set on a object handle will take precedence over options set on
// the bucket handle.
// These retry options will merge with the client's retry configuration (if set)
// for the returned handle. Options passed into this method will take precedence
// over retry options on the client. Note that you must explicitly pass in each
// option you want to override.
func (b *BucketHandle) Retryer(opts ...RetryOption) *BucketHandle {
	b2 := *b
	var retry *retryConfig
	if b.retry != nil {
		// merge the options with the existing retry
		retry = b.retry
	} else {
		retry = &retryConfig{}
	}
	for _, opt := range opts {
		opt.apply(retry)
	}
	b2.retry = retry
	b2.acl.retry = retry
	b2.defaultObjectACL.retry = retry
	return &b2
}

// An ObjectIterator is an iterator over ObjectAttrs.
//
// Note: This iterator is not safe for concurrent operations without explicit synchronization.
type ObjectIterator struct {
	ctx      context.Context
	query    Query
	pageInfo *iterator.PageInfo
	nextFunc func() error
	items    []*ObjectAttrs
}

// PageInfo supports pagination. See the google.golang.org/api/iterator package for details.
//
// Note: This method is not safe for concurrent operations without explicit synchronization.
func (it *ObjectIterator) PageInfo() *iterator.PageInfo { return it.pageInfo }

// Next returns the next result. Its second return value is iterator.Done if
// there are no more results. Once Next returns iterator.Done, all subsequent
// calls will return iterator.Done.
//
// In addition, if Next returns an error other than iterator.Done, all
// subsequent calls will return the same error. To continue iteration, a new
// `ObjectIterator` must be created. Since objects are ordered lexicographically
// by name, `Query.StartOffset` can be used to create a new iterator which will
// start at the desired place. See
// https://pkg.go.dev/cloud.google.com/go/storage?tab=doc#hdr-Listing_objects.
//
// If Query.Delimiter is non-empty, some of the ObjectAttrs returned by Next will
// have a non-empty Prefix field, and a zero value for all other fields. These
// represent prefixes.
//
// Note: This method is not safe for concurrent operations without explicit synchronization.
func (it *ObjectIterator) Next() (*ObjectAttrs, error) {
	if err := it.nextFunc(); err != nil {
		return nil, err
	}
	item := it.items[0]
	it.items = it.items[1:]
	return item, nil
}

// Buckets returns an iterator over the buckets in the project. You may
// optionally set the iterator's Prefix field to restrict the list to buckets
// whose names begin with the prefix. By default, all buckets in the project
// are returned.
//
// Note: The returned iterator is not safe for concurrent operations without explicit synchronization.
func (c *Client) Buckets(ctx context.Context, projectID string) *BucketIterator {
	o := makeStorageOpts(true, c.retry, "")
	return c.tc.ListBuckets(ctx, projectID, o...)
}

// A BucketIterator is an iterator over BucketAttrs.
//
// Note: This iterator is not safe for concurrent operations without explicit synchronization.
type BucketIterator struct {
	// Prefix restricts the iterator to buckets whose names begin with it.
	Prefix string

	ctx       context.Context
	projectID string
	buckets   []*BucketAttrs
	pageInfo  *iterator.PageInfo
	nextFunc  func() error
}

// Next returns the next result. Its second return value is iterator.Done if
// there are no more results. Once Next returns iterator.Done, all subsequent
// calls will return iterator.Done.
//
// Note: This method is not safe for concurrent operations without explicit synchronization.
func (it *BucketIterator) Next() (*BucketAttrs, error) {
	if err := it.nextFunc(); err != nil {
		return nil, err
	}
	b := it.buckets[0]
	it.buckets = it.buckets[1:]
	return b, nil
}

// PageInfo supports pagination. See the google.golang.org/api/iterator package for details.
//
// Note: This method is not safe for concurrent operations without explicit synchronization.
func (it *BucketIterator) PageInfo() *iterator.PageInfo { return it.pageInfo }

// RPO (Recovery Point Objective) configures the turbo replication feature. See
// https://cloud.google.com/storage/docs/managing-turbo-replication for more information.
type RPO int

const (
	// RPOUnknown is a zero value. It may be returned from bucket.Attrs() if RPO
	// is not present in the bucket metadata, that is, the bucket is not dual-region.
	// This value is also used if the RPO field is not set in a call to GCS.
	RPOUnknown RPO = iota

	// RPODefault represents default replication. It is used to reset RPO on an
	// existing bucket  that has this field set to RPOAsyncTurbo. Otherwise it
	// is equivalent to RPOUnknown, and is always ignored. This value is valid
	// for dual- or multi-region buckets.
	RPODefault

	// RPOAsyncTurbo represents turbo replication and is used to enable Turbo
	// Replication on a bucket. This value is only valid for dual-region buckets.
	RPOAsyncTurbo

	rpoUnknown    string = ""
	rpoDefault           = "DEFAULT"
	rpoAsyncTurbo        = "ASYNC_TURBO"
)

func (rpo RPO) String() string {
	switch rpo {
	case RPODefault:
		return rpoDefault
	case RPOAsyncTurbo:
		return rpoAsyncTurbo
	default:
		return rpoUnknown
	}
}

// protoDateToUTCTime returns a new Time based on the google.type.Date, in UTC.
//
// Hours, minutes, seconds, and nanoseconds are set to 0.
func protoDateToUTCTime(d *dpb.Date) time.Time {
	return protoDateToTime(d, time.UTC)
}

// protoDateToTime returns a new Time based on the google.type.Date and provided
// *time.Location.
//
// Hours, minutes, seconds, and nanoseconds are set to 0.
func protoDateToTime(d *dpb.Date, l *time.Location) time.Time {
	return time.Date(int(d.GetYear()), time.Month(d.GetMonth()), int(d.GetDay()), 0, 0, 0, 0, l)
}

// timeToProtoDate returns a new google.type.Date based on the provided time.Time.
// The location is ignored, as is anything more precise than the day.
func timeToProtoDate(t time.Time) *dpb.Date {
	return &dpb.Date{
		Year:  int32(t.Year()),
		Month: int32(t.Month()),
		Day:   int32(t.Day()),
	}
}<|MERGE_RESOLUTION|>--- conflicted
+++ resolved
@@ -783,16 +783,11 @@
 	// TerminalStorageClass: The storage class that objects in the bucket
 	// eventually transition to if they are not read for a certain length of
 	// time. Valid values are NEARLINE and ARCHIVE.
-<<<<<<< HEAD
-=======
 	// To modify TerminalStorageClass, Enabled must be set to true.
->>>>>>> 21e79c4d
 	TerminalStorageClass string
 	// TerminalStorageClassUpdateTime represents the time of the most recent
 	// update to "TerminalStorageClass".
 	TerminalStorageClassUpdateTime time.Time
-<<<<<<< HEAD
-=======
 }
 
 // SoftDeletePolicy contains the bucket's soft delete policy, which defines the
@@ -815,7 +810,6 @@
 	// Enabled indicates whether hierarchical namespace features are enabled on
 	// the bucket. This can only be set at bucket creation time currently.
 	Enabled bool
->>>>>>> 21e79c4d
 }
 
 func newBucket(b *raw.Bucket) (*BucketAttrs, error) {
@@ -1094,10 +1088,7 @@
 		IamConfig:             bktIAM,
 		Rpo:                   ua.RPO.String(),
 		Autoclass:             ua.Autoclass.toProtoAutoclass(),
-<<<<<<< HEAD
-=======
 		SoftDeletePolicy:      ua.SoftDeletePolicy.toProtoSoftDeletePolicy(),
->>>>>>> 21e79c4d
 		Labels:                ua.setLabels,
 	}
 }
@@ -1342,8 +1333,6 @@
 			Enabled:              ua.Autoclass.Enabled,
 			TerminalStorageClass: ua.Autoclass.TerminalStorageClass,
 			ForceSendFields:      []string{"Enabled"},
-<<<<<<< HEAD
-=======
 		}
 		rb.ForceSendFields = append(rb.ForceSendFields, "Autoclass")
 	}
@@ -1353,9 +1342,7 @@
 			rb.SoftDeletePolicy = nil
 		} else {
 			rb.SoftDeletePolicy = ua.SoftDeletePolicy.toRawSoftDeletePolicy()
->>>>>>> 21e79c4d
-		}
-		rb.ForceSendFields = append(rb.ForceSendFields, "Autoclass")
+		}
 	}
 	if ua.PredefinedACL != "" {
 		// Clear ACL or the call will fail.
@@ -2134,8 +2121,6 @@
 		ToggleTime:                     a.GetToggleTime().AsTime(),
 		TerminalStorageClass:           a.GetTerminalStorageClass(),
 		TerminalStorageClassUpdateTime: a.GetTerminalStorageClassUpdateTime().AsTime(),
-<<<<<<< HEAD
-=======
 	}
 }
 
@@ -2222,7 +2207,6 @@
 	}
 	return &HierarchicalNamespace{
 		Enabled: r.Enabled,
->>>>>>> 21e79c4d
 	}
 }
 
