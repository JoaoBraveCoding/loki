--- conflicted
+++ resolved
@@ -15,14 +15,9 @@
 
 	"cloud.google.com/go/compute/metadata"
 	"golang.org/x/oauth2"
-<<<<<<< HEAD
-	"golang.org/x/oauth2/google/internal/externalaccount"
-	"golang.org/x/oauth2/google/internal/externalaccountauthorizeduser"
-=======
 	"golang.org/x/oauth2/google/externalaccount"
 	"golang.org/x/oauth2/google/internal/externalaccountauthorizeduser"
 	"golang.org/x/oauth2/google/internal/impersonate"
->>>>>>> d54e0871
 	"golang.org/x/oauth2/jwt"
 )
 
@@ -225,19 +220,6 @@
 			Scopes:         params.Scopes,
 		}
 		return cfg.TokenSource(ctx)
-	case externalAccountAuthorizedUserKey:
-		cfg := &externalaccountauthorizeduser.Config{
-			Audience:       f.Audience,
-			RefreshToken:   f.RefreshToken,
-			TokenURL:       f.TokenURLExternal,
-			TokenInfoURL:   f.TokenInfoURL,
-			ClientID:       f.ClientID,
-			ClientSecret:   f.ClientSecret,
-			RevokeURL:      f.RevokeURL,
-			QuotaProjectID: f.QuotaProjectID,
-			Scopes:         params.Scopes,
-		}
-		return cfg.TokenSource(ctx)
 	case impersonatedServiceAccount:
 		if f.ServiceAccountImpersonationURL == "" || f.SourceCredentials == nil {
 			return nil, errors.New("missing 'source_credentials' field or 'service_account_impersonation_url' in credentials")
